/*
 * Licensed to the Apache Software Foundation (ASF) under one
 * or more contributor license agreements.  See the NOTICE file
 * distributed with this work for additional information
 * regarding copyright ownership.  The ASF licenses this file
 * to you under the Apache License, Version 2.0 (the
 * "License"); you may not use this file except in compliance
 * with the License.  You may obtain a copy of the License at
 *
 *     http://www.apache.org/licenses/LICENSE-2.0
 *
 * Unless required by applicable law or agreed to in writing, software
 * distributed under the License is distributed on an "AS IS" BASIS,
 * WITHOUT WARRANTIES OR CONDITIONS OF ANY KIND, either express or implied.
 * See the License for the specific language governing permissions and
 * limitations under the License.
 */
package org.apache.cassandra.cql3.statements;

import java.nio.ByteBuffer;
import java.util.*;

import com.google.common.base.Joiner;
import com.google.common.base.Objects;
import com.google.common.base.Predicate;
import com.google.common.collect.AbstractIterator;
import com.google.common.collect.Iterables;
import com.google.common.collect.Iterators;

import org.github.jamm.MemoryMeter;

import org.apache.cassandra.auth.Permission;
import org.apache.cassandra.cql3.*;
import org.apache.cassandra.db.composites.*;
import org.apache.cassandra.transport.messages.ResultMessage;
import org.apache.cassandra.config.CFMetaData;
import org.apache.cassandra.config.ColumnDefinition;
import org.apache.cassandra.db.*;
import org.apache.cassandra.db.filter.*;
import org.apache.cassandra.db.index.SecondaryIndexManager;
import org.apache.cassandra.db.marshal.*;
import org.apache.cassandra.dht.*;
import org.apache.cassandra.exceptions.*;
import org.apache.cassandra.service.ClientState;
import org.apache.cassandra.service.QueryState;
import org.apache.cassandra.service.StorageProxy;
import org.apache.cassandra.service.StorageService;
import org.apache.cassandra.service.pager.*;
import org.apache.cassandra.db.ConsistencyLevel;
import org.apache.cassandra.thrift.ThriftValidation;
import org.apache.cassandra.serializers.MarshalException;
import org.apache.cassandra.utils.ByteBufferUtil;
import org.apache.cassandra.utils.FBUtilities;
import org.slf4j.Logger;
import org.slf4j.LoggerFactory;

/**
 * Encapsulates a completely parsed SELECT query, including the target
 * column family, expression, result count, and ordering clause.
 *
 */
public class SelectStatement implements CQLStatement, MeasurableForPreparedCache
{
    private static final Logger logger = LoggerFactory.getLogger(SelectStatement.class);

    private static final int DEFAULT_COUNT_PAGE_SIZE = 10000;

    private final int boundTerms;
    public final CFMetaData cfm;
    public final Parameters parameters;
    private final Selection selection;
    private final Term limit;

    /** Restrictions on partitioning columns */
    private final Restriction[] keyRestrictions;

    /** Restrictions on clustering columns */
    private final Restriction[] columnRestrictions;

    /** Restrictions on non-primary key columns (i.e. secondary index restrictions) */
    private final Map<ColumnIdentifier, Restriction> metadataRestrictions = new HashMap<ColumnIdentifier, Restriction>();

    // All restricted columns not covered by the key or index filter
    private final Set<ColumnDefinition> restrictedColumns = new HashSet<ColumnDefinition>();
    private Restriction.Slice sliceRestriction;

    private boolean isReversed;
    private boolean onToken;
    private boolean isKeyRange;
    private boolean keyIsInRelation;
    private boolean usesSecondaryIndexing;

    private Map<ColumnIdentifier, Integer> orderingIndexes;

    private boolean selectsStaticColumns;
    private boolean selectsOnlyStaticColumns;

    // Used by forSelection below
    private static final Parameters defaultParameters = new Parameters(Collections.<ColumnIdentifier, Boolean>emptyMap(), false, false, null, false);

    private static final Predicate<ColumnDefinition> isStaticFilter = new Predicate<ColumnDefinition>()
    {
        public boolean apply(ColumnDefinition def)
        {
            return def.isStatic();
        }
    };

    public SelectStatement(CFMetaData cfm, int boundTerms, Parameters parameters, Selection selection, Term limit)
    {
        this.cfm = cfm;
        this.boundTerms = boundTerms;
        this.selection = selection;
        this.keyRestrictions = new Restriction[cfm.partitionKeyColumns().size()];
        this.columnRestrictions = new Restriction[cfm.clusteringColumns().size()];
        this.parameters = parameters;
        this.limit = limit;

        // Now gather a few info on whether we should bother with static columns or not for this statement
        initStaticColumnsInfo();
    }

    private void initStaticColumnsInfo()
    {
        if (!cfm.hasStaticColumns())
            return;

        // If it's a wildcard, we do select static but not only them
        if (selection.isWildcard())
        {
            selectsStaticColumns = true;
            return;
        }

        // Otherwise, check the selected columns
        selectsStaticColumns = !Iterables.isEmpty(Iterables.filter(selection.getColumns(), isStaticFilter));
        selectsOnlyStaticColumns = true;
        for (ColumnDefinition def : selection.getColumns())
        {
            if (def.kind != ColumnDefinition.Kind.PARTITION_KEY && def.kind != ColumnDefinition.Kind.STATIC)
            {
                selectsOnlyStaticColumns = false;
                break;
            }
        }
    }

    // Creates a simple select based on the given selection.
    // Note that the results select statement should not be used for actual queries, but only for processing already
    // queried data through processColumnFamily.
    static SelectStatement forSelection(CFMetaData cfm, Selection selection)
    {
        return new SelectStatement(cfm, 0, defaultParameters, selection, null);
    }

    public ResultSet.Metadata getResultMetadata()
    {
        return parameters.isCount
             ? ResultSet.makeCountMetadata(keyspace(), columnFamily(), parameters.countAlias)
             : selection.getResultMetadata();
    }

    public long measureForPreparedCache(MemoryMeter meter)
    {
        return meter.measure(this)
             + meter.measureDeep(parameters)
             + meter.measureDeep(selection)
             + (limit == null ? 0 : meter.measureDeep(limit))
             + meter.measureDeep(keyRestrictions)
             + meter.measureDeep(columnRestrictions)
             + meter.measureDeep(metadataRestrictions)
             + meter.measureDeep(restrictedColumns)
             + (sliceRestriction == null ? 0 : meter.measureDeep(sliceRestriction))
             + (orderingIndexes == null ? 0 : meter.measureDeep(orderingIndexes));
    }

    public int getBoundTerms()
    {
        return boundTerms;
    }

    public void checkAccess(ClientState state) throws InvalidRequestException, UnauthorizedException
    {
        state.hasColumnFamilyAccess(keyspace(), columnFamily(), Permission.SELECT);
    }

    public void validate(ClientState state) throws InvalidRequestException
    {
        // Nothing to do, all validation has been done by RawStatement.prepare()
    }

    public ResultMessage.Rows execute(QueryState state, QueryOptions options) throws RequestExecutionException, RequestValidationException
    {
        ConsistencyLevel cl = options.getConsistency();
        if (cl == null)
            throw new InvalidRequestException("Invalid empty consistency level");

        cl.validateForRead(keyspace());

        int limit = getLimit(options);
        long now = System.currentTimeMillis();
        Pageable command = getPageableCommand(options, limit, now);

        int pageSize = options.getPageSize();
        // A count query will never be paged for the user, but we always page it internally to avoid OOM.
        // If we user provided a pageSize we'll use that to page internally (because why not), otherwise we use our default
        // Note that if there are some nodes in the cluster with a version less than 2.0, we can't use paging (CASSANDRA-6707).
        if (parameters.isCount && pageSize <= 0)
            pageSize = DEFAULT_COUNT_PAGE_SIZE;

        if (pageSize <= 0 || command == null || !QueryPagers.mayNeedPaging(command, pageSize))
        {
            return execute(command, options, limit, now);
        }
        else
        {
            QueryPager pager = QueryPagers.pager(command, cl, options.getPagingState());
            if (parameters.isCount)
                return pageCountQuery(pager, options, pageSize, now, limit);

            // We can't properly do post-query ordering if we page (see #6722)
            if (needsPostQueryOrdering())
                throw new InvalidRequestException("Cannot page queries with both ORDER BY and a IN restriction on the partition key; you must either remove the "
                                                + "ORDER BY or the IN and sort client side, or disable paging for this query");

            List<Row> page = pager.fetchPage(pageSize);
            ResultMessage.Rows msg = processResults(page, options, limit, now);

            return pager.isExhausted() ? msg : msg.withPagingState(pager.state());
        }
    }

    private Pageable getPageableCommand(QueryOptions options, int limit, long now) throws RequestValidationException
    {
        int limitForQuery = updateLimitForQuery(limit);
        if (isKeyRange || usesSecondaryIndexing)
            return getRangeCommand(options, limitForQuery, now);

        List<ReadCommand> commands = getSliceCommands(options, limitForQuery, now);
        return commands == null ? null : new Pageable.ReadCommands(commands);
    }

    public Pageable getPageableCommand(QueryOptions options) throws RequestValidationException
    {
        return getPageableCommand(options, getLimit(options), System.currentTimeMillis());
    }

    private ResultMessage.Rows execute(Pageable command, QueryOptions options, int limit, long now) throws RequestValidationException, RequestExecutionException
    {
        List<Row> rows;
        if (command == null)
        {
            rows = Collections.<Row>emptyList();
        }
        else
        {
            rows = command instanceof Pageable.ReadCommands
                 ? StorageProxy.read(((Pageable.ReadCommands)command).commands, options.getConsistency())
                 : StorageProxy.getRangeSlice((RangeSliceCommand)command, options.getConsistency());
        }

        return processResults(rows, options, limit, now);
    }

    private ResultMessage.Rows pageCountQuery(QueryPager pager, QueryOptions options, int pageSize, long now, int limit) throws RequestValidationException, RequestExecutionException
    {
        int count = 0;
        while (!pager.isExhausted())
        {
            int maxLimit = pager.maxRemaining();
            logger.debug("New maxLimit for paged count query is {}", maxLimit);
            ResultSet rset = process(pager.fetchPage(pageSize), options, maxLimit, now);
            count += rset.rows.size();
        }

        // We sometimes query one more result than the user limit asks to handle exclusive bounds with compact tables (see updateLimitForQuery).
        // So do make sure the count is not greater than what the user asked for.
        ResultSet result = ResultSet.makeCountResult(keyspace(), columnFamily(), Math.min(count, limit), parameters.countAlias);
        return new ResultMessage.Rows(result);
    }

    public ResultMessage.Rows processResults(List<Row> rows, QueryOptions options, int limit, long now) throws RequestValidationException
    {
        // Even for count, we need to process the result as it'll group some column together in sparse column families
        ResultSet rset = process(rows, options, limit, now);
        rset = parameters.isCount ? rset.makeCountResult(parameters.countAlias) : rset;
        return new ResultMessage.Rows(rset);
    }

    static List<Row> readLocally(String keyspaceName, List<ReadCommand> cmds)
    {
        Keyspace keyspace = Keyspace.open(keyspaceName);
        List<Row> rows = new ArrayList<Row>(cmds.size());
        for (ReadCommand cmd : cmds)
            rows.add(cmd.getRow(keyspace));
        return rows;
    }

    public ResultMessage.Rows executeInternal(QueryState state, QueryOptions options) throws RequestExecutionException, RequestValidationException
    {
        int limit = getLimit(options);
        long now = System.currentTimeMillis();
        Pageable command = getPageableCommand(options, limit, now);
        List<Row> rows = command == null
                       ? Collections.<Row>emptyList()
                       : (command instanceof Pageable.ReadCommands
                          ? readLocally(keyspace(), ((Pageable.ReadCommands)command).commands)
                          : ((RangeSliceCommand)command).executeLocally());

        return processResults(rows, options, limit, now);
    }

    public ResultSet process(List<Row> rows) throws InvalidRequestException
    {
        assert !parameters.isCount; // not yet needed
        QueryOptions options = QueryOptions.DEFAULT;
        return process(rows, options, getLimit(options), System.currentTimeMillis());
    }

    public String keyspace()
    {
        return cfm.ksName;
    }

    public String columnFamily()
    {
        return cfm.cfName;
    }

    private List<ReadCommand> getSliceCommands(QueryOptions options, int limit, long now) throws RequestValidationException
    {
        Collection<ByteBuffer> keys = getKeys(options);
        if (keys.isEmpty()) // in case of IN () for (the last column of) the partition key.
            return null;

        List<ReadCommand> commands = new ArrayList<>(keys.size());

        IDiskAtomFilter filter = makeFilter(options, limit);
        if (filter == null)
            return null;

        // Note that we use the total limit for every key, which is potentially inefficient.
        // However, IN + LIMIT is not a very sensible choice.
        for (ByteBuffer key : keys)
        {
            QueryProcessor.validateKey(key);
            // We should not share the slice filter amongst the commands (hence the cloneShallow), due to
            // SliceQueryFilter not being immutable due to its columnCounter used by the lastCounted() method
            // (this is fairly ugly and we should change that but that's probably not a tiny refactor to do that cleanly)
            commands.add(ReadCommand.create(keyspace(), ByteBufferUtil.clone(key), columnFamily(), now, filter.cloneShallow()));
        }

        return commands;
    }

    private RangeSliceCommand getRangeCommand(QueryOptions options, int limit, long now) throws RequestValidationException
    {
        IDiskAtomFilter filter = makeFilter(options, limit);
        if (filter == null)
            return null;

        List<IndexExpression> expressions = getValidatedIndexExpressions(options);
        // The LIMIT provided by the user is the number of CQL row he wants returned.
        // We want to have getRangeSlice to count the number of columns, not the number of keys.
        AbstractBounds<RowPosition> keyBounds = getKeyBounds(options);
        return keyBounds == null
             ? null
             : new RangeSliceCommand(keyspace(), columnFamily(), now,  filter, keyBounds, expressions, limit, !parameters.isDistinct, false);
    }

    private AbstractBounds<RowPosition> getKeyBounds(QueryOptions options) throws InvalidRequestException
    {
        IPartitioner<?> p = StorageService.getPartitioner();

        if (onToken)
        {
            Token startToken = getTokenBound(Bound.START, options, p);
            Token endToken = getTokenBound(Bound.END, options, p);

            boolean includeStart = includeKeyBound(Bound.START);
            boolean includeEnd = includeKeyBound(Bound.END);

            /*
             * If we ask SP.getRangeSlice() for (token(200), token(200)], it will happily return the whole ring.
             * However, wrapping range doesn't really make sense for CQL, and we want to return an empty result
             * in that case (CASSANDRA-5573). So special case to create a range that is guaranteed to be empty.
             *
             * In practice, we want to return an empty result set if either startToken > endToken, or both are
             * equal but one of the bound is excluded (since [a, a] can contains something, but not (a, a], [a, a)
             * or (a, a)). Note though that in the case where startToken or endToken is the minimum token, then
             * this special case rule should not apply.
             */
            int cmp = startToken.compareTo(endToken);
            if (!startToken.isMinimum() && !endToken.isMinimum() && (cmp > 0 || (cmp == 0 && (!includeStart || !includeEnd))))
                return null;

            RowPosition start = includeStart ? startToken.minKeyBound() : startToken.maxKeyBound();
            RowPosition end = includeEnd ? endToken.maxKeyBound() : endToken.minKeyBound();

            return new Range<RowPosition>(start, end);
        }
        else
        {
            ByteBuffer startKeyBytes = getKeyBound(Bound.START, options);
            ByteBuffer finishKeyBytes = getKeyBound(Bound.END, options);

            RowPosition startKey = RowPosition.ForKey.get(startKeyBytes, p);
            RowPosition finishKey = RowPosition.ForKey.get(finishKeyBytes, p);

            if (startKey.compareTo(finishKey) > 0 && !finishKey.isMinimum(p))
                return null;

            if (includeKeyBound(Bound.START))
            {
                return includeKeyBound(Bound.END)
                     ? new Bounds<RowPosition>(startKey, finishKey)
                     : new IncludingExcludingBounds<RowPosition>(startKey, finishKey);
            }
            else
            {
                return includeKeyBound(Bound.END)
                     ? new Range<RowPosition>(startKey, finishKey)
                     : new ExcludingBounds<RowPosition>(startKey, finishKey);
            }
        }
    }

    private ColumnSlice makeStaticSlice()
    {
        // Note: we could use staticPrefix.start() for the start bound, but EMPTY gives us the
        // same effect while saving a few CPU cycles.
        return isReversed
             ? new ColumnSlice(cfm.comparator.staticPrefix().end(), Composites.EMPTY)
             : new ColumnSlice(Composites.EMPTY, cfm.comparator.staticPrefix().end());
    }

    private IDiskAtomFilter makeFilter(QueryOptions options, int limit)
    throws InvalidRequestException
    {
        int toGroup = cfm.comparator.isDense() ? -1 : cfm.clusteringColumns().size();
        if (parameters.isDistinct)
        {
            // For distinct, we only care about fetching the beginning of each partition. If we don't have
            // static columns, we in fact only care about the first cell, so we query only that (we don't "group").
            // If we do have static columns, we do need to fetch the first full group (to have the static columns values).
            return new SliceQueryFilter(ColumnSlice.ALL_COLUMNS_ARRAY, false, 1, selectsStaticColumns ? toGroup : -1);
        }
        else if (isColumnRange())
        {
            List<Composite> startBounds = getRequestedBound(Bound.START, options);
            List<Composite> endBounds = getRequestedBound(Bound.END, options);
            assert startBounds.size() == endBounds.size();

            // Handles fetching static columns. Note that for 2i, the filter is just used to restrict
            // the part of the index to query so adding the static slice would be useless and confusing.
            // For 2i, static columns are retrieve in CompositesSearcher with each index hit.
            ColumnSlice staticSlice = selectsStaticColumns && !usesSecondaryIndexing
                                    ? makeStaticSlice()
                                    : null;

            // The case where startBounds == 1 is common enough that it's worth optimizing
            if (startBounds.size() == 1)
            {
                ColumnSlice slice = new ColumnSlice(startBounds.get(0), endBounds.get(0));
                if (slice.isAlwaysEmpty(cfm.comparator, isReversed))
                    return staticSlice == null ? null : sliceFilter(staticSlice, limit, toGroup);

                if (staticSlice == null)
                    return sliceFilter(slice, limit, toGroup);

                if (isReversed)
                    return slice.includes(cfm.comparator.reverseComparator(), staticSlice.start)
                            ? sliceFilter(new ColumnSlice(slice.start, staticSlice.finish), limit, toGroup)
                            : sliceFilter(new ColumnSlice[]{ slice, staticSlice }, limit, toGroup);
                else
                    return slice.includes(cfm.comparator, staticSlice.finish)
                            ? sliceFilter(new ColumnSlice(staticSlice.start, slice.finish), limit, toGroup)
                            : sliceFilter(new ColumnSlice[]{ staticSlice, slice }, limit, toGroup);
            }

            List<ColumnSlice> l = new ArrayList<ColumnSlice>(startBounds.size());
            for (int i = 0; i < startBounds.size(); i++)
            {
                ColumnSlice slice = new ColumnSlice(startBounds.get(i), endBounds.get(i));
                if (!slice.isAlwaysEmpty(cfm.comparator, isReversed))
                    l.add(slice);
            }

            if (l.isEmpty())
                return staticSlice == null ? null : sliceFilter(staticSlice, limit, toGroup);
            if (staticSlice == null)
                return sliceFilter(l.toArray(new ColumnSlice[l.size()]), limit, toGroup);

            // The slices should not overlap. We know the slices built from startBounds/endBounds don't, but if there is
            // a static slice, it could overlap with the 2nd slice. Check for it and correct if that's the case
            ColumnSlice[] slices;
            if (isReversed)
            {
                if (l.get(l.size() - 1).includes(cfm.comparator.reverseComparator(), staticSlice.start))
                {
                    slices = l.toArray(new ColumnSlice[l.size()]);
                    slices[slices.length-1] = new ColumnSlice(slices[slices.length-1].start, Composites.EMPTY);
                }
                else
                {
                    slices = l.toArray(new ColumnSlice[l.size()+1]);
                    slices[slices.length-1] = staticSlice;
                }
            }
            else
            {
                if (l.get(0).includes(cfm.comparator, staticSlice.finish))
                {
                    slices = new ColumnSlice[l.size()];
                    slices[0] = new ColumnSlice(Composites.EMPTY, l.get(0).finish);
                    for (int i = 1; i < l.size(); i++)
                        slices[i] = l.get(i);
                }
                else
                {
                    slices = new ColumnSlice[l.size()+1];
                    slices[0] = staticSlice;
                    for (int i = 0; i < l.size(); i++)
                        slices[i+1] = l.get(i);
                }
            }
            return sliceFilter(slices, limit, toGroup);
        }
        else
        {
            SortedSet<CellName> cellNames = getRequestedColumns(options);
            if (cellNames == null) // in case of IN () for the last column of the key
                return null;
            QueryProcessor.validateCellNames(cellNames, cfm.comparator);
            return new NamesQueryFilter(cellNames, true);
        }
    }

    private SliceQueryFilter sliceFilter(ColumnSlice slice, int limit, int toGroup)
    {
        return sliceFilter(new ColumnSlice[]{ slice }, limit, toGroup);
    }

    private SliceQueryFilter sliceFilter(ColumnSlice[] slices, int limit, int toGroup)
    {
        assert ColumnSlice.validateSlices(slices, cfm.comparator, isReversed) : String.format("Invalid slices: " + Arrays.toString(slices) + (isReversed ? " (reversed)" : ""));
        return new SliceQueryFilter(slices, isReversed, limit, toGroup);
    }

    private int getLimit(QueryOptions options) throws InvalidRequestException
    {
        int l = Integer.MAX_VALUE;
        if (limit != null)
        {
            ByteBuffer b = limit.bindAndGet(options);
            if (b == null)
                throw new InvalidRequestException("Invalid null value of limit");

            try
            {
                Int32Type.instance.validate(b);
                l = Int32Type.instance.compose(b);
            }
            catch (MarshalException e)
            {
                throw new InvalidRequestException("Invalid limit value");
            }
        }

        if (l <= 0)
            throw new InvalidRequestException("LIMIT must be strictly positive");

        return l;
    }

    private int updateLimitForQuery(int limit)
    {
        // Internally, we don't support exclusive bounds for slices. Instead, we query one more element if necessary
        // and exclude it later (in processColumnFamily)
        return sliceRestriction != null && (!sliceRestriction.isInclusive(Bound.START) || !sliceRestriction.isInclusive(Bound.END)) && limit != Integer.MAX_VALUE
             ? limit + 1
             : limit;
    }

    private Collection<ByteBuffer> getKeys(final QueryOptions options) throws InvalidRequestException
    {
        List<ByteBuffer> keys = new ArrayList<ByteBuffer>();
        CBuilder builder = cfm.getKeyValidatorAsCType().builder();
        for (ColumnDefinition def : cfm.partitionKeyColumns())
        {
            Restriction r = keyRestrictions[def.position()];
            assert r != null && !r.isSlice();

            List<ByteBuffer> values = r.values(options);

            if (builder.remainingCount() == 1)
            {
                for (ByteBuffer val : values)
                {
                    if (val == null)
                        throw new InvalidRequestException(String.format("Invalid null value for partition key part %s", def.name));
                    keys.add(builder.buildWith(val).toByteBuffer());
                }
            }
            else
            {
                // Note: for backward compatibility reasons, we let INs with 1 value slide
                if (values.size() != 1)
                    throw new InvalidRequestException("IN is only supported on the last column of the partition key");
                ByteBuffer val = values.get(0);
                if (val == null)
                    throw new InvalidRequestException(String.format("Invalid null value for partition key part %s", def.name));
                builder.add(val);
            }
        }
        return keys;
    }

    private ByteBuffer getKeyBound(Bound b, QueryOptions options) throws InvalidRequestException
    {
        // Deal with unrestricted partition key components (special-casing is required to deal with 2i queries on the first
        // component of a composite partition key).
        for (int i = 0; i < keyRestrictions.length; i++)
            if (keyRestrictions[i] == null)
                return ByteBufferUtil.EMPTY_BYTE_BUFFER;

        // We deal with IN queries for keys in other places, so we know buildBound will return only one result
        return buildBound(b, cfm.partitionKeyColumns(), keyRestrictions, false, cfm.getKeyValidatorAsCType(), options).get(0).toByteBuffer();
    }

    private Token getTokenBound(Bound b, QueryOptions options, IPartitioner<?> p) throws InvalidRequestException
    {
        assert onToken;

        Restriction restriction = keyRestrictions[0];

        assert !restriction.isMultiColumn() : "Unexpectedly got a multi-column restriction on a partition key for a range query";
        SingleColumnRestriction keyRestriction = (SingleColumnRestriction)restriction;

        ByteBuffer value;
        if (keyRestriction.isEQ())
        {
            value = keyRestriction.values(options).get(0);
        }
        else
        {
            SingleColumnRestriction.Slice slice = (SingleColumnRestriction.Slice)keyRestriction;
            if (!slice.hasBound(b))
                return p.getMinimumToken();

            value = slice.bound(b, options);
        }

        if (value == null)
            throw new InvalidRequestException("Invalid null token value");
        return p.getTokenFactory().fromByteArray(value);
    }

    private boolean includeKeyBound(Bound b)
    {
        for (Restriction r : keyRestrictions)
        {
            if (r == null)
                return true;
            else if (r.isSlice())
            {
                assert !r.isMultiColumn() : "Unexpectedly got multi-column restriction on partition key";
                return ((SingleColumnRestriction.Slice)r).isInclusive(b);
            }
        }
        // All equality
        return true;
    }

    private boolean isColumnRange()
    {
        // Due to CASSANDRA-5762, we always do a slice for CQL3 tables (not dense, composite).
        // Static CF (non dense but non composite) never entails a column slice however
        if (!cfm.comparator.isDense())
            return cfm.comparator.isCompound();

        // Otherwise (i.e. for compact table where we don't have a row marker anyway and thus don't care about CASSANDRA-5762),
        // it is a range query if it has at least one the column alias for which no relation is defined or is not EQ.
        for (Restriction r : columnRestrictions)
        {
            if (r == null || r.isSlice())
                return true;
        }
        return false;
    }

    private SortedSet<CellName> getRequestedColumns(QueryOptions options) throws InvalidRequestException
    {
        // Note: getRequestedColumns don't handle static columns, but due to CASSANDRA-5762
        // we always do a slice for CQL3 tables, so it's ok to ignore them here
        assert !isColumnRange();

        CBuilder builder = cfm.comparator.prefixBuilder();
        Iterator<ColumnDefinition> idIter = cfm.clusteringColumns().iterator();
        for (Restriction r : columnRestrictions)
        {
            ColumnDefinition def = idIter.next();
            assert r != null && !r.isSlice();

            List<ByteBuffer> values = r.values(options);
            if (values.size() == 1)
            {
                ByteBuffer val = values.get(0);
                if (val == null)
                    throw new InvalidRequestException(String.format("Invalid null value for clustering key part %s", def.name));
                builder.add(val);
            }
            else
            {
                // We have a IN, which we only support for the last column.
                // If compact, just add all values and we're done. Otherwise,
                // for each value of the IN, creates all the columns corresponding to the selection.
                if (values.isEmpty())
                    return null;
                SortedSet<CellName> columns = new TreeSet<CellName>(cfm.comparator);
                Iterator<ByteBuffer> iter = values.iterator();
                while (iter.hasNext())
                {
                    ByteBuffer val = iter.next();
                    if (val == null)
                        throw new InvalidRequestException(String.format("Invalid null value for clustering key part %s", def.name));

                    Composite prefix = builder.buildWith(val);
                    columns.addAll(addSelectedColumns(prefix));
                }
                return columns;
            }
        }

        return addSelectedColumns(builder.build());
    }

    private SortedSet<CellName> addSelectedColumns(Composite prefix)
    {
        if (cfm.comparator.isDense())
        {
            return FBUtilities.singleton(cfm.comparator.create(prefix, null), cfm.comparator);
        }
        else
        {
            // Collections require doing a slice query because a given collection is a
            // non-know set of columns, so we shouldn't get there
            assert !selectACollection();

            SortedSet<CellName> columns = new TreeSet<CellName>(cfm.comparator);

            // We need to query the selected column as well as the marker
            // column (for the case where the row exists but has no columns outside the PK)
            // Two exceptions are "static CF" (non-composite non-compact CF) and "super CF"
            // that don't have marker and for which we must query all columns instead
            if (cfm.comparator.isCompound() && !cfm.isSuper())
            {
                // marker
                columns.add(cfm.comparator.rowMarker(prefix));

                // selected columns
                for (ColumnDefinition def : selection.getColumns())
                    if (def.kind == ColumnDefinition.Kind.REGULAR || def.kind == ColumnDefinition.Kind.STATIC)
                        columns.add(cfm.comparator.create(prefix, def));
            }
            else
            {
                // We now that we're not composite so we can ignore static columns
                for (ColumnDefinition def : cfm.regularColumns())
                    columns.add(cfm.comparator.create(prefix, def));
            }
            return columns;
        }
    }

    private boolean selectACollection()
    {
        if (!cfm.comparator.hasCollections())
            return false;

        for (ColumnDefinition def : selection.getColumns())
        {
            if (def.type instanceof CollectionType)
                return true;
        }

        return false;
    }

    private static List<Composite> buildBound(Bound bound,
                                              List<ColumnDefinition> defs,
                                              Restriction[] restrictions,
                                              boolean isReversed,
                                              CType type,
                                              QueryOptions options) throws InvalidRequestException
    {
        CBuilder builder = type.builder();

        // check the first restriction to see if we're dealing with a multi-column restriction
        if (!defs.isEmpty())
        {
            Restriction firstRestriction = restrictions[0];
            if (firstRestriction != null && firstRestriction.isMultiColumn())
            {
                if (firstRestriction.isSlice())
                    return buildMultiColumnSliceBound(bound, defs, (MultiColumnRestriction.Slice) firstRestriction, isReversed, builder, options);
                else if (firstRestriction.isIN())
                    return buildMultiColumnInBound(bound, defs, (MultiColumnRestriction.IN) firstRestriction, isReversed, builder, type, options);
                else
                    return buildMultiColumnEQBound(bound, defs, (MultiColumnRestriction.EQ) firstRestriction, isReversed, builder, options);
            }
        }

        // The end-of-component of composite doesn't depend on whether the
        // component type is reversed or not (i.e. the ReversedType is applied
        // to the component comparator but not to the end-of-component itself),
        // it only depends on whether the slice is reversed
        Bound eocBound = isReversed ? Bound.reverse(bound) : bound;
        for (Iterator<ColumnDefinition> iter = defs.iterator(); iter.hasNext();)
        {
            ColumnDefinition def = iter.next();

            // In a restriction, we always have Bound.START < Bound.END for the "base" comparator.
            // So if we're doing a reverse slice, we must inverse the bounds when giving them as start and end of the slice filter.
            // But if the actual comparator itself is reversed, we must inversed the bounds too.
            Bound b = isReversed == isReversedType(def) ? bound : Bound.reverse(bound);
            Restriction r = restrictions[def.position()];
            if (isNullRestriction(r, b))
            {
                // There wasn't any non EQ relation on that key, we select all records having the preceding component as prefix.
                // For composites, if there was preceding component and we're computing the end, we must change the last component
                // End-Of-Component, otherwise we would be selecting only one record.
                Composite prefix = builder.build();
                return Collections.singletonList(!prefix.isEmpty() && eocBound == Bound.END ? prefix.end() : prefix);
            }
            if (r.isSlice())
            {
                builder.add(getSliceValue(r, b, options));
                Relation.Type relType = ((Restriction.Slice)r).getRelation(eocBound, b);
                return Collections.singletonList(builder.build().withEOC(eocForRelation(relType)));
            }
            else
            {
                List<ByteBuffer> values = r.values(options);
                if (values.size() != 1)
                {
                    // IN query, we only support it on the clustering columns
                    assert def.position() == defs.size() - 1;
                    // The IN query might not have listed the values in comparator order, so we need to re-sort
                    // the bounds lists to make sure the slices works correctly (also, to avoid duplicates).
                    TreeSet<Composite> s = new TreeSet<>(isReversed ? type.reverseComparator() : type);
                    for (ByteBuffer val : values)
                    {
                        if (val == null)
                            throw new InvalidRequestException(String.format("Invalid null clustering key part %s", def.name));
                        Composite prefix = builder.buildWith(val);
                        // See below for why this
                        s.add((eocBound == Bound.END && builder.remainingCount() > 0) ? prefix.end() : prefix);
                    }
                    return new ArrayList<>(s);
                }

                ByteBuffer val = values.get(0);
                if (val == null)
                    throw new InvalidRequestException(String.format("Invalid null clustering key part %s", def.name));
                builder.add(val);
            }
        }
        // Means no relation at all or everything was an equal
        // Note: if the builder is "full", there is no need to use the end-of-component bit. For columns selection,
        // it would be harmless to do it. However, we use this method got the partition key too. And when a query
        // with 2ndary index is done, and with the the partition provided with an EQ, we'll end up here, and in that
        // case using the eoc would be bad, since for the random partitioner we have no guarantee that
        // prefix.end() will sort after prefix (see #5240).
        Composite prefix = builder.build();
        return Collections.singletonList(eocBound == Bound.END && builder.remainingCount() > 0 ? prefix.end() : prefix);
    }

    private static Composite.EOC eocForRelation(Relation.Type op)
    {
        switch (op)
        {
            case LT:
                // < X => using startOf(X) as finish bound
                return Composite.EOC.START;
            case GT:
            case LTE:
                // > X => using endOf(X) as start bound
                // <= X => using endOf(X) as finish bound
                return Composite.EOC.END;
            default:
                // >= X => using X as start bound (could use START_OF too)
                // = X => using X
                return Composite.EOC.NONE;
        }
    }

    private static List<Composite> buildMultiColumnSliceBound(Bound bound,
                                                              List<ColumnDefinition> defs,
                                                              MultiColumnRestriction.Slice slice,
                                                              boolean isReversed,
                                                              CBuilder builder,
                                                              QueryOptions options) throws InvalidRequestException
    {
        Bound eocBound = isReversed ? Bound.reverse(bound) : bound;

        Iterator<ColumnDefinition> iter = defs.iterator();
        ColumnDefinition firstName = iter.next();
        // A hack to preserve pre-6875 behavior for tuple-notation slices where the comparator mixes ASCENDING
        // and DESCENDING orders.  This stores the bound for the first component; we will re-use it for all following
        // components, even if they don't match the first component's reversal/non-reversal.  Note that this does *not*
        // guarantee correct query results, it just preserves the previous behavior.
        Bound firstComponentBound = isReversed == isReversedType(firstName) ? bound : Bound.reverse(bound);

        if (!slice.hasBound(firstComponentBound))
        {
            Composite prefix = builder.build();
            return Collections.singletonList(builder.remainingCount() > 0 && eocBound == Bound.END
                    ? prefix.end()
                    : prefix);
        }

        List<ByteBuffer> vals = slice.componentBounds(firstComponentBound, options);

        ByteBuffer v = vals.get(firstName.position());
        if (v == null)
            throw new InvalidRequestException("Invalid null value in condition for column " + firstName.name);
        builder.add(v);

        while (iter.hasNext())
        {
            ColumnDefinition def = iter.next();
            if (def.position() >= vals.size())
                break;

            v = vals.get(def.position());
            if (v == null)
                throw new InvalidRequestException("Invalid null value in condition for column " + def.name);
            builder.add(v);
        }
        Relation.Type relType = slice.getRelation(eocBound, firstComponentBound);
        return Collections.singletonList(builder.build().withEOC(eocForRelation(relType)));
    }

    private static List<Composite> buildMultiColumnInBound(Bound bound,
                                                           List<ColumnDefinition> defs,
                                                           MultiColumnRestriction.IN restriction,
                                                           boolean isReversed,
                                                           CBuilder builder,
                                                           CType type,
                                                           QueryOptions options) throws InvalidRequestException
    {
        List<List<ByteBuffer>> splitInValues = restriction.splitValues(options);
        Bound eocBound = isReversed ? Bound.reverse(bound) : bound;

        // The IN query might not have listed the values in comparator order, so we need to re-sort
        // the bounds lists to make sure the slices works correctly (also, to avoid duplicates).
        TreeSet<Composite> inValues = new TreeSet<>(isReversed ? type.reverseComparator() : type);
        for (List<ByteBuffer> components : splitInValues)
        {
            for (int i = 0; i < components.size(); i++)
                if (components.get(i) == null)
                    throw new InvalidRequestException("Invalid null value in condition for column " + defs.get(i));

            Composite prefix = builder.buildWith(components);
            inValues.add(eocBound == Bound.END && builder.remainingCount() - components.size() > 0
                         ? prefix.end()
                         : prefix);
        }
        return new ArrayList<>(inValues);
    }

    private static List<Composite> buildMultiColumnEQBound(Bound bound,
                                                           List<ColumnDefinition> defs,
                                                           MultiColumnRestriction.EQ restriction,
                                                           boolean isReversed,
                                                           CBuilder builder,
                                                           QueryOptions options) throws InvalidRequestException
    {
        Bound eocBound = isReversed ? Bound.reverse(bound) : bound;
        List<ByteBuffer> values = restriction.values(options);
        for (int i = 0; i < values.size(); i++)
        {
            ByteBuffer component = values.get(i);
            if (component == null)
                throw new InvalidRequestException("Invalid null value in condition for column " + defs.get(i));
            builder.add(component);
        }

        Composite prefix = builder.build();
        return Collections.singletonList(builder.remainingCount() > 0 && eocBound == Bound.END
                                         ? prefix.end()
                                         : prefix);
    }

    private static boolean isNullRestriction(Restriction r, Bound b)
    {
        return r == null || (r.isSlice() && !((Restriction.Slice)r).hasBound(b));
    }

    private static ByteBuffer getSliceValue(Restriction r, Bound b, QueryOptions options) throws InvalidRequestException
    {
        Restriction.Slice slice = (Restriction.Slice)r;
        assert slice.hasBound(b);
        ByteBuffer val = slice.bound(b, options);
        if (val == null)
            throw new InvalidRequestException(String.format("Invalid null clustering key part %s", r));
        return val;
    }

    private List<Composite> getRequestedBound(Bound b, QueryOptions options) throws InvalidRequestException
    {
        assert isColumnRange();
        return buildBound(b, cfm.clusteringColumns(), columnRestrictions, isReversed, cfm.comparator, options);
    }

    public List<IndexExpression> getValidatedIndexExpressions(QueryOptions options) throws InvalidRequestException
    {
        if (!usesSecondaryIndexing || restrictedColumns.isEmpty())
            return Collections.emptyList();

        List<IndexExpression> expressions = new ArrayList<IndexExpression>();
        for (ColumnDefinition def : restrictedColumns)
        {
            Restriction restriction;
            switch (def.kind)
            {
                case PARTITION_KEY:
                    restriction = keyRestrictions[def.position()];
                    break;
                case CLUSTERING_COLUMN:
                    restriction = columnRestrictions[def.position()];
                    break;
                case REGULAR:
                case STATIC:
                    restriction = metadataRestrictions.get(def.name);
                    break;
                default:
                    // We don't allow restricting a COMPACT_VALUE for now in prepare.
                    throw new AssertionError();
            }

            if (restriction.isSlice())
            {
                Restriction.Slice slice = (Restriction.Slice)restriction;
                for (Bound b : Bound.values())
                {
                    if (slice.hasBound(b))
                    {
                        ByteBuffer value = validateIndexedValue(def, slice.bound(b, options));
                        IndexExpression.Operator op = slice.getIndexOperator(b);
                        // If the underlying comparator for name is reversed, we need to reverse the IndexOperator: user operation
                        // always refer to the "forward" sorting even if the clustering order is reversed, but the 2ndary code does
                        // use the underlying comparator as is.
                        if (def.type instanceof ReversedType)
                            op = reverse(op);
                        expressions.add(new IndexExpression(def.name.bytes, op, value));
                    }
                }
            }
            else if (restriction.isContains())
            {
                SingleColumnRestriction.Contains contains = (SingleColumnRestriction.Contains)restriction;
                for (ByteBuffer value : contains.values(options))
                {
                    validateIndexedValue(def, value);
                    expressions.add(new IndexExpression(def.name.bytes, IndexExpression.Operator.CONTAINS, value));
                }
                for (ByteBuffer key : contains.keys(options))
                {
                    validateIndexedValue(def, key);
                    expressions.add(new IndexExpression(def.name.bytes, IndexExpression.Operator.CONTAINS_KEY, key));
                }
            }
            else
            {
                List<ByteBuffer> values = restriction.values(options);

                if (values.size() != 1)
                    throw new InvalidRequestException("IN restrictions are not supported on indexed columns");

                ByteBuffer value = validateIndexedValue(def, values.get(0));
                expressions.add(new IndexExpression(def.name.bytes, IndexExpression.Operator.EQ, value));
            }
        }
        
        if (usesSecondaryIndexing)
        {
            ColumnFamilyStore cfs = Keyspace.open(keyspace()).getColumnFamilyStore(columnFamily());
            SecondaryIndexManager secondaryIndexManager = cfs.indexManager;
            secondaryIndexManager.validateIndexSearchersForQuery(expressions);
        }
        
        return expressions;
    }

    private static ByteBuffer validateIndexedValue(ColumnDefinition def, ByteBuffer value) throws InvalidRequestException
    {
        if (value == null)
            throw new InvalidRequestException(String.format("Unsupported null value for indexed column %s", def.name));
        if (value.remaining() > 0xFFFF)
            throw new InvalidRequestException("Index expression values may not be larger than 64K");
        return value;
    }

    private Iterator<Cell> applySliceRestriction(final Iterator<Cell> cells, final QueryOptions options) throws InvalidRequestException
    {
        assert sliceRestriction != null;

        final CellNameType type = cfm.comparator;
        final CellName excludedStart = sliceRestriction.isInclusive(Bound.START) ? null : type.makeCellName(sliceRestriction.bound(Bound.START, options));
        final CellName excludedEnd = sliceRestriction.isInclusive(Bound.END) ? null : type.makeCellName(sliceRestriction.bound(Bound.END, options));

        return new AbstractIterator<Cell>()
        {
            protected Cell computeNext()
            {
                while (cells.hasNext())
                {
                    Cell c = cells.next();

                    // For dynamic CF, the column could be out of the requested bounds (because we don't support strict bounds internally (unless
                    // the comparator is composite that is)), filter here
                    if ( (excludedStart != null && type.compare(c.name(), excludedStart) == 0)
                      || (excludedEnd != null && type.compare(c.name(), excludedEnd) == 0) )
                        continue;

                    return c;
                }
                return endOfData();
            }
        };
    }

    private static IndexExpression.Operator reverse(IndexExpression.Operator op)
    {
        switch (op)
        {
            case LT:  return IndexExpression.Operator.GT;
            case LTE: return IndexExpression.Operator.GTE;
            case GT:  return IndexExpression.Operator.LT;
            case GTE: return IndexExpression.Operator.LTE;
            default: return op;
        }
    }

    private ResultSet process(List<Row> rows, QueryOptions options, int limit, long now) throws InvalidRequestException
    {
        Selection.ResultSetBuilder result = selection.resultSetBuilder(now);
        for (org.apache.cassandra.db.Row row : rows)
        {
            // Not columns match the query, skip
            if (row.cf == null)
                continue;

            processColumnFamily(row.key.getKey(), row.cf, options, now, result);
        }

        ResultSet cqlRows = result.build();

        orderResults(cqlRows);

        // Internal calls always return columns in the comparator order, even when reverse was set
        if (isReversed)
            cqlRows.reverse();

        // Trim result if needed to respect the user limit
        cqlRows.trim(limit);
        return cqlRows;
    }

    // Used by ModificationStatement for CAS operations
    void processColumnFamily(ByteBuffer key, ColumnFamily cf, QueryOptions options, long now, Selection.ResultSetBuilder result)
    throws InvalidRequestException
    {
        CFMetaData cfm = cf.metadata();
        ByteBuffer[] keyComponents = null;
        if (cfm.getKeyValidator() instanceof CompositeType)
        {
            keyComponents = ((CompositeType)cfm.getKeyValidator()).split(key);
        }
        else
        {
            keyComponents = new ByteBuffer[]{ key };
        }

        Iterator<Cell> cells = cf.getSortedColumns().iterator();
        if (sliceRestriction != null)
            cells = applySliceRestriction(cells, options);

        CQL3Row.RowIterator iter = cfm.comparator.CQL3RowBuilder(cfm, now).group(cells);

        // If there is static columns but there is no non-static row, then provided the select was a full
        // partition selection (i.e. not a 2ndary index search and there was no condition on clustering columns)
        // then we want to include the static columns in the result set (and we're done).
        CQL3Row staticRow = iter.getStaticRow();
        if (staticRow != null && !iter.hasNext() && !usesSecondaryIndexing && hasNoClusteringColumnsRestriction())
        {
            result.newRow();
            for (ColumnDefinition def : selection.getColumns())
            {
                switch (def.kind)
                {
                    case PARTITION_KEY:
                        result.add(keyComponents[def.position()]);
                        break;
                    case STATIC:
                        addValue(result, def, staticRow, options);
                        break;
                    default:
                        result.add((ByteBuffer)null);
                }
            }
            return;
        }

        while (iter.hasNext())
        {
            CQL3Row cql3Row = iter.next();

            // Respect requested order
            result.newRow();
            // Respect selection order
            for (ColumnDefinition def : selection.getColumns())
            {
                switch (def.kind)
                {
                    case PARTITION_KEY:
                        result.add(keyComponents[def.position()]);
                        break;
                    case CLUSTERING_COLUMN:
                        result.add(cql3Row.getClusteringColumn(def.position()));
                        break;
                    case COMPACT_VALUE:
                        result.add(cql3Row.getColumn(null));
                        break;
                    case REGULAR:
                        addValue(result, def, cql3Row, options);
                        break;
                    case STATIC:
                        addValue(result, def, staticRow, options);
                        break;
                }
            }
        }
    }

    private static void addValue(Selection.ResultSetBuilder result, ColumnDefinition def, CQL3Row row, QueryOptions options)
    {
        if (row == null)
        {
            result.add((ByteBuffer)null);
            return;
        }

        if (def.type.isCollection())
        {
            List<Cell> collection = row.getCollection(def.name);
            ByteBuffer value = collection == null
                             ? null
                             : ((CollectionType)def.type).serializeForNativeProtocol(collection, options.getProtocolVersion());
            result.add(value);
            return;
        }

        result.add(row.getColumn(def.name));
    }

    private boolean hasNoClusteringColumnsRestriction()
    {
        for (int i = 0; i < columnRestrictions.length; i++)
            if (columnRestrictions[i] != null)
                return false;
        return true;
    }

    private boolean needsPostQueryOrdering()
    {
        // We need post-query ordering only for queries with IN on the partition key and an ORDER BY.
        return keyIsInRelation && !parameters.orderings.isEmpty();
    }

    /**
     * Orders results when multiple keys are selected (using IN)
     */
    private void orderResults(ResultSet cqlRows) throws InvalidRequestException
    {
        if (cqlRows.size() == 0 || !needsPostQueryOrdering())
            return;

        assert orderingIndexes != null;

        List<Integer> idToSort = new ArrayList<Integer>();
        List<Comparator<ByteBuffer>> sorters = new ArrayList<Comparator<ByteBuffer>>();

        for (ColumnIdentifier identifier : parameters.orderings.keySet())
        {
            ColumnDefinition orderingColumn = cfm.getColumnDefinition(identifier);
            idToSort.add(orderingIndexes.get(orderingColumn.name));
            sorters.add(orderingColumn.type);
        }

        Comparator<List<ByteBuffer>> comparator = idToSort.size() == 1
                                                ? new SingleColumnComparator(idToSort.get(0), sorters.get(0))
                                                : new CompositeComparator(sorters, idToSort);
        Collections.sort(cqlRows.rows, comparator);
    }

    private static boolean isReversedType(ColumnDefinition def)
    {
        return def.type instanceof ReversedType;
    }

    private boolean columnFilterIsIdentity()
    {
        for (Restriction r : columnRestrictions)
        {
            if (r != null)
                return false;
        }
        return true;
    }

    private boolean hasClusteringColumnsRestriction()
    {
        for (int i = 0; i < columnRestrictions.length; i++)
            if (columnRestrictions[i] != null)
                return true;
        return false;
    }

    private void validateDistinctSelection()
    throws InvalidRequestException
    {
        Collection<ColumnDefinition> requestedColumns = selection.getColumns();
        for (ColumnDefinition def : requestedColumns)
            if (def.kind != ColumnDefinition.Kind.PARTITION_KEY && def.kind != ColumnDefinition.Kind.STATIC)
                throw new InvalidRequestException(String.format("SELECT DISTINCT queries must only request partition key columns and/or static columns (not %s)", def.name));

        // If it's a key range, we require that all partition key columns are selected so we don't have to bother with post-query grouping.
        if (!isKeyRange)
            return;

        for (ColumnDefinition def : cfm.partitionKeyColumns())
            if (!requestedColumns.contains(def))
                throw new InvalidRequestException(String.format("SELECT DISTINCT queries must request all the partition key columns (missing %s)", def.name));
    }

    public static class RawStatement extends CFStatement
    {
        private final Parameters parameters;
        private final List<RawSelector> selectClause;
        private final List<Relation> whereClause;
        private final Term.Raw limit;

        public RawStatement(CFName cfName, Parameters parameters, List<RawSelector> selectClause, List<Relation> whereClause, Term.Raw limit)
        {
            super(cfName);
            this.parameters = parameters;
            this.selectClause = selectClause;
            this.whereClause = whereClause == null ? Collections.<Relation>emptyList() : whereClause;
            this.limit = limit;
        }

        public ParsedStatement.Prepared prepare() throws InvalidRequestException
        {
            CFMetaData cfm = ThriftValidation.validateColumnFamily(keyspace(), columnFamily());
            VariableSpecifications boundNames = getBoundVariables();

            // Select clause
            if (parameters.isCount && !selectClause.isEmpty())
                throw new InvalidRequestException("Only COUNT(*) and COUNT(1) operations are currently supported.");

            Selection selection = selectClause.isEmpty()
                                ? Selection.wildcard(cfm)
                                : Selection.fromSelectors(cfm, selectClause);

            SelectStatement stmt = new SelectStatement(cfm, boundNames.size(), parameters, selection, prepareLimit(boundNames));

            /*
             * WHERE clause. For a given entity, rules are:
             *   - EQ relation conflicts with anything else (including a 2nd EQ)
             *   - Can't have more than one LT(E) relation (resp. GT(E) relation)
             *   - IN relation are restricted to row keys (for now) and conflicts with anything else
             *     (we could allow two IN for the same entity but that doesn't seem very useful)
             *   - The value_alias cannot be restricted in any way (we don't support wide rows with indexed value in CQL so far)
             */
            boolean hasQueriableIndex = false;
            boolean hasQueriableClusteringColumnIndex = false;
            boolean hasSingleColumnRelations = false;
            boolean hasMultiColumnRelations = false;
            for (Relation relation : whereClause)
            {
                if (relation.isMultiColumn())
                {
                    MultiColumnRelation rel = (MultiColumnRelation) relation;
                    List<ColumnDefinition> names = new ArrayList<>(rel.getEntities().size());
                    for (ColumnIdentifier entity : rel.getEntities())
                    {
                        ColumnDefinition def = cfm.getColumnDefinition(entity);
                        boolean[] queriable = processRelationEntity(stmt, relation, entity, def);
                        hasQueriableIndex |= queriable[0];
                        hasQueriableClusteringColumnIndex |= queriable[1];
                        names.add(def);
                        hasMultiColumnRelations |= ColumnDefinition.Kind.CLUSTERING_COLUMN.equals(def.kind);
                    }
                    updateRestrictionsForRelation(stmt, names, rel, boundNames);
                }
                else
                {
                    SingleColumnRelation rel = (SingleColumnRelation) relation;
                    ColumnIdentifier entity = rel.getEntity();
                    ColumnDefinition def = cfm.getColumnDefinition(entity);
                    boolean[] queriable = processRelationEntity(stmt, relation, entity, def);
                    hasQueriableIndex |= queriable[0];
                    hasQueriableClusteringColumnIndex |= queriable[1];
                    hasSingleColumnRelations |= ColumnDefinition.Kind.CLUSTERING_COLUMN.equals(def.kind);
                    updateRestrictionsForRelation(stmt, def, rel, boundNames);
                }
            }
            if (hasSingleColumnRelations && hasMultiColumnRelations)
                throw new InvalidRequestException("Mixing single column relations and multi column relations on clustering columns is not allowed");

             // At this point, the select statement if fully constructed, but we still have a few things to validate
            processPartitionKeyRestrictions(stmt, hasQueriableIndex, cfm);

            // All (or none) of the partition key columns have been specified;
            // hence there is no need to turn these restrictions into index expressions.
            if (!stmt.usesSecondaryIndexing)
                stmt.restrictedColumns.removeAll(cfm.partitionKeyColumns());

            if (stmt.selectsOnlyStaticColumns && stmt.hasClusteringColumnsRestriction())
                throw new InvalidRequestException("Cannot restrict clustering columns when selecting only static columns");

            processColumnRestrictions(stmt, hasQueriableIndex, cfm);

            // Covers indexes on the first clustering column (among others).
            if (stmt.isKeyRange && hasQueriableClusteringColumnIndex)
                stmt.usesSecondaryIndexing = true;

            if (!stmt.usesSecondaryIndexing)
                stmt.restrictedColumns.removeAll(cfm.clusteringColumns());

            // Even if usesSecondaryIndexing is false at this point, we'll still have to use one if
            // there is restrictions not covered by the PK.
            if (!stmt.metadataRestrictions.isEmpty())
            {
                if (!hasQueriableIndex)
                    throw new InvalidRequestException("No indexed columns present in by-columns clause with Equal operator");
                stmt.usesSecondaryIndexing = true;
            }

            if (stmt.usesSecondaryIndexing)
                validateSecondaryIndexSelections(stmt);

            if (!stmt.parameters.orderings.isEmpty())
                processOrderingClause(stmt, cfm);

            checkNeedsFiltering(stmt);

            if (parameters.isDistinct)
                stmt.validateDistinctSelection();

            return new ParsedStatement.Prepared(stmt, boundNames);
        }

        /** Returns a pair of (hasQueriableIndex, hasQueriableClusteringColumnIndex) */
        private boolean[] processRelationEntity(SelectStatement stmt, Relation relation, ColumnIdentifier entity, ColumnDefinition def) throws InvalidRequestException
        {
            if (def == null)
                handleUnrecognizedEntity(entity, relation);

            stmt.restrictedColumns.add(def);
            if (def.isIndexed() && relation.operator().allowsIndexQuery())
                return new boolean[]{true, def.kind == ColumnDefinition.Kind.CLUSTERING_COLUMN};
            return new boolean[]{false, false};
        }

        /** Throws an InvalidRequestException for an unrecognized identifier in the WHERE clause */
        private void handleUnrecognizedEntity(ColumnIdentifier entity, Relation relation) throws InvalidRequestException
        {
            if (containsAlias(entity))
                throw new InvalidRequestException(String.format("Aliases aren't allowed in the where clause ('%s')", relation));
            else
                throw new InvalidRequestException(String.format("Undefined name %s in where clause ('%s')", entity, relation));
        }

        /** Returns a Term for the limit or null if no limit is set */
        private Term prepareLimit(VariableSpecifications boundNames) throws InvalidRequestException
        {
            if (limit == null)
                return null;

            Term prepLimit = limit.prepare(keyspace(), limitReceiver());
            prepLimit.collectMarkerSpecification(boundNames);
            return prepLimit;
        }

        private void updateRestrictionsForRelation(SelectStatement stmt, List<ColumnDefinition> defs, MultiColumnRelation relation, VariableSpecifications boundNames) throws InvalidRequestException
        {
            List<ColumnDefinition> restrictedColumns = new ArrayList<>();
            Set<ColumnDefinition> seen = new HashSet<>();

            int previousPosition = -1;
            for (ColumnDefinition def : defs)
            {
                // ensure multi-column restriction only applies to clustering columns
                if (def.kind != ColumnDefinition.Kind.CLUSTERING_COLUMN)
                    throw new InvalidRequestException(String.format("Multi-column relations can only be applied to clustering columns: %s", def));

                if (seen.contains(def))
                    throw new InvalidRequestException(String.format("Column \"%s\" appeared twice in a relation: %s", def, relation));
                seen.add(def);

                // check that no clustering columns were skipped
                if (def.position() != previousPosition + 1)
                {
                    if (previousPosition == -1)
                        throw new InvalidRequestException(String.format(
                                "Clustering columns may not be skipped in multi-column relations. " +
                                "They should appear in the PRIMARY KEY order. Got %s", relation));
                    else
                        throw new InvalidRequestException(String.format(
                                "Clustering columns must appear in the PRIMARY KEY order in multi-column relations: %s", relation));
                }
                previousPosition++;

                Restriction existing = getExistingRestriction(stmt, def);
                Relation.Type operator = relation.operator();
                if (existing != null)
                {
                    if (operator == Relation.Type.EQ || operator == Relation.Type.IN)
                        throw new InvalidRequestException(String.format("Column \"%s\" cannot be restricted by more than one relation if it is in an %s relation", def, relation.operator()));
                    else if (!existing.isSlice())
                        throw new InvalidRequestException(String.format("Column \"%s\" cannot be restricted by an equality relation and an inequality relation", def));
                }
                restrictedColumns.add(def);
            }

            switch (relation.operator())
            {
                case EQ:
                {
                    Term t = relation.getValue().prepare(keyspace(), defs);
                    t.collectMarkerSpecification(boundNames);
                    Restriction restriction = new MultiColumnRestriction.EQ(t, false);
                    for (ColumnDefinition def : restrictedColumns)
                        stmt.columnRestrictions[def.position()] = restriction;
                    break;
                }
                case IN:
                {
                    Restriction restriction;
                    List<? extends Term.MultiColumnRaw> inValues = relation.getInValues();
                    if (inValues != null)
                    {
                        // we have something like "(a, b, c) IN ((1, 2, 3), (4, 5, 6), ...) or
                        // "(a, b, c) IN (?, ?, ?)
                        List<Term> terms = new ArrayList<>(inValues.size());
                        for (Term.MultiColumnRaw tuple : inValues)
                        {
                            Term t = tuple.prepare(keyspace(), defs);
                            t.collectMarkerSpecification(boundNames);
                            terms.add(t);
                        }
                         restriction = new MultiColumnRestriction.InWithValues(terms);
                    }
                    else
                    {
                        Tuples.INRaw rawMarker = relation.getInMarker();
                        AbstractMarker t = rawMarker.prepare(keyspace(), defs);
                        t.collectMarkerSpecification(boundNames);
                        restriction = new MultiColumnRestriction.InWithMarker(t);
                    }
                    for (ColumnDefinition def : restrictedColumns)
                        stmt.columnRestrictions[def.position()] = restriction;

                    break;
                }
                case LT:
                case LTE:
                case GT:
                case GTE:
                {
                    Term t = relation.getValue().prepare(keyspace(), defs);
                    t.collectMarkerSpecification(boundNames);
                    for (ColumnDefinition def : defs)
                    {
                        Restriction.Slice restriction = (Restriction.Slice)getExistingRestriction(stmt, def);
                        if (restriction == null)
                            restriction = new MultiColumnRestriction.Slice(false);
                        else if (!restriction.isMultiColumn())
                            throw new InvalidRequestException(String.format("Column \"%s\" cannot have both tuple-notation inequalities and single-column inequalities: %s", def.name, relation));
                        restriction.setBound(def.name, relation.operator(), t);
                        stmt.columnRestrictions[def.position()] = restriction;
                    }
                    break;
                }
                case NEQ:
                    throw new InvalidRequestException(String.format("Unsupported \"!=\" relation: %s", relation));
            }
        }

        private Restriction getExistingRestriction(SelectStatement stmt, ColumnDefinition def)
        {
            switch (def.kind)
            {
                case PARTITION_KEY:
                    return stmt.keyRestrictions[def.position()];
                case CLUSTERING_COLUMN:
                    return stmt.columnRestrictions[def.position()];
                case REGULAR:
                case STATIC:
                    return stmt.metadataRestrictions.get(def.name);
                default:
                    throw new AssertionError();
            }
        }

        private void updateRestrictionsForRelation(SelectStatement stmt, ColumnDefinition def, SingleColumnRelation relation, VariableSpecifications names) throws InvalidRequestException
        {
            switch (def.kind)
            {
                case PARTITION_KEY:
                    stmt.keyRestrictions[def.position()] = updateSingleColumnRestriction(def, stmt.keyRestrictions[def.position()], relation, names);
                    break;
                case CLUSTERING_COLUMN:
                    stmt.columnRestrictions[def.position()] = updateSingleColumnRestriction(def, stmt.columnRestrictions[def.position()], relation, names);
                    break;
                case COMPACT_VALUE:
                    throw new InvalidRequestException(String.format("Predicates on the non-primary-key column (%s) of a COMPACT table are not yet supported", def.name));
                case REGULAR:
                case STATIC:
                    // We only all IN on the row key and last clustering key so far, never on non-PK columns, and this even if there's an index
                    Restriction r = updateSingleColumnRestriction(def, stmt.metadataRestrictions.get(def.name), relation, names);
                    if (r.isIN() && !((Restriction.IN)r).canHaveOnlyOneValue())
                        // Note: for backward compatibility reason, we conside a IN of 1 value the same as a EQ, so we let that slide.
                        throw new InvalidRequestException(String.format("IN predicates on non-primary-key columns (%s) is not yet supported", def.name));
                    stmt.metadataRestrictions.put(def.name, r);
                    break;
            }
        }

        Restriction updateSingleColumnRestriction(ColumnDefinition def, Restriction existingRestriction, SingleColumnRelation newRel, VariableSpecifications boundNames) throws InvalidRequestException
        {
            ColumnSpecification receiver = def;
            if (newRel.onToken)
            {
                if (def.kind != ColumnDefinition.Kind.PARTITION_KEY)
                    throw new InvalidRequestException(String.format("The token() function is only supported on the partition key, found on %s", def.name));

                receiver = new ColumnSpecification(def.ksName,
                                                   def.cfName,
                                                   new ColumnIdentifier("partition key token", true),
                                                   StorageService.getPartitioner().getTokenValidator());
            }

            // We don't support relations against entire collections, like "numbers = {1, 2, 3}"
            if (receiver.type.isCollection() && !(newRel.operator().equals(Relation.Type.CONTAINS_KEY) || newRel.operator() == Relation.Type.CONTAINS))
            {
                throw new InvalidRequestException(String.format("Collection column '%s' (%s) cannot be restricted by a '%s' relation",
                                                                def.name, receiver.type.asCQL3Type(), newRel.operator()));
            }

            switch (newRel.operator())
            {
                case EQ:
                {
                    if (existingRestriction != null)
                        throw new InvalidRequestException(String.format("%s cannot be restricted by more than one relation if it includes an Equal", def.name));
                    Term t = newRel.getValue().prepare(keyspace(), receiver);
                    t.collectMarkerSpecification(boundNames);
                    existingRestriction = new SingleColumnRestriction.EQ(t, newRel.onToken);
                }
                break;
                case IN:
                    if (existingRestriction != null)
                        throw new InvalidRequestException(String.format("%s cannot be restricted by more than one relation if it includes a IN", def.name));

                    if (newRel.getInValues() == null)
                    {
                        // Means we have a "SELECT ... IN ?"
                        assert newRel.getValue() != null;
                        Term t = newRel.getValue().prepare(keyspace(), receiver);
                        t.collectMarkerSpecification(boundNames);
                        existingRestriction = new SingleColumnRestriction.InWithMarker((Lists.Marker)t);
                    }
                    else
                    {
                        List<Term> inValues = new ArrayList<>(newRel.getInValues().size());
                        for (Term.Raw raw : newRel.getInValues())
                        {
                            Term t = raw.prepare(keyspace(), receiver);
                            t.collectMarkerSpecification(boundNames);
                            inValues.add(t);
                        }
                        existingRestriction = new SingleColumnRestriction.InWithValues(inValues);
                    }
                    break;
                case NEQ:
                    throw new InvalidRequestException(String.format("Unsupported \"!=\" relation on column \"%s\"", def.name));
                case GT:
                case GTE:
                case LT:
                case LTE:
                    {
                        if (existingRestriction == null)
                            existingRestriction = new SingleColumnRestriction.Slice(newRel.onToken);
                        else if (!existingRestriction.isSlice())
                            throw new InvalidRequestException(String.format("Column \"%s\" cannot be restricted by both an equality and an inequality relation", def.name));
                        else if (existingRestriction.isMultiColumn())
                            throw new InvalidRequestException(String.format("Column \"%s\" cannot be restricted by both a tuple notation inequality and a single column inequality (%s)", def.name, newRel));
                        else if (existingRestriction.isOnToken() != newRel.onToken)
                            // For partition keys, we shouldn't have slice restrictions without token(). And while this is rejected later by
                            // processPartitionKeysRestrictions, we shouldn't update the existing restriction by the new one if the old one was using token()
                            // and the new one isn't since that would bypass that later test.
                            throw new InvalidRequestException("Only EQ and IN relation are supported on the partition key (unless you use the token() function)");

                        Term t = newRel.getValue().prepare(keyspace(), receiver);
                        t.collectMarkerSpecification(boundNames);
                        ((SingleColumnRestriction.Slice)existingRestriction).setBound(def.name, newRel.operator(), t);
                    }
                    break;
                case CONTAINS_KEY:
                    if (!(receiver.type instanceof MapType))
                        throw new InvalidRequestException(String.format("Cannot use CONTAINS_KEY on non-map column %s", def.name));
                    // Fallthrough on purpose
                case CONTAINS:
                {
                    if (!receiver.type.isCollection())
                        throw new InvalidRequestException(String.format("Cannot use %s relation on non collection column %s", newRel.operator(), def.name));

                    if (existingRestriction == null)
                        existingRestriction = new SingleColumnRestriction.Contains();
                    else if (!existingRestriction.isContains())
                        throw new InvalidRequestException(String.format("Collection column %s can only be restricted by CONTAINS or CONTAINS KEY", def.name));
                    boolean isKey = newRel.operator() == Relation.Type.CONTAINS_KEY;
                    receiver = makeCollectionReceiver(receiver, isKey);
                    Term t = newRel.getValue().prepare(keyspace(), receiver);
                    t.collectMarkerSpecification(boundNames);
                    ((SingleColumnRestriction.Contains)existingRestriction).add(t, isKey);
                    break;
                }
            }
            return existingRestriction;
        }

        private void processPartitionKeyRestrictions(SelectStatement stmt, boolean hasQueriableIndex, CFMetaData cfm) throws InvalidRequestException
        {
            // If there is a queriable index, no special condition are required on the other restrictions.
            // But we still need to know 2 things:
            //   - If we don't have a queriable index, is the query ok
            //   - Is it queriable without 2ndary index, which is always more efficient
            // If a component of the partition key is restricted by a relation, all preceding
            // components must have a EQ. Only the last partition key component can be in IN relation.
            boolean canRestrictFurtherComponents = true;
            ColumnDefinition previous = null;
            stmt.keyIsInRelation = false;
            Iterator<ColumnDefinition> iter = cfm.partitionKeyColumns().iterator();
            for (int i = 0; i < stmt.keyRestrictions.length; i++)
            {
                ColumnDefinition cdef = iter.next();
                Restriction restriction = stmt.keyRestrictions[i];

                if (restriction == null)
                {
                    if (stmt.onToken)
                        throw new InvalidRequestException("The token() function must be applied to all partition key components or none of them");

                    // The only time not restricting a key part is allowed is if none are restricted or an index is used.
                    if (i > 0 && stmt.keyRestrictions[i - 1] != null)
                    {
                        if (hasQueriableIndex)
                        {
                            stmt.usesSecondaryIndexing = true;
                            stmt.isKeyRange = true;
                            break;
                        }
                        throw new InvalidRequestException(String.format("Partition key part %s must be restricted since preceding part is", cdef.name));
                    }

                    stmt.isKeyRange = true;
                    canRestrictFurtherComponents = false;
                }
                else if (!canRestrictFurtherComponents)
                {
                    if (hasQueriableIndex)
                    {
                        stmt.usesSecondaryIndexing = true;
                        break;
                    }
                    throw new InvalidRequestException(String.format(
                            "Partitioning column \"%s\" cannot be restricted because the preceding column (\"%s\") is " +
                            "either not restricted or is restricted by a non-EQ relation", cdef.name, previous));
                }
                else if (restriction.isOnToken())
                {
                    // If this is a query on tokens, it's necessarily a range query (there can be more than one key per token).
                    stmt.isKeyRange = true;
                    stmt.onToken = true;
                }
                else if (stmt.onToken)
                {
                    throw new InvalidRequestException(String.format("The token() function must be applied to all partition key components or none of them"));
                }
                else if (!restriction.isSlice())
                {
                    if (restriction.isIN())
                    {
                        // We only support IN for the last name so far
                        if (i != stmt.keyRestrictions.length - 1)
                            throw new InvalidRequestException(String.format("Partition KEY part %s cannot be restricted by IN relation (only the last part of the partition key can)", cdef.name));
                        stmt.keyIsInRelation = true;
                    }
                }
                else
                {
                    // Non EQ relation is not supported without token(), even if we have a 2ndary index (since even those are ordered by partitioner).
                    // Note: In theory we could allow it for 2ndary index queries with ALLOW FILTERING, but that would probably require some special casing
                    // Note bis: This is also why we don't bother handling the 'tuple' notation of #4851 for keys. If we lift the limitation for 2ndary
                    // index with filtering, we'll need to handle it though.
                    throw new InvalidRequestException("Only EQ and IN relation are supported on the partition key (unless you use the token() function)");
                }
                previous = cdef;
            }

<<<<<<< HEAD
            if (stmt.onToken && cfm.partitionKeyColumns().size() > 0)
                checkTokenFunctionArgumentsOrder(cfm);
=======
            if (stmt.onToken)
                checkTokenFunctionArgumentsOrder(cfDef);
>>>>>>> b1166c09
        }

        /**
         * Checks that the column identifiers used as argument for the token function have been specified in the
         * partition key order.
         * @param cfm the Column Family MetaData
         * @throws InvalidRequestException if the arguments have not been provided in the proper order.
         */
        private void checkTokenFunctionArgumentsOrder(CFMetaData cfm) throws InvalidRequestException
        {
<<<<<<< HEAD
            Iterator<ColumnDefinition> iter = cfm.partitionKeyColumns().iterator();
=======
            Iterator<Name> iter = Iterators.cycle(cfDef.partitionKeys());
>>>>>>> b1166c09
            for (Relation relation : whereClause)
            {
                SingleColumnRelation singleColumnRelation = (SingleColumnRelation) relation;
                if (singleColumnRelation.onToken && !cfm.getColumnDefinition(singleColumnRelation.getEntity()).equals(iter.next()))
                    throw new InvalidRequestException(String.format("The token function arguments must be in the partition key order: %s",
                                                                    Joiner.on(',').join(cfm.partitionKeyColumns())));
            }
        }

        private void processColumnRestrictions(SelectStatement stmt, boolean hasQueriableIndex, CFMetaData cfm) throws InvalidRequestException
        {
            // If a clustering key column is restricted by a non-EQ relation, all preceding
            // columns must have a EQ, and all following must have no restriction. Unless
            // the column is indexed that is.
            boolean canRestrictFurtherComponents = true;
            ColumnDefinition previous = null;
            boolean previousIsSlice = false;
            Iterator<ColumnDefinition> iter = cfm.clusteringColumns().iterator();
            for (int i = 0; i < stmt.columnRestrictions.length; i++)
            {
                ColumnDefinition cdef = iter.next();
                Restriction restriction = stmt.columnRestrictions[i];

                if (restriction == null)
                {
                    canRestrictFurtherComponents = false;
                    previousIsSlice = false;
                }
                else if (!canRestrictFurtherComponents)
                {
                    // We're here if the previous clustering column was either not restricted or was a slice.
                    // We can't restrict the current column unless:
                    //   1) we're in the special case of the 'tuple' notation from #4851 which we expand as multiple
                    //      consecutive slices: in which case we're good with this restriction and we continue
                    //   2) we have a 2ndary index, in which case we have to use it but can skip more validation
                    if (!(previousIsSlice && restriction.isSlice() && restriction.isMultiColumn()))
                    {
                        if (hasQueriableIndex)
                        {
                            stmt.usesSecondaryIndexing = true; // handle gaps and non-keyrange cases.
                            break;
                        }
                        throw new InvalidRequestException(String.format(
                                "PRIMARY KEY column \"%s\" cannot be restricted (preceding column \"%s\" is either not restricted or by a non-EQ relation)", cdef.name, previous));
                    }
                }
                else if (restriction.isSlice())
                {
                    canRestrictFurtherComponents = false;
                    previousIsSlice = true;
                    Restriction.Slice slice = (Restriction.Slice)restriction;
                    // For non-composite slices, we don't support internally the difference between exclusive and
                    // inclusive bounds, so we deal with it manually.
                    if (!cfm.comparator.isCompound() && (!slice.isInclusive(Bound.START) || !slice.isInclusive(Bound.END)))
                        stmt.sliceRestriction = slice;
                }
                else if (restriction.isIN())
                {
                    if (!restriction.isMultiColumn() && i != stmt.columnRestrictions.length - 1)
                        throw new InvalidRequestException(String.format("Clustering column \"%s\" cannot be restricted by an IN relation", cdef.name));
                    else if (stmt.selectACollection())
                        throw new InvalidRequestException(String.format("Cannot restrict column \"%s\" by IN relation as a collection is selected by the query", cdef.name));
                }

                previous = cdef;
            }
        }

        private void validateSecondaryIndexSelections(SelectStatement stmt) throws InvalidRequestException
        {
            if (stmt.keyIsInRelation)
                throw new InvalidRequestException("Select on indexed columns and with IN clause for the PRIMARY KEY are not supported");
            // When the user only select static columns, the intent is that we don't query the whole partition but just
            // the static parts. But 1) we don't have an easy way to do that with 2i and 2) since we don't support index on static columns
            // so far, 2i means that you've restricted a non static column, so the query is somewhat non-sensical.
            if (stmt.selectsOnlyStaticColumns)
                throw new InvalidRequestException("Queries using 2ndary indexes don't support selecting only static columns");            
        }

        private void verifyOrderingIsAllowed(SelectStatement stmt) throws InvalidRequestException
        {
            if (stmt.usesSecondaryIndexing)
                throw new InvalidRequestException("ORDER BY with 2ndary indexes is not supported.");

            if (stmt.isKeyRange)
                throw new InvalidRequestException("ORDER BY is only supported when the partition key is restricted by an EQ or an IN.");
        }

        private void handleUnrecognizedOrderingColumn(ColumnIdentifier column) throws InvalidRequestException
        {
            if (containsAlias(column))
                throw new InvalidRequestException(String.format("Aliases are not allowed in order by clause ('%s')", column));
            else
                throw new InvalidRequestException(String.format("Order by on unknown column %s", column));
        }

        private void processOrderingClause(SelectStatement stmt, CFMetaData cfm) throws InvalidRequestException
        {
            verifyOrderingIsAllowed(stmt);

            // If we order post-query (see orderResults), the sorted column needs to be in the ResultSet for sorting, even if we don't
            // ultimately ship them to the client (CASSANDRA-4911).
            if (stmt.keyIsInRelation)
            {
                stmt.orderingIndexes = new HashMap<>();
                for (ColumnIdentifier column : stmt.parameters.orderings.keySet())
                {
                    final ColumnDefinition def = cfm.getColumnDefinition(column);
                    if (def == null)
                        handleUnrecognizedOrderingColumn(column);

                    int index = indexOf(def, stmt.selection);
                    if (index < 0)
                        index = stmt.selection.addColumnForOrdering(def);
                    stmt.orderingIndexes.put(def.name, index);
                }
            }
            stmt.isReversed = isReversed(stmt, cfm);
        }

        private boolean isReversed(SelectStatement stmt, CFMetaData cfm) throws InvalidRequestException
        {
            Boolean[] reversedMap = new Boolean[cfm.clusteringColumns().size()];
            int i = 0;
            for (Map.Entry<ColumnIdentifier, Boolean> entry : stmt.parameters.orderings.entrySet())
            {
                ColumnIdentifier column = entry.getKey();
                boolean reversed = entry.getValue();

                ColumnDefinition def = cfm.getColumnDefinition(column);
                if (def == null)
                    handleUnrecognizedOrderingColumn(column);

                if (def.kind != ColumnDefinition.Kind.CLUSTERING_COLUMN)
                    throw new InvalidRequestException(String.format("Order by is currently only supported on the clustered columns of the PRIMARY KEY, got %s", column));

                if (i++ != def.position())
                    throw new InvalidRequestException(String.format("Order by currently only support the ordering of columns following their declared order in the PRIMARY KEY"));

                reversedMap[def.position()] = (reversed != isReversedType(def));
            }

            // Check that all boolean in reversedMap, if set, agrees
            Boolean isReversed = null;
            for (Boolean b : reversedMap)
            {
                // Column on which order is specified can be in any order
                if (b == null)
                    continue;

                if (isReversed == null)
                {
                    isReversed = b;
                    continue;
                }
                if (!isReversed.equals(b))
                    throw new InvalidRequestException(String.format("Unsupported order by relation"));
            }
            assert isReversed != null;
            return isReversed;
        }

        /** If ALLOW FILTERING was not specified, this verifies that it is not needed */
        private void checkNeedsFiltering(SelectStatement stmt) throws InvalidRequestException
        {
            // non-key-range non-indexed queries cannot involve filtering underneath
            if (!parameters.allowFiltering && (stmt.isKeyRange || stmt.usesSecondaryIndexing))
            {
                // We will potentially filter data if either:
                //  - Have more than one IndexExpression
                //  - Have no index expression and the column filter is not the identity
                if (stmt.restrictedColumns.size() > 1 || (stmt.restrictedColumns.isEmpty() && !stmt.columnFilterIsIdentity()))
                    throw new InvalidRequestException("Cannot execute this query as it might involve data filtering and " +
                                                      "thus may have unpredictable performance. If you want to execute " +
                                                      "this query despite the performance unpredictability, use ALLOW FILTERING");
            }

            // We don't internally support exclusive slice bounds on non-composite tables. To deal with it we do an
            // inclusive slice and remove post-query the value that shouldn't be returned. One problem however is that
            // if there is a user limit, that limit may make the query return before the end of the slice is reached,
            // in which case, once we'll have removed bound post-query, we might end up with less results than
            // requested which would be incorrect. For single-partition query, this is not a problem, we just ask for
            // one more result (see updateLimitForQuery()) since that's enough to compensate for that problem. For key
            // range however, each returned row may include one result that will have to be trimmed, so we would have
            // to bump the query limit by N where N is the number of rows we will return, but we don't know that in
            // advance. So, since we currently don't have a good way to handle such query, we refuse it (#7059) rather
            // than answering with something that is wrong.
            if (stmt.sliceRestriction != null && stmt.isKeyRange && limit != null)
            {
                SingleColumnRelation rel = findInclusiveClusteringRelationForCompact(stmt.cfm);
                throw new InvalidRequestException(String.format("The query requests a restriction of rows with a strict bound (%s) over a range of partitions. "
                                                              + "This is not supported by the underlying storage engine for COMPACT tables if a LIMIT is provided. "
                                                              + "Please either make the condition non strict (%s) or remove the user LIMIT", rel, rel.withNonStrictOperator()));
            }
        }

        private int indexOf(ColumnDefinition def, Selection selection)
        {
            return indexOf(def, selection.getColumns().iterator());
        }

        private int indexOf(final ColumnDefinition def, Iterator<ColumnDefinition> defs)
        {
            return Iterators.indexOf(defs, new Predicate<ColumnDefinition>()
                                           {
                                               public boolean apply(ColumnDefinition n)
                                               {
                                                   return def.name.equals(n.name);
                                               }
                                           });
        }

        private SingleColumnRelation findInclusiveClusteringRelationForCompact(CFMetaData cfm)
        {
            for (Relation r : whereClause)
            {
                // We only call this when sliceRestriction != null, i.e. for compact table with non composite comparator,
                // so it can't be a MultiColumnRelation.
                SingleColumnRelation rel = (SingleColumnRelation)r;
                if (cfm.getColumnDefinition(rel.getEntity()).kind == ColumnDefinition.Kind.CLUSTERING_COLUMN
                    && (rel.operator() == Relation.Type.GT || rel.operator() == Relation.Type.LT))
                    return rel;
            }

            // We're not supposed to call this method unless we know this can't happen
            throw new AssertionError();
        }

        private boolean containsAlias(final ColumnIdentifier name)
        {
            return Iterables.any(selectClause, new Predicate<RawSelector>()
                                               {
                                                   public boolean apply(RawSelector raw)
                                                   {
                                                       return name.equals(raw.alias);
                                                   }
                                               });
        }

        private ColumnSpecification limitReceiver()
        {
            return new ColumnSpecification(keyspace(), columnFamily(), new ColumnIdentifier("[limit]", true), Int32Type.instance);
        }

        private static ColumnSpecification makeCollectionReceiver(ColumnSpecification collection, boolean isKey)
        {
            assert collection.type.isCollection();
            switch (((CollectionType)collection.type).kind)
            {
                case LIST:
                    assert !isKey;
                    return Lists.valueSpecOf(collection);
                case SET:
                    assert !isKey;
                    return Sets.valueSpecOf(collection);
                case MAP:
                    return isKey ? Maps.keySpecOf(collection) : Maps.valueSpecOf(collection);
            }
            throw new AssertionError();
        }

        @Override
        public String toString()
        {
            return Objects.toStringHelper(this)
                          .add("name", cfName)
                          .add("selectClause", selectClause)
                          .add("whereClause", whereClause)
                          .add("isDistinct", parameters.isDistinct)
                          .add("isCount", parameters.isCount)
                          .toString();
        }
    }

    public static class Parameters
    {
        private final Map<ColumnIdentifier, Boolean> orderings;
        private final boolean isDistinct;
        private final boolean isCount;
        private final ColumnIdentifier countAlias;
        private final boolean allowFiltering;

        public Parameters(Map<ColumnIdentifier, Boolean> orderings,
                          boolean isDistinct,
                          boolean isCount,
                          ColumnIdentifier countAlias,
                          boolean allowFiltering)
        {
            this.orderings = orderings;
            this.isDistinct = isDistinct;
            this.isCount = isCount;
            this.countAlias = countAlias;
            this.allowFiltering = allowFiltering;
        }
    }

    /**
     * Used in orderResults(...) method when single 'ORDER BY' condition where given
     */
    private static class SingleColumnComparator implements Comparator<List<ByteBuffer>>
    {
        private final int index;
        private final Comparator<ByteBuffer> comparator;

        public SingleColumnComparator(int columnIndex, Comparator<ByteBuffer> orderer)
        {
            index = columnIndex;
            comparator = orderer;
        }

        public int compare(List<ByteBuffer> a, List<ByteBuffer> b)
        {
            return comparator.compare(a.get(index), b.get(index));
        }
    }

    /**
     * Used in orderResults(...) method when multiple 'ORDER BY' conditions where given
     */
    private static class CompositeComparator implements Comparator<List<ByteBuffer>>
    {
        private final List<Comparator<ByteBuffer>> orderTypes;
        private final List<Integer> positions;

        private CompositeComparator(List<Comparator<ByteBuffer>> orderTypes, List<Integer> positions)
        {
            this.orderTypes = orderTypes;
            this.positions = positions;
        }

        public int compare(List<ByteBuffer> a, List<ByteBuffer> b)
        {
            for (int i = 0; i < positions.size(); i++)
            {
                Comparator<ByteBuffer> type = orderTypes.get(i);
                int columnPos = positions.get(i);

                ByteBuffer aValue = a.get(columnPos);
                ByteBuffer bValue = b.get(columnPos);

                int comparison = type.compare(aValue, bValue);

                if (comparison != 0)
                    return comparison;
            }

            return 0;
        }
    }
}<|MERGE_RESOLUTION|>--- conflicted
+++ resolved
@@ -1824,13 +1824,8 @@
                 previous = cdef;
             }
 
-<<<<<<< HEAD
-            if (stmt.onToken && cfm.partitionKeyColumns().size() > 0)
+            if (stmt.onToken)
                 checkTokenFunctionArgumentsOrder(cfm);
-=======
-            if (stmt.onToken)
-                checkTokenFunctionArgumentsOrder(cfDef);
->>>>>>> b1166c09
         }
 
         /**
@@ -1841,11 +1836,7 @@
          */
         private void checkTokenFunctionArgumentsOrder(CFMetaData cfm) throws InvalidRequestException
         {
-<<<<<<< HEAD
-            Iterator<ColumnDefinition> iter = cfm.partitionKeyColumns().iterator();
-=======
-            Iterator<Name> iter = Iterators.cycle(cfDef.partitionKeys());
->>>>>>> b1166c09
+            Iterator<ColumnDefinition> iter = Iterators.cycle(cfm.partitionKeyColumns());
             for (Relation relation : whereClause)
             {
                 SingleColumnRelation singleColumnRelation = (SingleColumnRelation) relation;
