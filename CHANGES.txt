--- conflicted
+++ resolved
@@ -1,7 +1,8 @@
-<<<<<<< HEAD
 3.2
  * Add forceUserDefinedCleanup to allow more flexible cleanup (CASSANDRA-10708)
  * (cqlsh) allow setting TTL with COPY (CASSANDRA-9494)
+ * Implement hints compression (CASSANDRA-9428)
+ * Fix potential assertion error when reading static columns (CASSANDRA-10903)
  * Fix EstimatedHistogram creation in nodetool tablehistograms (CASSANDRA-10859)
  * Establish bootstrap stream sessions sequentially (CASSANDRA-6992)
  * Sort compactionhistory output by timestamp (CASSANDRA-10464)
@@ -24,12 +25,6 @@
  * Abort in-progress queries that time out (CASSANDRA-7392)
  * Add transparent data encryption core classes (CASSANDRA-9945)
 Merged from 3.0:
- * Fix potential assertion error when reading static columns (CASSANDRA-0903)
-=======
-3.0.3
- * Implement hints compression (CASSANDRA-9428)
- * Fix potential assertion error when reading static columns (CASSANDRA-10903)
->>>>>>> c20566fa
  * Avoid NoSuchElementException when executing empty batch (CASSANDRA-10711)
  * Avoid building PartitionUpdate in toString (CASSANDRA-10897)
  * Reduce heap spent when receiving many SSTables (CASSANDRA-10797)
