/*
 * Licensed to the Apache Software Foundation (ASF) under one
 * or more contributor license agreements.  See the NOTICE file
 * distributed with this work for additional information
 * regarding copyright ownership.  The ASF licenses this file
 * to you under the Apache License, Version 2.0 (the
 * "License"); you may not use this file except in compliance
 * with the License.  You may obtain a copy of the License at
 *
 *     http://www.apache.org/licenses/LICENSE-2.0
 *
 * Unless required by applicable law or agreed to in writing, software
 * distributed under the License is distributed on an "AS IS" BASIS,
 * WITHOUT WARRANTIES OR CONDITIONS OF ANY KIND, either express or implied.
 * See the License for the specific language governing permissions and
 * limitations under the License.
 */

package org.apache.cassandra.db.compaction.writers;

import java.io.File;
import java.util.Collection;
import java.util.List;
import java.util.Set;

import org.slf4j.Logger;
import org.slf4j.LoggerFactory;

import org.apache.cassandra.db.ColumnFamilyStore;
import org.apache.cassandra.db.DecoratedKey;
import org.apache.cassandra.db.Directories;
import org.apache.cassandra.db.PartitionPosition;
import org.apache.cassandra.db.rows.UnfilteredRowIterator;
import org.apache.cassandra.db.compaction.CompactionTask;
import org.apache.cassandra.db.lifecycle.LifecycleTransaction;
import org.apache.cassandra.io.sstable.SSTableRewriter;
import org.apache.cassandra.io.sstable.format.SSTableReader;
import org.apache.cassandra.utils.FBUtilities;
import org.apache.cassandra.utils.concurrent.Transactional;
import org.apache.cassandra.db.compaction.OperationType;
import org.apache.cassandra.service.StorageService;


/**
 * Class that abstracts away the actual writing of files to make it possible to use CompactionTask for more
 * use cases.
 */
public abstract class CompactionAwareWriter extends Transactional.AbstractTransactional implements Transactional
{
    protected static final Logger logger = LoggerFactory.getLogger(CompactionAwareWriter.class);

    protected final ColumnFamilyStore cfs;
    protected final Directories directories;
    protected final Set<SSTableReader> nonExpiredSSTables;
    protected final long estimatedTotalKeys;
    protected final long maxAge;
    protected final long minRepairedAt;

    protected final SSTableRewriter sstableWriter;
    protected final LifecycleTransaction txn;
    private final Directories.DataDirectory[] locations;
    private final List<PartitionPosition> diskBoundaries;
    private int locationIndex;

    @Deprecated
    public CompactionAwareWriter(ColumnFamilyStore cfs,
                                 Directories directories,
                                 LifecycleTransaction txn,
                                 Set<SSTableReader> nonExpiredSSTables,
                                 boolean offline,
                                 boolean keepOriginals)
    {
        this(cfs, directories, txn, nonExpiredSSTables, keepOriginals);
    }

    public CompactionAwareWriter(ColumnFamilyStore cfs,
                                 Directories directories,
                                 LifecycleTransaction txn,
                                 Set<SSTableReader> nonExpiredSSTables,
                                 boolean keepOriginals)
    {
        this.cfs = cfs;
        this.directories = directories;
        this.nonExpiredSSTables = nonExpiredSSTables;
        this.txn = txn;
<<<<<<< HEAD

        estimatedTotalKeys = SSTableReader.getApproximateKeyCount(nonExpiredSSTables);
        maxAge = CompactionTask.getMaxDataAge(nonExpiredSSTables);
        sstableWriter = SSTableRewriter.constructKeepingOriginals(txn, keepOriginals, maxAge, txn.isOffline());
        minRepairedAt = CompactionTask.getMinRepairedAt(nonExpiredSSTables);
        locations = cfs.getDirectories().getWriteableLocations();
        diskBoundaries = StorageService.getDiskBoundaries(cfs);
        locationIndex = -1;
=======
        this.sstableWriter = SSTableRewriter.construct(cfs, txn, keepOriginals, maxAge, offline);
>>>>>>> eda763b4
    }

    @Override
    protected Throwable doAbort(Throwable accumulate)
    {
        return sstableWriter.abort(accumulate);
    }

    @Override
    protected Throwable doCommit(Throwable accumulate)
    {
        return sstableWriter.commit(accumulate);
    }

    @Override
    protected void doPrepare()
    {
        sstableWriter.prepareToCommit();
    }

    /**
     * we are done, return the finished sstables so that the caller can mark the old ones as compacted
     * @return all the written sstables sstables
     */
    @Override
    public Collection<SSTableReader> finish()
    {
        super.finish();
        return sstableWriter.finished();
    }

    /**
     * estimated number of keys we should write
     */
    public long estimatedKeys()
    {
        return estimatedTotalKeys;
    }

    /**
     * Writes a partition in an implementation specific way
     * @param partition the partition to append
     * @return true if the partition was written, false otherwise
     */
    public final boolean append(UnfilteredRowIterator partition)
    {
        maybeSwitchWriter(partition.partitionKey());
        return realAppend(partition);
    }

    @Override
    protected Throwable doPostCleanup(Throwable accumulate)
    {
        sstableWriter.close();
        return super.doPostCleanup(accumulate);
    }

    protected abstract boolean realAppend(UnfilteredRowIterator partition);

    /**
     * Guaranteed to be called before the first call to realAppend.
     * @param key
     */
    protected void maybeSwitchWriter(DecoratedKey key)
    {
        if (diskBoundaries == null)
        {
            if (locationIndex < 0)
            {
                Directories.DataDirectory defaultLocation = getWriteDirectory(nonExpiredSSTables, cfs.getExpectedCompactedFileSize(nonExpiredSSTables, OperationType.UNKNOWN));
                switchCompactionLocation(defaultLocation);
                locationIndex = 0;
            }
            return;
        }

        if (locationIndex > -1 && key.compareTo(diskBoundaries.get(locationIndex)) < 0)
            return;

        int prevIdx = locationIndex;
        while (locationIndex == -1 || key.compareTo(diskBoundaries.get(locationIndex)) > 0)
            locationIndex++;
        if (prevIdx >= 0)
            logger.debug("Switching write location from {} to {}", locations[prevIdx], locations[locationIndex]);
        switchCompactionLocation(locations[locationIndex]);
    }

    /**
     * Implementations of this method should finish the current sstable writer and start writing to this directory.
     *
     * Called once before starting to append and then whenever we see a need to start writing to another directory.
     * @param directory
     */
    protected abstract void switchCompactionLocation(Directories.DataDirectory directory);

    /**
     * The directories we can write to
     */
    public Directories getDirectories()
    {
        return directories;
    }

    /**
     * Return a directory where we can expect expectedWriteSize to fit.
     *
     * @param sstables the sstables to compact
     * @return
     */
    public Directories.DataDirectory getWriteDirectory(Iterable<SSTableReader> sstables, long estimatedWriteSize)
    {
        File directory = null;
        for (SSTableReader sstable : sstables)
        {
            if (directory == null)
                directory = sstable.descriptor.directory;
            if (!directory.equals(sstable.descriptor.directory))
                logger.trace("All sstables not from the same disk - putting results in {}", directory);
        }
        Directories.DataDirectory d = getDirectories().getDataDirectoryForFile(directory);
        if (d != null)
        {
            if (d.getAvailableSpace() < estimatedWriteSize)
                throw new RuntimeException(String.format("Not enough space to write %s to %s (%s available)",
                                                         FBUtilities.prettyPrintMemory(estimatedWriteSize),
                                                         d.location,
                                                         FBUtilities.prettyPrintMemory(d.getAvailableSpace())));
            logger.trace("putting compaction results in {}", directory);
            return d;
        }
        d = getDirectories().getWriteableLocation(estimatedWriteSize);
        if (d == null)
            throw new RuntimeException(String.format("Not enough disk space to store %s",
                                                     FBUtilities.prettyPrintMemory(estimatedWriteSize)));
        return d;
    }

    public CompactionAwareWriter setRepairedAt(long repairedAt)
    {
        this.sstableWriter.setRepairedAt(repairedAt);
        return this;
    }
}<|MERGE_RESOLUTION|>--- conflicted
+++ resolved
@@ -83,18 +83,14 @@
         this.directories = directories;
         this.nonExpiredSSTables = nonExpiredSSTables;
         this.txn = txn;
-<<<<<<< HEAD
 
         estimatedTotalKeys = SSTableReader.getApproximateKeyCount(nonExpiredSSTables);
         maxAge = CompactionTask.getMaxDataAge(nonExpiredSSTables);
-        sstableWriter = SSTableRewriter.constructKeepingOriginals(txn, keepOriginals, maxAge, txn.isOffline());
+        sstableWriter = SSTableRewriter.construct(cfs, txn, keepOriginals, maxAge);
         minRepairedAt = CompactionTask.getMinRepairedAt(nonExpiredSSTables);
         locations = cfs.getDirectories().getWriteableLocations();
         diskBoundaries = StorageService.getDiskBoundaries(cfs);
         locationIndex = -1;
-=======
-        this.sstableWriter = SSTableRewriter.construct(cfs, txn, keepOriginals, maxAge, offline);
->>>>>>> eda763b4
     }
 
     @Override
