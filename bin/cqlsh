#!/bin/sh
# Licensed to the Apache Software Foundation (ASF) under one
# or more contributor license agreements.  See the NOTICE file
# distributed with this work for additional information
# regarding copyright ownership.  The ASF licenses this file
# to you under the Apache License, Version 2.0 (the
# "License"); you may not use this file except in compliance
# with the License.  You may obtain a copy of the License at
#
#     http://www.apache.org/licenses/LICENSE-2.0
#
# Unless required by applicable law or agreed to in writing, software
# distributed under the License is distributed on an "AS IS" BASIS,
# WITHOUT WARRANTIES OR CONDITIONS OF ANY KIND, either express or implied.
# See the License for the specific language governing permissions and
# limitations under the License.

# bash code here; finds a suitable python interpreter and execs this file.
# prefer unqualified "python" if suitable:
python -c 'import sys; sys.exit(not (0x020700b0 < sys.hexversion < 0x03000000))' 2>/dev/null \
    && exec python "`python -c "import os;print(os.path.dirname(os.path.realpath('$0')))"`/cqlsh.py" "$@"
for pyver in 2.7; do
    which python$pyver > /dev/null 2>&1 && exec python$pyver "`python$pyver -c "import os;print(os.path.dirname(os.path.realpath('$0')))"`/cqlsh.py" "$@"
done
echo "No appropriate python interpreter found." >&2
<<<<<<< HEAD
exit 1
":"""

from __future__ import with_statement
from uuid import UUID

description = "CQL Shell for Apache Cassandra"
version = "5.0.1"

from StringIO import StringIO
from contextlib import contextmanager
from glob import glob

import cmd
import sys
import os
import time
import optparse
import ConfigParser
import codecs
import locale
import platform
import warnings
import csv
import getpass
from functools import partial
import traceback


readline = None
try:
    # check if tty first, cause readline doesn't check, and only cares
    # about $TERM. we don't want the funky escape code stuff to be
    # output if not a tty.
    if sys.stdin.isatty():
        import readline
except ImportError:
    pass

CQL_LIB_PREFIX = 'cassandra-driver-internal-only-'

CASSANDRA_PATH = os.path.join(os.path.dirname(os.path.realpath(__file__)), '..')

# use bundled libs for python-cql and thrift, if available. if there
# is a ../lib dir, use bundled libs there preferentially.
ZIPLIB_DIRS = [os.path.join(CASSANDRA_PATH, 'lib')]
myplatform = platform.system()
if myplatform == 'Linux':
    ZIPLIB_DIRS.append('/usr/share/scylla/cassandra/lib')

if os.environ.get('CQLSH_NO_BUNDLED', ''):
    ZIPLIB_DIRS = ()


def find_zip(libprefix):
    for ziplibdir in ZIPLIB_DIRS:
        zips = glob(os.path.join(ziplibdir, libprefix + '*.zip'))
        if zips:
            return max(zips)   # probably the highest version, if multiple

cql_zip = find_zip(CQL_LIB_PREFIX)
if cql_zip:
    ver = os.path.splitext(os.path.basename(cql_zip))[0][len(CQL_LIB_PREFIX):]
    sys.path.insert(0, os.path.join(cql_zip, 'cassandra-driver-' + ver))

third_parties = ('futures-', 'six-')

for lib in third_parties:
    lib_zip = find_zip(lib)
    if lib_zip:
        sys.path.insert(0, lib_zip)

warnings.filterwarnings("ignore", r".*blist.*")
try:
    import cassandra
except ImportError, e:
    sys.exit("\nPython Cassandra driver not installed, or not on PYTHONPATH.\n"
             'You might try "pip install cassandra-driver".\n\n'
             'Python: %s\n'
             'Module load path: %r\n\n'
             'Error: %s\n' % (sys.executable, sys.path, e))

from cassandra.cluster import Cluster, PagedResult
from cassandra.query import SimpleStatement, ordered_dict_factory
from cassandra.policies import WhiteListRoundRobinPolicy
from cassandra.protocol import QueryMessage, ResultMessage
from cassandra.metadata import protect_name, protect_names, protect_value
from cassandra.auth import PlainTextAuthProvider

# cqlsh should run correctly when run out of a Cassandra source tree,
# out of an unpacked Cassandra tarball, and after a proper package install.
cqlshlibdir = os.path.join(CASSANDRA_PATH, 'pylib')
if os.path.isdir(cqlshlibdir):
    sys.path.insert(0, cqlshlibdir)

from cqlshlib import cqlhandling, cql3handling, pylexotron, sslhandling
from cqlshlib.displaying import (RED, BLUE, CYAN, ANSI_RESET, COLUMN_NAME_COLORS,
                                 FormattedValue, colorme)
from cqlshlib.formatting import format_by_type, formatter_for, format_value_utype
from cqlshlib.util import trim_if_present, get_file_encoding_bomsize
from cqlshlib.tracing import print_trace_session, print_trace

DEFAULT_HOST = '127.0.0.1'
DEFAULT_PORT = 9042
DEFAULT_CQLVER = '3.2.1'
DEFAULT_PROTOCOL_VERSION = 3

DEFAULT_TIME_FORMAT = '%Y-%m-%d %H:%M:%S%z'
DEFAULT_FLOAT_PRECISION = 5
DEFAULT_MAX_TRACE_WAIT = 10

if readline is not None and readline.__doc__ is not None and 'libedit' in readline.__doc__:
    DEFAULT_COMPLETEKEY = '\t'
else:
    DEFAULT_COMPLETEKEY = 'tab'

cqldocs = None
cqlruleset = None

epilog = """Connects to %(DEFAULT_HOST)s:%(DEFAULT_PORT)d by default. These
defaults can be changed by setting $CQLSH_HOST and/or $CQLSH_PORT. When a
host (and optional port number) are given on the command line, they take
precedence over any defaults.""" % globals()

parser = optparse.OptionParser(description=description, epilog=epilog,
                               usage="Usage: %prog [options] [host [port]]",
                               version='cqlsh ' + version)
parser.add_option("-C", "--color", action='store_true', dest='color',
                  help='Always use color output')
parser.add_option("--no-color", action='store_false', dest='color',
                  help='Never use color output')
parser.add_option('--ssl', action='store_true', help='Use SSL', default=False)
parser.add_option("-u", "--username", help="Authenticate as user.")
parser.add_option("-p", "--password", help="Authenticate using password.")
parser.add_option('-k', '--keyspace', help='Authenticate to the given keyspace.')
parser.add_option("-f", "--file", help="Execute commands from FILE, then exit")
parser.add_option('--debug', action='store_true',
                  help='Show additional debugging information')
parser.add_option("--cqlshrc", help="Specify an alternative cqlshrc file location.")
parser.add_option('--cqlversion', default=DEFAULT_CQLVER,
                  help='Specify a particular CQL version (default: %default).'
                       ' Examples: "3.0.3", "3.1.0"')
parser.add_option("-e", "--execute", help='Execute the statement and quit.')

optvalues = optparse.Values()
(options, arguments) = parser.parse_args(sys.argv[1:], values=optvalues)

#BEGIN history/config definition
HISTORY_DIR = os.path.expanduser(os.path.join('~', '.cassandra'))

if hasattr(options, 'cqlshrc'):
    CONFIG_FILE = options.cqlshrc
    if not os.path.exists(CONFIG_FILE):
        print '\nWarning: Specified cqlshrc location `%s` does not exist.  Using `%s` instead.\n' % (CONFIG_FILE, HISTORY_DIR)
        CONFIG_FILE = os.path.join(HISTORY_DIR, 'cqlshrc')
else:
    CONFIG_FILE = os.path.join(HISTORY_DIR, 'cqlshrc')

HISTORY = os.path.join(HISTORY_DIR, 'cqlsh_history')
if not os.path.exists(HISTORY_DIR):
    try:
        os.mkdir(HISTORY_DIR)
    except OSError:
        print '\nWarning: Cannot create directory at `%s`. Command history will not be saved.\n' % HISTORY_DIR

OLD_CONFIG_FILE = os.path.expanduser(os.path.join('~', '.cqlshrc'))
if os.path.exists(OLD_CONFIG_FILE):
    os.rename(OLD_CONFIG_FILE, CONFIG_FILE)
OLD_HISTORY = os.path.expanduser(os.path.join('~', '.cqlsh_history'))
if os.path.exists(OLD_HISTORY):
    os.rename(OLD_HISTORY, HISTORY)
#END history/config definition

CQL_ERRORS = (
    cassandra.AlreadyExists, cassandra.AuthenticationFailed, cassandra.InvalidRequest,
    cassandra.Timeout, cassandra.Unauthorized, cassandra.OperationTimedOut,
    cassandra.cluster.NoHostAvailable,
    cassandra.connection.ConnectionBusy, cassandra.connection.ProtocolError, cassandra.connection.ConnectionException,
    cassandra.protocol.ErrorMessage, cassandra.protocol.InternalError, cassandra.query.TraceUnavailable
)

debug_completion = bool(os.environ.get('CQLSH_DEBUG_COMPLETION', '') == 'YES')

SYSTEM_KEYSPACES = ('system', 'system_traces', 'system_auth')

# we want the cql parser to understand our cqlsh-specific commands too
my_commands_ending_with_newline = (
    'help',
    '?',
    'consistency',
    'serial',
    'describe',
    'desc',
    'show',
    'source',
    'capture',
    'login',
    'debug',
    'tracing',
    'expand',
    'paging',
    'exit',
    'quit'
)


cqlsh_syntax_completers = []


def cqlsh_syntax_completer(rulename, termname):
    def registrator(f):
        cqlsh_syntax_completers.append((rulename, termname, f))
        return f
    return registrator


cqlsh_extra_syntax_rules = r'''
<cqlshCommand> ::= <CQL_Statement>
                 | <specialCommand> ( ";" | "\n" )
                 ;

<specialCommand> ::= <describeCommand>
                   | <consistencyCommand>
                   | <serialConsistencyCommand>
                   | <showCommand>
                   | <sourceCommand>
                   | <captureCommand>
                   | <copyCommand>
                   | <loginCommand>
                   | <debugCommand>
                   | <helpCommand>
                   | <tracingCommand>
                   | <expandCommand>
                   | <exitCommand>
                   | <pagingCommand>
                   ;

<describeCommand> ::= ( "DESCRIBE" | "DESC" )
                                  ( "KEYSPACES"
                                  | "KEYSPACE" ksname=<keyspaceName>?
                                  | ( "COLUMNFAMILY" | "TABLE" ) cf=<columnFamilyName>
                                  | "INDEX" idx=<indexName>
                                  | ( "COLUMNFAMILIES" | "TABLES" )
                                  | "FULL"? "SCHEMA"
                                  | "CLUSTER"
                                  | "TYPES"
                                  | "TYPE" ut=<userTypeName>
                                  | (ksname=<keyspaceName> | cf=<columnFamilyName> | idx=<indexName>))
                    ;

<consistencyCommand> ::= "CONSISTENCY" ( level=<consistencyLevel> )?
                       ;

<consistencyLevel> ::= "ANY"
                     | "ONE"
                     | "TWO"
                     | "THREE"
                     | "QUORUM"
                     | "ALL"
                     | "LOCAL_QUORUM"
                     | "EACH_QUORUM"
                     | "SERIAL"
                     | "LOCAL_SERIAL"
                     | "LOCAL_ONE"
                     ;

<serialConsistencyCommand> ::= "SERIAL" "CONSISTENCY" ( level=<serialConsistencyLevel> )?
                             ;

<serialConsistencyLevel> ::= "SERIAL"
                           | "LOCAL_SERIAL"
                           ;

<showCommand> ::= "SHOW" what=( "VERSION" | "HOST" | "SESSION" sessionid=<uuid> )
                ;

<sourceCommand> ::= "SOURCE" fname=<stringLiteral>
                  ;

<captureCommand> ::= "CAPTURE" ( fname=( <stringLiteral> | "OFF" ) )?
                   ;

<copyCommand> ::= "COPY" cf=<columnFamilyName>
                         ( "(" [colnames]=<colname> ( "," [colnames]=<colname> )* ")" )?
                         ( dir="FROM" ( fname=<stringLiteral> | "STDIN" )
                         | dir="TO"   ( fname=<stringLiteral> | "STDOUT" ) )
                         ( "WITH" <copyOption> ( "AND" <copyOption> )* )?
                ;

<copyOption> ::= [optnames]=<identifier> "=" [optvals]=<copyOptionVal>
               ;

<copyOptionVal> ::= <identifier>
                  | <stringLiteral>
                  ;

# avoiding just "DEBUG" so that this rule doesn't get treated as a terminal
<debugCommand> ::= "DEBUG" "THINGS"?
                 ;

<helpCommand> ::= ( "HELP" | "?" ) [topic]=( /[a-z_]*/ )*
                ;

<tracingCommand> ::= "TRACING" ( switch=( "ON" | "OFF" ) )?
                   ;

<expandCommand> ::= "EXPAND" ( switch=( "ON" | "OFF" ) )?
                   ;

<pagingCommand> ::= "PAGING" ( switch=( "ON" | "OFF" ) )?
                  ;

<loginCommand> ::= "LOGIN" username=<username> (password=<stringLiteral>)?
                 ;

<exitCommand> ::= "exit" | "quit"
                ;

<qmark> ::= "?" ;
'''


@cqlsh_syntax_completer('helpCommand', 'topic')
def complete_help(ctxt, cqlsh):
    return sorted([t.upper() for t in cqldocs.get_help_topics() + cqlsh.get_help_topics()])


def complete_source_quoted_filename(ctxt, cqlsh):
    partial_path = ctxt.get_binding('partial', '')
    head, tail = os.path.split(partial_path)
    exhead = os.path.expanduser(head)
    try:
        contents = os.listdir(exhead or '.')
    except OSError:
        return ()
    matches = filter(lambda f: f.startswith(tail), contents)
    annotated = []
    for f in matches:
        match = os.path.join(head, f)
        if os.path.isdir(os.path.join(exhead, f)):
            match += '/'
        annotated.append(match)
    return annotated


cqlsh_syntax_completer('sourceCommand', 'fname')(complete_source_quoted_filename)
cqlsh_syntax_completer('captureCommand', 'fname')(complete_source_quoted_filename)


@cqlsh_syntax_completer('copyCommand', 'fname')
def copy_fname_completer(ctxt, cqlsh):
    lasttype = ctxt.get_binding('*LASTTYPE*')
    if lasttype == 'unclosedString':
        return complete_source_quoted_filename(ctxt, cqlsh)
    partial_path = ctxt.get_binding('partial')
    if partial_path == '':
        return ["'"]
    return ()


@cqlsh_syntax_completer('copyCommand', 'colnames')
def complete_copy_column_names(ctxt, cqlsh):
    existcols = map(cqlsh.cql_unprotect_name, ctxt.get_binding('colnames', ()))
    ks = cqlsh.cql_unprotect_name(ctxt.get_binding('ksname', None))
    cf = cqlsh.cql_unprotect_name(ctxt.get_binding('cfname'))
    colnames = cqlsh.get_column_names(ks, cf)
    if len(existcols) == 0:
        return [colnames[0]]
    return set(colnames[1:]) - set(existcols)


COPY_OPTIONS = ('DELIMITER', 'QUOTE', 'ESCAPE', 'HEADER', 'ENCODING', 'NULL')


@cqlsh_syntax_completer('copyOption', 'optnames')
def complete_copy_options(ctxt, cqlsh):
    optnames = map(str.upper, ctxt.get_binding('optnames', ()))
    direction = ctxt.get_binding('dir').upper()
    opts = set(COPY_OPTIONS) - set(optnames)
    if direction == 'FROM':
        opts -= ('ENCODING',)
    return opts


@cqlsh_syntax_completer('copyOption', 'optvals')
def complete_copy_opt_values(ctxt, cqlsh):
    optnames = ctxt.get_binding('optnames', ())
    lastopt = optnames[-1].lower()
    if lastopt == 'header':
        return ['true', 'false']
    return [cqlhandling.Hint('<single_character_string>')]


class NoKeyspaceError(Exception):
    pass


class KeyspaceNotFound(Exception):
    pass


class ColumnFamilyNotFound(Exception):
    pass

class IndexNotFound(Exception):
    pass

class ObjectNotFound(Exception):
    pass

class VersionNotSupported(Exception):
    pass


class UserTypeNotFound(Exception):
    pass


class DecodeError(Exception):
    verb = 'decode'

    def __init__(self, thebytes, err, colname=None):
        self.thebytes = thebytes
        self.err = err
        self.colname = colname

    def __str__(self):
        return str(self.thebytes)

    def message(self):
        what = 'value %r' % (self.thebytes,)
        if self.colname is not None:
            what = 'value %r (for column %r)' % (self.thebytes, self.colname)
        return 'Failed to %s %s : %s' \
               % (self.verb, what, self.err)

    def __repr__(self):
        return '<%s %s>' % (self.__class__.__name__, self.message())


class FormatError(DecodeError):
    verb = 'format'


def full_cql_version(ver):
    while ver.count('.') < 2:
        ver += '.0'
    ver_parts = ver.split('-', 1) + ['']
    vertuple = tuple(map(int, ver_parts[0].split('.')) + [ver_parts[1]])
    return ver, vertuple


def format_value(val, output_encoding, addcolor=False, time_format=None,
                 float_precision=None, colormap=None, nullval=None):
    if isinstance(val, DecodeError):
        if addcolor:
            return colorme(repr(val.thebytes), colormap, 'error')
        else:
            return FormattedValue(repr(val.thebytes))
    return format_by_type(type(val), val, output_encoding, colormap=colormap,
                          addcolor=addcolor, nullval=nullval, time_format=time_format,
                          float_precision=float_precision)


def show_warning_without_quoting_line(message, category, filename, lineno, file=None, line=None):
    if file is None:
        file = sys.stderr
    try:
        file.write(warnings.formatwarning(message, category, filename, lineno, line=''))
    except IOError:
        pass
warnings.showwarning = show_warning_without_quoting_line
warnings.filterwarnings('always', category=cql3handling.UnexpectedTableStructure)


def describe_interval(seconds):
    desc = []
    for length, unit in ((86400, 'day'), (3600, 'hour'), (60, 'minute')):
        num = int(seconds) / length
        if num > 0:
            desc.append('%d %s' % (num, unit))
            if num > 1:
                desc[-1] += 's'
        seconds %= length
    words = '%.03f seconds' % seconds
    if len(desc) > 1:
        words = ', '.join(desc) + ', and ' + words
    elif len(desc) == 1:
        words = desc[0] + ' and ' + words
    return words


def auto_format_udts():
    # when we see a new user defined type, set up the shell formatting for it
    udt_apply_params = cassandra.cqltypes.UserType.apply_parameters

    def new_apply_params(cls, *args, **kwargs):
        udt_class = udt_apply_params(*args, **kwargs)
        formatter_for(udt_class.typename)(format_value_utype)
        return udt_class

    cassandra.cqltypes.UserType.udt_apply_parameters = classmethod(new_apply_params)

    make_udt_class = cassandra.cqltypes.UserType.make_udt_class

    def new_make_udt_class(cls, *args, **kwargs):
        udt_class = make_udt_class(*args, **kwargs)
        formatter_for(udt_class.tuple_type.__name__)(format_value_utype)
        return udt_class

    cassandra.cqltypes.UserType.make_udt_class = classmethod(new_make_udt_class)


class FrozenType(cassandra.cqltypes._ParameterizedType):
    """
    Needed until the bundled python driver adds FrozenType.
    """
    typename = "frozen"
    num_subtypes = 1

    @classmethod
    def deserialize_safe(cls, byts, protocol_version):
        subtype, = cls.subtypes
        return subtype.from_binary(byts)

    @classmethod
    def serialize_safe(cls, val, protocol_version):
        subtype, = cls.subtypes
        return subtype.to_binary(val, protocol_version)


class Shell(cmd.Cmd):
    custom_prompt = os.getenv('CQLSH_PROMPT', '')
    if custom_prompt is not '':
        custom_prompt += "\n"
    default_prompt = custom_prompt + "cqlsh> "
    continue_prompt = "   ... "
    keyspace_prompt = custom_prompt + "cqlsh:%s> "
    keyspace_continue_prompt = "%s    ... "
    show_line_nums = False
    debug = False
    stop = False
    last_hist = None
    shunted_query_out = None
    use_paging = True
    csv_dialect_defaults = dict(delimiter=',', doublequote=False,
                                escapechar='\\', quotechar='"')
    default_page_size = 100

    def __init__(self, hostname, port, color=False,
                 username=None, password=None, encoding=None, stdin=None, tty=True,
                 completekey=DEFAULT_COMPLETEKEY, use_conn=None,
                 cqlver=DEFAULT_CQLVER, keyspace=None,
                 tracing_enabled=False, expand_enabled=False,
                 display_time_format=DEFAULT_TIME_FORMAT,
                 display_float_precision=DEFAULT_FLOAT_PRECISION,
                 max_trace_wait=DEFAULT_MAX_TRACE_WAIT,
                 ssl=False,
                 single_statement=None,
                 client_timeout=10):
        cmd.Cmd.__init__(self, completekey=completekey)
        self.hostname = hostname
        self.port = port
        self.auth_provider = None
        if username:
            if not password:
                password = getpass.getpass()
            self.auth_provider = PlainTextAuthProvider(username=username, password=password)
        self.username = username
        self.keyspace = keyspace
        self.ssl = ssl
        self.tracing_enabled = tracing_enabled
        self.expand_enabled = expand_enabled
        if use_conn:
            self.conn = use_conn
        else:
            self.conn = Cluster(contact_points=(self.hostname,), port=self.port, cql_version=cqlver,
                                protocol_version=DEFAULT_PROTOCOL_VERSION,
                                auth_provider=self.auth_provider,
                                ssl_options=sslhandling.ssl_settings(hostname, CONFIG_FILE) if ssl else None,
                                load_balancing_policy=WhiteListRoundRobinPolicy([self.hostname]))
        self.owns_connection = not use_conn
        self.set_expanded_cql_version(cqlver)

        if keyspace:
            self.session = self.conn.connect(keyspace)
        else:
            self.session = self.conn.connect()

        self.color = color
        self.display_time_format = display_time_format
        self.display_float_precision = display_float_precision

        # Workaround for CASSANDRA-8521 until PYTHON-205 is resolved.
        # If there is no schema metadata present (due to a schema mismatch),
        # get rid of the code that checks for a schema mismatch and force
        # the schema metadata to be built.
        if not self.conn.metadata.keyspaces:
            self.printerr("Warning: schema version mismatch detected; check the schema versions of your "
                          "nodes in system.local and system.peers.")
            original_method = self.conn.control_connection._get_schema_mismatches
            try:
                self.conn.control_connection._get_schema_mismatches = lambda *args, **kwargs: None
                future = self.conn.submit_schema_refresh()
                future.result(timeout=10)
            finally:
                self.conn.control_connection._get_schema_mismatches = original_method

        self.session.default_timeout = client_timeout
        self.session.row_factory = ordered_dict_factory
        self.get_connection_versions()

        self.current_keyspace = keyspace

        self.max_trace_wait = max_trace_wait
        self.session.max_trace_wait = max_trace_wait
        if encoding is None:
            encoding = locale.getpreferredencoding()
        self.encoding = encoding
        self.output_codec = codecs.lookup(encoding)

        self.statement = StringIO()
        self.lineno = 1
        self.in_comment = False

        self.prompt = ''
        if stdin is None:
            stdin = sys.stdin
        self.tty = tty
        if tty:
            self.reset_prompt()
            self.report_connection()
            print 'Use HELP for help.'
        else:
            self.show_line_nums = True
        self.stdin = stdin
        self.query_out = sys.stdout
        self.consistency_level = cassandra.ConsistencyLevel.ONE
        self.serial_consistency_level = cassandra.ConsistencyLevel.SERIAL;
        # the python driver returns BLOBs as string, but we expect them as bytearrays
        cassandra.cqltypes.BytesType.deserialize = staticmethod(lambda byts, protocol_version: bytearray(byts))
        cassandra.cqltypes.CassandraType.support_empty_values = True

        auto_format_udts()

        self.empty_lines = 0
        self.statement_error = False
        self.single_statement = single_statement

    def set_expanded_cql_version(self, ver):
        ver, vertuple = full_cql_version(ver)
        self.cql_version = ver
        self.cql_ver_tuple = vertuple

    def cqlver_atleast(self, major, minor=0, patch=0):
        return self.cql_ver_tuple[:3] >= (major, minor, patch)

    def myformat_value(self, val, **kwargs):
        if isinstance(val, DecodeError):
            self.decoding_errors.append(val)
        try:
            return format_value(val, self.output_codec.name,
                                addcolor=self.color, time_format=self.display_time_format,
                                float_precision=self.display_float_precision, **kwargs)
        except Exception, e:
            err = FormatError(val, e)
            self.decoding_errors.append(err)
            return format_value(err, self.output_codec.name, addcolor=self.color)

    def myformat_colname(self, name, table_meta=None):
        column_colors = COLUMN_NAME_COLORS.copy()
        # check column role and color appropriately
        if table_meta:
            if name in [col.name for col in table_meta.partition_key]:
                column_colors.default_factory = lambda: RED
            elif name in [col.name for col in table_meta.clustering_key]:
                column_colors.default_factory = lambda: CYAN
        return self.myformat_value(name, colormap=column_colors)

    def report_connection(self):
        self.show_host()
        self.show_version()

    def show_host(self):
        print "Connected to %s at %s:%d." % \
               (self.applycolor(self.get_cluster_name(), BLUE),
                self.hostname,
                self.port)

    def show_version(self):
        vers = self.connection_versions.copy()
        vers['shver'] = version
        # system.Versions['cql'] apparently does not reflect changes with
        # set_cql_version.
        vers['cql'] = self.cql_version
        print "[cqlsh %(shver)s | Cassandra %(build)s | CQL spec %(cql)s | Native protocol v%(protocol)s]" % vers

    def show_session(self, sessionid):
        print_trace_session(self, self.session, sessionid)

    def get_connection_versions(self):
        result, = self.session.execute("select * from system.local where key = 'local'")
        vers = {
            'build': result['release_version'],
            'protocol': result['native_protocol_version'],
            'cql': result['cql_version'],
        }
        self.connection_versions = vers

    def get_keyspace_names(self):
        return map(str, self.conn.metadata.keyspaces.keys())

    def get_columnfamily_names(self, ksname=None):
        if ksname is None:
            ksname = self.current_keyspace

        return map(str, self.get_keyspace_meta(ksname).tables.keys())

    def get_index_names(self, ksname=None):
        if ksname is None:
            ksname = self.current_keyspace

        return map(str, self.get_keyspace_meta(ksname).indexes.keys())

    def get_column_names(self, ksname, cfname):
        if ksname is None:
            ksname = self.current_keyspace
        layout = self.get_table_meta(ksname, cfname)
        return [str(col) for col in layout.columns]

    def get_usertype_names(self, ksname=None):
        if ksname is None:
            ksname = self.current_keyspace

        return self.get_keyspace_meta(ksname).user_types.keys()

    def get_usertype_layout(self, ksname, typename):
        if ksname is None:
            ksname = self.current_keyspace

        ks_meta = self.get_keyspace_meta(ksname)

        try:
            user_type = ks_meta.user_types[typename]
        except KeyError:
            raise UserTypeNotFound("User type %r not found" % typename)

        return [(field_name, field_type.cql_parameterized_type())
                for field_name, field_type in zip(user_type.field_names, user_type.field_types)]

    def get_cluster_name(self):
        return self.conn.metadata.cluster_name

    def get_partitioner(self):
        return self.conn.metadata.partitioner

    def get_keyspace_meta(self, ksname):
        if not ksname in self.conn.metadata.keyspaces:
            raise KeyspaceNotFound('Keyspace %r not found.' % ksname)
        return self.conn.metadata.keyspaces[ksname]

    def get_keyspaces(self):
        return self.conn.metadata.keyspaces.values()

    def get_ring(self):
        if self.current_keyspace is None or self.current_keyspace == 'system':
            raise NoKeyspaceError("Ring view requires a current non-system keyspace")
        self.conn.metadata.token_map.rebuild_keyspace(self.current_keyspace, build_if_absent=True)
        return self.conn.metadata.token_map.tokens_to_hosts_by_ks[self.current_keyspace]

    def get_table_meta(self, ksname, tablename):
        if ksname is None:
            ksname = self.current_keyspace
        ksmeta = self.get_keyspace_meta(ksname)

        if tablename not in ksmeta.tables:
            raise ColumnFamilyNotFound("Column family %r not found" % tablename)

        return ksmeta.tables[tablename]

    def get_index_meta(self, ksname, idxname):
        if ksname is None:
            ksname = self.current_keyspace
        ksmeta = self.get_keyspace_meta(ksname)

        if idxname not in ksmeta.indexes:
            raise IndexNotFound("Index %r not found" % idxname)

        return ksmeta.indexes[idxname]

    def get_object_meta(self, ks, name):
        if name is None:
            if ks and ks in self.conn.metadata.keyspaces:
                return self.conn.metadata.keyspaces[ks]
            elif self.current_keyspace is None:
                raise ObjectNotFound("%r not found in keyspaces" % (ks))
            else:
                name = ks
                ks = self.current_keyspace

        if ks is None:
            ks = self.current_keyspace

        ksmeta = self.get_keyspace_meta(ks)

        if name in ksmeta.tables:
            return ksmeta.tables[name]
        elif name in ksmeta.indexes:
            return ksmeta.indexes[name]

        raise ObjectNotFound("%r not found in keyspace %r" % (name, ks))

    def get_usertypes_meta(self):
        data = self.session.execute("select * from system.schema_usertypes")
        if not data:
            return cql3handling.UserTypesMeta({})

        return cql3handling.UserTypesMeta.from_layout(data)

    def get_trigger_names(self, ksname=None):
        if ksname is None:
            ksname = self.current_keyspace

        return [trigger.name
                for table in self.get_keyspace_meta(ksname).tables.values()
                for trigger in table.triggers.values()]

    def reset_statement(self):
        self.reset_prompt()
        self.statement.truncate(0)
        self.empty_lines = 0

    def reset_prompt(self):
        if self.current_keyspace is None:
            self.set_prompt(self.default_prompt, True)
        else:
            self.set_prompt(self.keyspace_prompt % self.current_keyspace, True)

    def set_continue_prompt(self):
        if self.empty_lines >= 3:
            self.set_prompt("Statements are terminated with a ';'.  You can press CTRL-C to cancel an incomplete statement.")
            self.empty_lines = 0
            return
        if self.current_keyspace is None:
            self.set_prompt(self.continue_prompt)
        else:
            spaces = ' ' * len(str(self.current_keyspace))
            self.set_prompt(self.keyspace_continue_prompt % spaces)
        self.empty_lines = self.empty_lines + 1 if not self.lastcmd else 0

    @contextmanager
    def prepare_loop(self):
        readline = None
        if self.tty and self.completekey:
            try:
                import readline
            except ImportError:
                if platform.system() == 'Windows':
                    print "WARNING: pyreadline dependency missing.  Install to enable tab completion."
                pass
            else:
                old_completer = readline.get_completer()
                readline.set_completer(self.complete)
                if readline.__doc__ is not None and 'libedit' in readline.__doc__:
                    readline.parse_and_bind("bind -e")
                    readline.parse_and_bind("bind '" + self.completekey + "' rl_complete")
                    readline.parse_and_bind("bind ^R em-inc-search-prev")
                else:
                    readline.parse_and_bind(self.completekey + ": complete")
        try:
            yield
        finally:
            if readline is not None:
                readline.set_completer(old_completer)

    def get_input_line(self, prompt=''):
        if self.tty:
            self.lastcmd = raw_input(prompt)
            line = self.lastcmd + '\n'
        else:
            self.lastcmd = self.stdin.readline()
            line = self.lastcmd
            if not len(line):
                raise EOFError
        self.lineno += 1
        return line

    def use_stdin_reader(self, until='', prompt=''):
        until += '\n'
        while True:
            try:
                newline = self.get_input_line(prompt=prompt)
            except EOFError:
                return
            if newline == until:
                return
            yield newline

    def cmdloop(self):
        """
        Adapted from cmd.Cmd's version, because there is literally no way with
        cmd.Cmd.cmdloop() to tell the difference between "EOF" showing up in
        input and an actual EOF.
        """
        with self.prepare_loop():
            while not self.stop:
                try:
                    if self.single_statement:
                        line = self.single_statement
                        self.stop = True
                    else:
                        line = self.get_input_line(self.prompt)
                    self.statement.write(line)
                    if self.onecmd(self.statement.getvalue()):
                        self.reset_statement()
                except EOFError:
                    self.handle_eof()
                except CQL_ERRORS, cqlerr:
                    self.printerr(str(cqlerr))
                except KeyboardInterrupt:
                    self.reset_statement()
                    print

    def onecmd(self, statementtext):
        """
        Returns true if the statement is complete and was handled (meaning it
        can be reset).
        """

        try:
            statements, in_batch = cqlruleset.cql_split_statements(statementtext)
        except pylexotron.LexingError, e:
            if self.show_line_nums:
                self.printerr('Invalid syntax at char %d' % (e.charnum,))
            else:
                self.printerr('Invalid syntax at line %d, char %d'
                              % (e.linenum, e.charnum))
            statementline = statementtext.split('\n')[e.linenum - 1]
            self.printerr('  %s' % statementline)
            self.printerr(' %s^' % (' ' * e.charnum))
            return True

        while statements and not statements[-1]:
            statements = statements[:-1]
        if not statements:
            return True
        if in_batch or statements[-1][-1][0] != 'endtoken':
            self.set_continue_prompt()
            return
        for st in statements:
            try:
                self.handle_statement(st, statementtext)
            except Exception, e:
                if self.debug:
                    traceback.print_exc()
                else:
                    self.printerr(e)
        return True

    def handle_eof(self):
        if self.tty:
            print
        statement = self.statement.getvalue()
        if statement.strip():
            if not self.onecmd(statement):
                self.printerr('Incomplete statement at end of file')
        self.do_exit()

    def handle_statement(self, tokens, srcstr):
        # Concat multi-line statements and insert into history
        if readline is not None:
            nl_count = srcstr.count("\n")

            new_hist = srcstr.replace("\n", " ").rstrip()

            if nl_count > 1 and self.last_hist != new_hist:
                readline.add_history(new_hist)

            self.last_hist = new_hist
        cmdword = tokens[0][1]
        if cmdword == '?':
            cmdword = 'help'
        custom_handler = getattr(self, 'do_' + cmdword.lower(), None)
        if custom_handler:
            parsed = cqlruleset.cql_whole_parse_tokens(tokens, srcstr=srcstr,
                                                       startsymbol='cqlshCommand')
            if parsed and not parsed.remainder:
                # successful complete parse
                return custom_handler(parsed)
            else:
                return self.handle_parse_error(cmdword, tokens, parsed, srcstr)
        return self.perform_statement(cqlruleset.cql_extract_orig(tokens, srcstr))

    def handle_parse_error(self, cmdword, tokens, parsed, srcstr):
        if cmdword.lower() in ('select', 'insert', 'update', 'delete', 'truncate',
                               'create', 'drop', 'alter', 'grant', 'revoke',
                               'batch', 'list'):
            # hey, maybe they know about some new syntax we don't. type
            # assumptions won't work, but maybe the query will.
            return self.perform_statement(cqlruleset.cql_extract_orig(tokens, srcstr))
        if parsed:
            self.printerr('Improper %s command (problem at %r).' % (cmdword, parsed.remainder[0]))
        else:
            self.printerr('Improper %s command.' % cmdword)

    def do_use(self, parsed):
        ksname = parsed.get_binding('ksname')
        if self.perform_simple_statement(SimpleStatement(parsed.extract_orig())):
            if ksname[0] == '"' and ksname[-1] == '"':
                self.current_keyspace = self.cql_unprotect_name(ksname)
            else:
                self.current_keyspace = ksname.lower()

    def do_select(self, parsed):
        tracing_was_enabled = self.tracing_enabled
        ksname = parsed.get_binding('ksname')
        stop_tracing = ksname == 'system_traces' or (ksname is None and self.current_keyspace == 'system_traces')
        self.tracing_enabled = self.tracing_enabled and not stop_tracing
        statement = parsed.extract_orig()
        self.perform_statement(statement)
        self.tracing_enabled = tracing_was_enabled

    def perform_statement(self, statement):
        stmt = SimpleStatement(statement, consistency_level=self.consistency_level, serial_consistency_level=self.serial_consistency_level, fetch_size=self.default_page_size if self.use_paging else None)
        result = self.perform_simple_statement(stmt)
        if self.tracing_enabled:
            if stmt.trace:
                print_trace(self, stmt.trace)
            else:
                msg = "Statement trace did not complete within %d seconds" % (self.session.max_trace_wait)
                self.writeresult(msg, color=RED)

        return result

    def parse_for_table_meta(self, query_string):
        try:
            parsed = cqlruleset.cql_parse(query_string)[1]
        except IndexError:
            return None
        ks = self.cql_unprotect_name(parsed.get_binding('ksname', None))
        cf = self.cql_unprotect_name(parsed.get_binding('cfname'))
        return self.get_table_meta(ks, cf)

    def perform_simple_statement(self, statement):
        if not statement:
            return False
        rows = None
        while True:
            try:
                rows = self.session.execute(statement, trace=self.tracing_enabled)
                break
            except CQL_ERRORS, err:
                self.printerr(str(err.__class__.__name__) + ": " + str(err))
                return False
            except Exception, err:
                import traceback
                self.printerr(traceback.format_exc())
                return False

        if statement.query_string[:6].lower() == 'select':
            self.print_result(rows, self.parse_for_table_meta(statement.query_string))
        elif statement.query_string.lower().startswith("list users"):
            self.print_result(rows, self.get_table_meta('system_auth', 'users'))
        elif statement.query_string.lower().startswith("list"):
            self.print_result(rows, self.get_table_meta('system_auth', 'permissions'))
        elif rows:
            # CAS INSERT/UPDATE
            self.writeresult("")
            self.print_static_result(rows, self.parse_for_table_meta(statement.query_string))
        self.flush_output()
        return True

    def print_result(self, rows, table_meta):
        self.decoding_errors = []

        self.writeresult("")
        if isinstance(rows, PagedResult) and self.tty:
            num_rows = 0
            while True:
                page = list(rows.current_response)
                if not page:
                    break
                num_rows += len(page)
                self.print_static_result(page, table_meta)
                if not rows.response_future.has_more_pages:
                    break
                raw_input("---MORE---")

                rows.response_future.start_fetching_next_page()
                result = rows.response_future.result()
                if rows.response_future.has_more_pages:
                    rows.current_response = result.current_response
                else:
                    rows.current_response = iter(result)
        else:
            rows = list(rows or [])
            num_rows = len(rows)
            self.print_static_result(rows, table_meta)
        self.writeresult("(%d rows)" % num_rows)

        if self.decoding_errors:
            for err in self.decoding_errors[:2]:
                self.writeresult(err.message(), color=RED)
            if len(self.decoding_errors) > 2:
                self.writeresult('%d more decoding errors suppressed.'
                                 % (len(self.decoding_errors) - 2), color=RED)

    def print_static_result(self, rows, table_meta):
        if not rows:
            if not table_meta:
                return
            # print header only
            colnames = table_meta.columns.keys()  # full header
            formatted_names = [self.myformat_colname(name, table_meta) for name in colnames]
            self.print_formatted_result(formatted_names, None)
            return

        colnames = rows[0].keys()
        formatted_names = [self.myformat_colname(name, table_meta) for name in colnames]
        formatted_values = [map(self.myformat_value, row.values()) for row in rows]

        if self.expand_enabled:
            self.print_formatted_result_vertically(formatted_names, formatted_values)
        else:
            self.print_formatted_result(formatted_names, formatted_values)

    def print_formatted_result(self, formatted_names, formatted_values):
        # determine column widths
        widths = [n.displaywidth for n in formatted_names]
        if formatted_values is not None:
            for fmtrow in formatted_values:
                for num, col in enumerate(fmtrow):
                    widths[num] = max(widths[num], col.displaywidth)

        # print header
        header = ' | '.join(hdr.ljust(w, color=self.color) for (hdr, w) in zip(formatted_names, widths))
        self.writeresult(' ' + header.rstrip())
        self.writeresult('-%s-' % '-+-'.join('-' * w for w in widths))

        # stop if there are no rows
        if formatted_values is None:
            self.writeresult("")
            return

        # print row data
        for row in formatted_values:
            line = ' | '.join(col.rjust(w, color=self.color) for (col, w) in zip(row, widths))
            self.writeresult(' ' + line)

        self.writeresult("")

    def print_formatted_result_vertically(self, formatted_names, formatted_values):
        max_col_width = max([n.displaywidth for n in formatted_names])
        max_val_width = max([n.displaywidth for row in formatted_values for n in row])

        # for each row returned, list all the column-value pairs
        for row_id, row in enumerate(formatted_values):
            self.writeresult("@ Row %d" % (row_id + 1))
            self.writeresult('-%s-' % '-+-'.join(['-' * max_col_width, '-' * max_val_width]))
            for field_id, field in enumerate(row):
                column = formatted_names[field_id].ljust(max_col_width, color=self.color)
                value = field.ljust(field.displaywidth, color=self.color)
                self.writeresult(' ' + " | ".join([column, value]))
            self.writeresult('')

    def emptyline(self):
        pass

    def parseline(self, line):
        # this shouldn't be needed
        raise NotImplementedError

    def complete(self, text, state):
        if readline is None:
            return
        if state == 0:
            try:
                self.completion_matches = self.find_completions(text)
            except Exception:
                if debug_completion:
                    import traceback
                    traceback.print_exc()
                else:
                    raise
        try:
            return self.completion_matches[state]
        except IndexError:
            return None

    def find_completions(self, text):
        curline = readline.get_line_buffer()
        prevlines = self.statement.getvalue()
        wholestmt = prevlines + curline
        begidx = readline.get_begidx() + len(prevlines)
        stuff_to_complete = wholestmt[:begidx]
        return cqlruleset.cql_complete(stuff_to_complete, text, cassandra_conn=self,
                                       debug=debug_completion, startsymbol='cqlshCommand')

    def set_prompt(self, prompt, prepend_user=False):
        if prepend_user and self.username:
            self.prompt = "%s@%s" % (self.username, prompt)
            return
        self.prompt = prompt

    def cql_unprotect_name(self, namestr):
        if namestr is None:
            return
        return cqlruleset.dequote_name(namestr)

    def cql_unprotect_value(self, valstr):
        if valstr is not None:
            return cqlruleset.dequote_value(valstr)

    def print_recreate_keyspace(self, ksdef, out):
        out.write(ksdef.export_as_string())
        out.write("\n")

    def print_recreate_columnfamily(self, ksname, cfname, out):
        """
        Output CQL commands which should be pasteable back into a CQL session
        to recreate the given table.

        Writes output to the given out stream.
        """
        out.write(self.get_table_meta(ksname, cfname).export_as_string())
        out.write("\n")

    def print_recreate_index(self, ksname, idxname, out):
        """
        Output CQL commands which should be pasteable back into a CQL session
        to recreate the given index.

        Writes output to the given out stream.
        """
        out.write(self.get_index_meta(ksname, idxname).export_as_string())
        out.write("\n")

    def print_recreate_object(self, ks, name, out):
        """
        Output CQL commands which should be pasteable back into a CQL session
        to recreate the given object (ks, table or index).

        Writes output to the given out stream.
        """
        out.write(self.get_object_meta(ks, name).export_as_string())
        out.write("\n")

    def describe_keyspaces(self):
        print
        cmd.Cmd.columnize(self, protect_names(self.get_keyspace_names()))
        print

    def describe_keyspace(self, ksname):
        print
        self.print_recreate_keyspace(self.get_keyspace_meta(ksname), sys.stdout)
        print

    def describe_columnfamily(self, ksname, cfname):
        if ksname is None:
            ksname = self.current_keyspace
        print
        self.print_recreate_columnfamily(ksname, cfname, sys.stdout)
        print

    def describe_index(self, ksname, idxname):
        print
        self.print_recreate_index(ksname, idxname, sys.stdout)
        print

    def describe_object(self, ks, name):
        print
        self.print_recreate_object(ks, name, sys.stdout)
        print

    def describe_columnfamilies(self, ksname):
        print
        if ksname is None:
            for k in self.get_keyspaces():
                name = protect_name(k.name)
                print 'Keyspace %s' % (name,)
                print '---------%s' % ('-' * len(name))
                cmd.Cmd.columnize(self, protect_names(self.get_columnfamily_names(k.name)))
                print
        else:
            cmd.Cmd.columnize(self, protect_names(self.get_columnfamily_names(ksname)))
            print

    def describe_usertypes(self, ksname):
        print
        if ksname is None:
            for ksmeta in self.get_keyspaces():
                name = protect_name(ksmeta.name)
                print 'Keyspace %s' % (name,)
                print '---------%s' % ('-' * len(name))
                cmd.Cmd.columnize(self, protect_names(ksmeta.user_types.keys()))
                print
        else:
            ksmeta = self.get_keyspace_meta(ksname)
            cmd.Cmd.columnize(self, protect_names(ksmeta.user_types.keys()))
            print

    def describe_usertype(self, ksname, typename):
        if ksname is None:
            ksname = self.current_keyspace
        print
        ksmeta = self.get_keyspace_meta(ksname)
        try:
            usertype = ksmeta.user_types[typename]
        except KeyError:
            raise UserTypeNotFound("User type %r not found" % typename)
        print usertype.as_cql_query(formatted=True)
        print

    def describe_cluster(self):
        print '\nCluster: %s' % self.get_cluster_name()
        p = trim_if_present(self.get_partitioner(), 'org.apache.cassandra.dht.')
        print 'Partitioner: %s\n' % p
        # TODO: snitch?
        #snitch = trim_if_present(self.get_snitch(), 'org.apache.cassandra.locator.')
        #print 'Snitch: %s\n' % snitch
        if self.current_keyspace is not None \
        and self.current_keyspace != 'system':
            print "Range ownership:"
            ring = self.get_ring()
            for entry in ring.items():
                print ' %39s  [%s]' % (str(entry[0].value), ', '.join([host.address for host in entry[1]]))
            print

    def describe_schema(self, include_system=False):
        print
        for k in self.get_keyspaces():
            if include_system or not k.name in SYSTEM_KEYSPACES:
                self.print_recreate_keyspace(k, sys.stdout)
                print

    def do_describe(self, parsed):
        """
        DESCRIBE [cqlsh only]

        (DESC may be used as a shorthand.)

          Outputs information about the connected Cassandra cluster, or about
          the data stored on it. Use in one of the following ways:

        DESCRIBE KEYSPACES

          Output the names of all keyspaces.

        DESCRIBE KEYSPACE [<keyspacename>]

          Output CQL commands that could be used to recreate the given
          keyspace, and the tables in it. In some cases, as the CQL interface
          matures, there will be some metadata about a keyspace that is not
          representable with CQL. That metadata will not be shown.

          The '<keyspacename>' argument may be omitted when using a non-system
          keyspace; in that case, the current keyspace will be described.

        DESCRIBE TABLES

          Output the names of all tables in the current keyspace, or in all
          keyspaces if there is no current keyspace.

        DESCRIBE TABLE <tablename>

          Output CQL commands that could be used to recreate the given table.
          In some cases, as above, there may be table metadata which is not
          representable and which will not be shown.

        DESCRIBE INDEX <indexname>

          Output CQL commands that could be used to recreate the given index.
          In some cases, there may be index metadata which is not representable
          and which will not be shown.

        DESCRIBE CLUSTER

          Output information about the connected Cassandra cluster, such as the
          cluster name, and the partitioner and snitch in use. When you are
          connected to a non-system keyspace, also shows endpoint-range
          ownership information for the Cassandra ring.

        DESCRIBE [FULL] SCHEMA

          Output CQL commands that could be used to recreate the entire (non-system) schema.
          Works as though "DESCRIBE KEYSPACE k" was invoked for each non-system keyspace
          k. Use DESCRIBE FULL SCHEMA to include the system keyspaces.

        DESCRIBE <objname>

          Output CQL commands that could be used to recreate the entire object schema,
          where object can be either a keyspace or a table or an index (in this order).

        """
        what = parsed.matched[1][1].lower()
        if what == 'keyspaces':
            self.describe_keyspaces()
        elif what == 'keyspace':
            ksname = self.cql_unprotect_name(parsed.get_binding('ksname', ''))
            if not ksname:
                ksname = self.current_keyspace
                if ksname is None:
                    self.printerr('Not in any keyspace.')
                    return
            self.describe_keyspace(ksname)
        elif what in ('columnfamily', 'table'):
            ks = self.cql_unprotect_name(parsed.get_binding('ksname', None))
            cf = self.cql_unprotect_name(parsed.get_binding('cfname'))
            self.describe_columnfamily(ks, cf)
        elif what == 'index':
            ks = self.cql_unprotect_name(parsed.get_binding('ksname', None))
            idx = self.cql_unprotect_name(parsed.get_binding('idxname', None))
            self.describe_index(ks, idx)
        elif what in ('columnfamilies', 'tables'):
            self.describe_columnfamilies(self.current_keyspace)
        elif what == 'types':
            self.describe_usertypes(self.current_keyspace)
        elif what == 'type':
            ks = self.cql_unprotect_name(parsed.get_binding('ksname', None))
            ut = self.cql_unprotect_name(parsed.get_binding('utname'))
            self.describe_usertype(ks, ut)
        elif what == 'cluster':
            self.describe_cluster()
        elif what == 'schema':
            self.describe_schema(False)
        elif what == 'full' and parsed.matched[2][1].lower() == 'schema':
            self.describe_schema(True)
        elif what:
            ks = self.cql_unprotect_name(parsed.get_binding('ksname', None))
            name = self.cql_unprotect_name(parsed.get_binding('cfname'))
            if not name:
                name = self.cql_unprotect_name(parsed.get_binding('idxname', None))
            self.describe_object(ks, name)
    do_desc = do_describe

    def do_copy(self, parsed):
        r"""
        COPY [cqlsh only]

          COPY x FROM: Imports CSV data into a Cassandra table
          COPY x TO: Exports data from a Cassandra table in CSV format.

        COPY <table_name> [ ( column [, ...] ) ]
             FROM ( '<filename>' | STDIN )
             [ WITH <option>='value' [AND ...] ];

        COPY <table_name> [ ( column [, ...] ) ]
             TO ( '<filename>' | STDOUT )
             [ WITH <option>='value' [AND ...] ];

        Available options and defaults:

          DELIMITER=','    - character that appears between records
          QUOTE='"'        - quoting character to be used to quote fields
          ESCAPE='\'       - character to appear before the QUOTE char when quoted
          HEADER=false     - whether to ignore the first line
          NULL=''          - string that represents a null value
          ENCODING='utf8'  - encoding for CSV output (COPY TO only)

        When entering CSV data on STDIN, you can use the sequence "\."
        on a line by itself to end the data input.
        """
        ks = self.cql_unprotect_name(parsed.get_binding('ksname', None))
        if ks is None:
            ks = self.current_keyspace
            if ks is None:
                raise NoKeyspaceError("Not in any keyspace.")
        cf = self.cql_unprotect_name(parsed.get_binding('cfname'))
        columns = parsed.get_binding('colnames', None)
        if columns is not None:
            columns = map(self.cql_unprotect_name, columns)
        else:
            # default to all known columns
            columns = self.get_column_names(ks, cf)
        fname = parsed.get_binding('fname', None)
        if fname is not None:
            fname = os.path.expanduser(self.cql_unprotect_value(fname))
        copyoptnames = map(str.lower, parsed.get_binding('optnames', ()))
        copyoptvals = map(self.cql_unprotect_value, parsed.get_binding('optvals', ()))
        cleancopyoptvals = [optval.decode('string-escape') for optval in copyoptvals]
        opts = dict(zip(copyoptnames, cleancopyoptvals))

        timestart = time.time()

        direction = parsed.get_binding('dir').upper()
        if direction == 'FROM':
            rows = self.perform_csv_import(ks, cf, columns, fname, opts)
            verb = 'imported'
        elif direction == 'TO':
            rows = self.perform_csv_export(ks, cf, columns, fname, opts)
            verb = 'exported'
        else:
            raise SyntaxError("Unknown direction %s" % direction)

        timeend = time.time()
        print "\n%d rows %s in %s." % (rows, verb, describe_interval(timeend - timestart))

    def perform_csv_import(self, ks, cf, columns, fname, opts):
        dialect_options = self.csv_dialect_defaults.copy()
        if 'quote' in opts:
            dialect_options['quotechar'] = opts.pop('quote')
        if 'escape' in opts:
            dialect_options['escapechar'] = opts.pop('escape')
        if 'delimiter' in opts:
            dialect_options['delimiter'] = opts.pop('delimiter')
        nullval = opts.pop('null', '')
        header = bool(opts.pop('header', '').lower() == 'true')
        if dialect_options['quotechar'] == dialect_options['escapechar']:
            dialect_options['doublequote'] = True
            del dialect_options['escapechar']
        if opts:
            self.printerr('Unrecognized COPY FROM options: %s'
                          % ', '.join(opts.keys()))
            return 0

        if fname is None:
            do_close = False
            print "[Use \. on a line by itself to end input]"
            linesource = self.use_stdin_reader(prompt='[copy] ', until=r'\.')
        else:
            do_close = True
            try:
                linesource = open(fname, 'rb')
            except IOError, e:
                self.printerr("Can't open %r for reading: %s" % (fname, e))
                return 0

        current_record = None
        try:
            if header:
                linesource.next()
            reader = csv.reader(linesource, **dialect_options)

            from multiprocessing import Process, Pipe, cpu_count

            # Pick a resonable number of child processes. We need to leave at
            # least one core for the parent process.  This doesn't necessarily
            # need to be capped at 4, but it's currently enough to keep
            # a single local Cassandra node busy, and I see lower throughput
            # with more processes.
            try:
                num_processes = max(1, min(4, cpu_count() - 1))
            except NotImplementedError:
                num_processes = 1

            processes, pipes = [], [],
            for i in range(num_processes):
                parent_conn, child_conn = Pipe()
                pipes.append(parent_conn)
                processes.append(Process(target=self.multiproc_import, args=(child_conn, ks, cf, columns, nullval)))

            for process in processes:
                process.start()

            meter = RateMeter(10000)
            for current_record, row in enumerate(reader, start=1):
                # write to the child process
                pipes[current_record % num_processes].send((current_record, row))

                # update the progress and current rate periodically
                meter.increment()

                # check for any errors reported by the children
                if (current_record % 100) == 0:
                    if self._check_child_pipes(current_record, pipes):
                        # no errors seen, continue with outer loop
                        continue
                    else:
                        # errors seen, break out of outer loop
                        break
        except Exception, exc:
            if current_record is None:
                # we failed before we started
                self.printerr("\nError starting import process:\n")
                self.printerr(str(exc))
                if self.debug:
                    traceback.print_exc()
            else:
                self.printerr("\n" + str(exc))
                self.printerr("\nAborting import at record #%d. "
                              "Previously inserted records and some records after "
                              "this number may be present."
                              % (current_record,))
                if self.debug:
                    traceback.print_exc()
        finally:
            # send a message that indicates we're done
            for pipe in pipes:
                pipe.send((None, None))

            for process in processes:
                process.join()

            self._check_child_pipes(current_record, pipes)

            for pipe in pipes:
                pipe.close()

            if do_close:
                linesource.close()
            elif self.tty:
                print

        return current_record

    def _check_child_pipes(self, current_record, pipes):
        # check the pipes for errors from child processes
        for pipe in pipes:
            if pipe.poll():
                try:
                    (record_num, error) = pipe.recv()
                    self.printerr("\n" + str(error))
                    self.printerr(
                        "Aborting import at record #%d. "
                        "Previously inserted records are still present, "
                        "and some records after that may be present as well."
                        % (record_num,))
                    return False
                except EOFError:
                    # pipe is closed, nothing to read
                    self.printerr("\nChild process died without notification, "
                                  "aborting import at record #%d. Previously "
                                  "inserted records are probably still present, "
                                  "and some records after that may be present "
                                  "as well." % (current_record,))
                    return False
        return True

    def multiproc_import(self, pipe, ks, cf, columns, nullval):
        """
        This method is where child processes start when doing a COPY FROM
        operation.  The child process will open one connection to the node and
        interact directly with the connection, bypassing most of the driver
        code.  Because we don't need retries, connection pooling, thread safety,
        and other fancy features, this is okay.
        """

        # open a new connection for this subprocess
        new_cluster = Cluster(
                contact_points=(self.hostname,),
                port=self.port,
                cql_version=self.conn.cql_version,
                protocol_version=DEFAULT_PROTOCOL_VERSION,
                auth_provider=self.auth_provider,
                ssl_options=sslhandling.ssl_settings(self.hostname, CONFIG_FILE) if self.ssl else None,
                load_balancing_policy=WhiteListRoundRobinPolicy([self.hostname]),
                compression=None)
        session = new_cluster.connect(self.keyspace)
        conn = session._pools.values()[0]._connection

        # pre-build as much of the query as we can
        table_meta = self.get_table_meta(ks, cf)
        pk_cols = [col.name for col in table_meta.primary_key]
        cqltypes = [table_meta.columns[name].typestring for name in columns]
        pk_indexes = [columns.index(col.name) for col in table_meta.primary_key]
        query = 'INSERT INTO %s.%s (%s) VALUES (%%s)' % (
            protect_name(ks),
            protect_name(cf),
            ', '.join(protect_names(columns)))

        # we need to handle some types specially
        should_escape = [t in ('ascii', 'text', 'timestamp', 'date', 'time', 'inet') for t in cqltypes]

        insert_timestamp = int(time.time() * 1e6)

        def callback(record_num, response):
            # This is the callback we register for all inserts.  Because this
            # is run on the event-loop thread, we need to hold a lock when
            # adjusting in_flight.
            with conn.lock:
                conn.in_flight -= 1

            if not isinstance(response, ResultMessage):
                # It's an error. Notify the parent process and let it send
                # a stop signal to all child processes (including this one).
                pipe.send((record_num, str(response)))
                if isinstance(response, Exception) and self.debug:
                    traceback.print_exc(response)

        current_record = 0
        insert_num = 0
        try:
            while True:
                # To avoid totally maxing out the connection,
                # defer to the reactor thread when we're close
                # to capacity
                if conn.in_flight > (conn.max_request_id * 0.9):
                    conn._readable = True
                    time.sleep(0.05)
                    continue

                try:
                    (current_record, row) = pipe.recv()
                except EOFError:
                    # the pipe was closed and there's nothing to receive
                    sys.stdout.write('Failed to read from pipe:\n\n')
                    sys.stdout.flush()
                    conn._writable = True
                    conn._readable = True
                    break

                # see if the parent process has signaled that we are done
                if (current_record, row) == (None, None):
                    conn._writable = True
                    conn._readable = True
                    pipe.close()
                    break

                # format the values in the row
                for i, value in enumerate(row):
                    if value != nullval:
                        if should_escape[i]:
                            row[i] = protect_value(value)
                    elif i in pk_indexes:
                        # By default, nullval is an empty string. See CASSANDRA-7792 for details.
                        message = "Cannot insert null value for primary key column '%s'." % (pk_cols[i],)
                        if nullval == '':
                            message += " If you want to insert empty strings, consider using " \
                                       "the WITH NULL=<marker> option for COPY."
                        pipe.send((current_record, message))
                        return
                    else:
                        row[i] = 'null'

                full_query = query % (','.join(row),)
                query_message = QueryMessage(
                    full_query, self.consistency_level, serial_consistency_level=None,
                    fetch_size=None, paging_state=None, timestamp=insert_timestamp)

                request_id = conn.get_request_id()
                binary_message = query_message.to_binary(
                    stream_id=request_id, protocol_version=DEFAULT_PROTOCOL_VERSION, compression=None)

                # add the message directly to the connection's queue
                with conn.lock:
                    conn.in_flight += 1
                conn._callbacks[request_id] = partial(callback, current_record)
                conn.deque.append(binary_message)

                # every 50 records, clear the pending writes queue and read
                # any responses we have
                if insert_num % 50 == 0:
                    conn._writable = True
                    conn._readable = True

                insert_num += 1
        except Exception, exc:
            pipe.send((current_record, exc))
        finally:
            # wait for any pending requests to finish
            while conn.in_flight > 0:
                conn._readable = True
                time.sleep(0.01)

            new_cluster.shutdown()

    def perform_csv_export(self, ks, cf, columns, fname, opts):
        dialect_options = self.csv_dialect_defaults.copy()
        if 'quote' in opts:
            dialect_options['quotechar'] = opts.pop('quote')
        if 'escape' in opts:
            dialect_options['escapechar'] = opts.pop('escape')
        if 'delimiter' in opts:
            dialect_options['delimiter'] = opts.pop('delimiter')
        encoding = opts.pop('encoding', 'utf8')
        nullval = opts.pop('null', '')
        header = bool(opts.pop('header', '').lower() == 'true')
        if dialect_options['quotechar'] == dialect_options['escapechar']:
            dialect_options['doublequote'] = True
            del dialect_options['escapechar']

        if opts:
            self.printerr('Unrecognized COPY TO options: %s'
                          % ', '.join(opts.keys()))
            return 0

        if fname is None:
            do_close = False
            csvdest = sys.stdout
        else:
            do_close = True
            try:
                csvdest = open(fname, 'wb')
            except IOError, e:
                self.printerr("Can't open %r for writing: %s" % (fname, e))
                return 0

        meter = RateMeter(10000)
        try:

            dump = self.prep_export_dump(ks, cf, columns)
            writer = csv.writer(csvdest, **dialect_options)
            if header:
                writer.writerow(columns)
            for row in dump:
                fmt = lambda v: \
                    format_value(v, output_encoding=encoding, nullval=nullval,
                                 time_format=self.display_time_format,
                                 float_precision=self.display_float_precision).strval
                writer.writerow(map(fmt, row.values()))
                meter.increment()
        finally:
            if do_close:
                csvdest.close()
        return meter.current_record

    def prep_export_dump(self, ks, cf, columns):
        if columns is None:
            columns = self.get_column_names(ks, cf)
        columnlist = ', '.join(protect_names(columns))
        query = 'SELECT %s FROM %s.%s' % (columnlist, protect_name(ks), protect_name(cf))
        return self.session.execute(query)

    def do_show(self, parsed):
        """
        SHOW [cqlsh only]

          Displays information about the current cqlsh session. Can be called in
          the following ways:

        SHOW VERSION

          Shows the version and build of the connected Cassandra instance, as
          well as the versions of the CQL spec and the Thrift protocol that
          the connected Cassandra instance understands.

        SHOW HOST

          Shows where cqlsh is currently connected.

        SHOW SESSION <sessionid>

          Pretty-prints the requested tracing session.
        """
        showwhat = parsed.get_binding('what').lower()
        if showwhat == 'version':
            self.get_connection_versions()
            self.show_version()
        elif showwhat == 'host':
            self.show_host()
        elif showwhat.startswith('session'):
            session_id = parsed.get_binding('sessionid').lower()
            self.show_session(UUID(session_id))
        else:
            self.printerr('Wait, how do I show %r?' % (showwhat,))

    def do_source(self, parsed):
        """
        SOURCE [cqlsh only]

        Executes a file containing CQL statements. Gives the output for each
        statement in turn, if any, or any errors that occur along the way.

        Errors do NOT abort execution of the CQL source file.

        Usage:

          SOURCE '<file>';

        That is, the path to the file to be executed must be given inside a
        string literal. The path is interpreted relative to the current working
        directory. The tilde shorthand notation ('~/mydir') is supported for
        referring to $HOME.

        See also the --file option to cqlsh.
        """
        fname = parsed.get_binding('fname')
        fname = os.path.expanduser(self.cql_unprotect_value(fname))
        try:
            encoding, bom_size = get_file_encoding_bomsize(fname)
            f = codecs.open(fname, 'r', encoding)
            f.seek(bom_size)
        except IOError, e:
            self.printerr('Could not open %r: %s' % (fname, e))
            return
        subshell = Shell(self.hostname, self.port,
                         color=self.color, encoding=self.encoding, stdin=f,
                         tty=False, use_conn=self.conn, cqlver=self.cql_version,
                         display_time_format=self.display_time_format,
                         display_float_precision=self.display_float_precision,
                         max_trace_wait=self.max_trace_wait)
        subshell.cmdloop()
        f.close()

    def do_capture(self, parsed):
        """
        CAPTURE [cqlsh only]

        Begins capturing command output and appending it to a specified file.
        Output will not be shown at the console while it is captured.

        Usage:

          CAPTURE '<file>';
          CAPTURE OFF;
          CAPTURE;

        That is, the path to the file to be appended to must be given inside a
        string literal. The path is interpreted relative to the current working
        directory. The tilde shorthand notation ('~/mydir') is supported for
        referring to $HOME.

        Only query result output is captured. Errors and output from cqlsh-only
        commands will still be shown in the cqlsh session.

        To stop capturing output and show it in the cqlsh session again, use
        CAPTURE OFF.

        To inspect the current capture configuration, use CAPTURE with no
        arguments.
        """
        fname = parsed.get_binding('fname')
        if fname is None:
            if self.shunted_query_out is not None:
                print "Currently capturing query output to %r." % (self.query_out.name,)
            else:
                print "Currently not capturing query output."
            return

        if fname.upper() == 'OFF':
            if self.shunted_query_out is None:
                self.printerr('Not currently capturing output.')
                return
            self.query_out.close()
            self.query_out = self.shunted_query_out
            self.color = self.shunted_color
            self.shunted_query_out = None
            del self.shunted_color
            return

        if self.shunted_query_out is not None:
            self.printerr('Already capturing output to %s. Use CAPTURE OFF'
                          ' to disable.' % (self.query_out.name,))
            return

        fname = os.path.expanduser(self.cql_unprotect_value(fname))
        try:
            f = open(fname, 'a')
        except IOError, e:
            self.printerr('Could not open %r for append: %s' % (fname, e))
            return
        self.shunted_query_out = self.query_out
        self.shunted_color = self.color
        self.query_out = f
        self.color = False
        print 'Now capturing query output to %r.' % (fname,)

    def do_tracing(self, parsed):
        """
        TRACING [cqlsh]

          Enables or disables request tracing.

        TRACING ON

          Enables tracing for all further requests.

        TRACING OFF

          Disables tracing.

        TRACING

          TRACING with no arguments shows the current tracing status.
        """
        self.tracing_enabled = SwitchCommand("TRACING", "Tracing").execute(self.tracing_enabled, parsed, self.printerr)

    def do_expand(self, parsed):
        """
        EXPAND [cqlsh]

          Enables or disables expanded (vertical) output.

        EXPAND ON

          Enables expanded (vertical) output.

        EXPAND OFF

          Disables expanded (vertical) output.

        EXPAND

          EXPAND with no arguments shows the current value of expand setting.
        """
        self.expand_enabled = SwitchCommand("EXPAND", "Expanded output").execute(self.expand_enabled, parsed, self.printerr)

    def do_consistency(self, parsed):
        """
        CONSISTENCY [cqlsh only]

           Overrides default consistency level (default level is ONE).

        CONSISTENCY <level>

           Sets consistency level for future requests.

           Valid consistency levels:

           ANY, ONE, TWO, THREE, QUORUM, ALL, LOCAL_ONE, LOCAL_QUORUM, EACH_QUORUM, SERIAL and LOCAL_SERIAL.

           SERIAL and LOCAL_SERIAL may be used only for SELECTs; will be rejected with updates.

        CONSISTENCY

           CONSISTENCY with no arguments shows the current consistency level.
        """
        level = parsed.get_binding('level')
        if level is None:
            print 'Current consistency level is %s.' % (cassandra.ConsistencyLevel.value_to_name[self.consistency_level])
            return

        self.consistency_level = cassandra.ConsistencyLevel.name_to_value[level.upper()]
        print 'Consistency level set to %s.' % (level.upper(),)

    def do_serial(self, parsed):
        """
        SERIAL CONSISTENCY [cqlsh only]

           Overrides serial consistency level (default level is SERIAL).

        SERIAL CONSISTENCY <level>

           Sets consistency level for future conditional updates.

           Valid consistency levels:

           SERIAL, LOCAL_SERIAL.

        SERIAL CONSISTENCY

           SERIAL CONSISTENCY with no arguments shows the current consistency level.
        """
        level = parsed.get_binding('level')
        if level is None:
            print 'Current serial consistency level is %s.' % (cassandra.ConsistencyLevel.value_to_name[self.serial_consistency_level])
            return

        self.serial_consistency_level = cassandra.ConsistencyLevel.name_to_value[level.upper()]
        print 'Serial consistency level set to %s.' % (level.upper(),)

    def do_login(self, parsed):
        """
        LOGIN [cqlsh only]

           Changes login information without requiring restart.

        LOGIN <username> (<password>)

           Login using the specified username. If password is specified, it will be used
           otherwise, you will be prompted to enter.
        """
        username = parsed.get_binding('username')
        password = parsed.get_binding('password')
        if password is None:
            password = getpass.getpass()
        else:
            password = password[1:-1]

        auth_provider = PlainTextAuthProvider(username=username, password=password)

        conn = Cluster(contact_points=(self.hostname,), port=self.port, cql_version=self.conn.cql_version,
                       protocol_version=DEFAULT_PROTOCOL_VERSION,
                       auth_provider=auth_provider,
                       ssl_options=self.conn.ssl_options,
                       load_balancing_policy=WhiteListRoundRobinPolicy([self.hostname]))

        if self.current_keyspace:
            session = conn.connect(self.current_keyspace)
        else:
            session = conn.connect()

        # Update after we've connected in case we fail to authenticate
        self.conn = conn
        self.auth_provider = auth_provider
        self.username = username
        self.session = session

    def do_exit(self, parsed=None):
        """
        EXIT/QUIT [cqlsh only]

        Exits cqlsh.
        """
        self.stop = True
        if self.owns_connection:
            self.conn.shutdown()
    do_quit = do_exit

    def do_debug(self, parsed):
        import pdb
        pdb.set_trace()

    def get_help_topics(self):
        topics = [t[3:] for t in dir(self) if t.startswith('do_') and getattr(self, t, None).__doc__]
        for hide_from_help in ('quit',):
            topics.remove(hide_from_help)
        return topics

    def columnize(self, slist, *a, **kw):
        return cmd.Cmd.columnize(self, sorted([u.upper() for u in slist]), *a, **kw)

    def do_help(self, parsed):
        """
        HELP [cqlsh only]

        Gives information about cqlsh commands. To see available topics,
        enter "HELP" without any arguments. To see help on a topic,
        use "HELP <topic>".
        """
        topics = parsed.get_binding('topic', ())
        if not topics:
            shell_topics = [t.upper() for t in self.get_help_topics()]
            self.print_topics("\nDocumented shell commands:", shell_topics, 15, 80)
            cql_topics = [t.upper() for t in cqldocs.get_help_topics()]
            self.print_topics("CQL help topics:", cql_topics, 15, 80)
            return
        for t in topics:
            if t.lower() in self.get_help_topics():
                doc = getattr(self, 'do_' + t.lower()).__doc__
                self.stdout.write(doc + "\n")
            elif t.lower() in cqldocs.get_help_topics():
                cqldocs.print_help_topic(t)
            else:
                self.printerr("*** No help on %s" % (t,))

    def do_paging(self, parsed):
        """
        PAGING [cqlsh]

          Enables or disables query paging.

        PAGING ON

          Enables query paging for all further queries.

        PAGING OFF

          Disables paging.

        PAGING

          PAGING with no arguments shows the current query paging status.
        """
        self.use_paging = SwitchCommand("PAGING", "Query paging").execute(self.use_paging, parsed, self.printerr)

    def applycolor(self, text, color=None):
        if not color or not self.color:
            return text
        return color + text + ANSI_RESET

    def writeresult(self, text, color=None, newline=True, out=None):
        if out is None:
            out = self.query_out
        out.write(self.applycolor(str(text), color) + ('\n' if newline else ''))

    def flush_output(self):
        self.query_out.flush()

    def printerr(self, text, color=RED, newline=True, shownum=None):
        self.statement_error = True
        if shownum is None:
            shownum = self.show_line_nums
        if shownum:
            text = '%s:%d:%s' % (self.stdin.name, self.lineno, text)
        self.writeresult(text, color, newline=newline, out=sys.stderr)


class RateMeter(object):

    def __init__(self, log_rate):
        self.log_rate = log_rate
        self.last_checkpoint_time = time.time()
        self.current_rate = 0.0
        self.current_record = 0

    def increment(self):
        self.current_record += 1

        if (self.current_record % self.log_rate) == 0:
            new_checkpoint_time = time.time()
            new_rate = self.log_rate / (new_checkpoint_time - self.last_checkpoint_time)
            self.last_checkpoint_time = new_checkpoint_time

            # smooth the rate a bit
            if self.current_rate == 0.0:
                self.current_rate = new_rate
            else:
                self.current_rate = (self.current_rate + new_rate) / 2.0

            output = 'Processed %s rows; Write: %.2f rows/s\r' % \
                     (self.current_record, self.current_rate)
            sys.stdout.write(output)
            sys.stdout.flush()


class SwitchCommand(object):
    command = None
    description = None

    def __init__(self, command, desc):
        self.command = command
        self.description = desc

    def execute(self, state, parsed, printerr):
        switch = parsed.get_binding('switch')
        if switch is None:
            if state:
                print "%s is currently enabled. Use %s OFF to disable" \
                      % (self.description, self.command)
            else:
                print "%s is currently disabled. Use %s ON to enable." \
                      % (self.description, self.command)
            return state

        if switch.upper() == 'ON':
            if state:
                printerr('%s is already enabled. Use %s OFF to disable.'
                         % (self.description, self.command))
                return state
            print 'Now %s is enabled' % (self.description,)
            return True

        if switch.upper() == 'OFF':
            if not state:
                printerr('%s is not enabled.' % (self.description,))
                return state
            print 'Disabled %s.' % (self.description,)
            return False


def option_with_default(cparser_getter, section, option, default=None):
    try:
        return cparser_getter(section, option)
    except ConfigParser.Error:
        return default


def raw_option_with_default(configs, section, option, default=None):
    """
    Same (almost) as option_with_default() but won't do any string interpolation.
    Useful for config values that include '%' symbol, e.g. time format string.
    """
    try:
        return configs.get(section, option, raw=True)
    except ConfigParser.Error:
        return default


def should_use_color():
    if not sys.stdout.isatty():
        return False
    if os.environ.get('TERM', '') in ('dumb', ''):
        return False
    try:
        import subprocess
        p = subprocess.Popen(['tput', 'colors'], stdout=subprocess.PIPE)
        stdout, _ = p.communicate()
        if int(stdout.strip()) < 8:
            return False
    except (OSError, ImportError, ValueError):
        # oh well, we tried. at least we know there's a $TERM and it's
        # not "dumb".
        pass
    return True


def read_options(cmdlineargs, environment):
    configs = ConfigParser.SafeConfigParser()
    configs.read(CONFIG_FILE)

    rawconfigs = ConfigParser.RawConfigParser()
    rawconfigs.read(CONFIG_FILE)

    optvalues = optparse.Values()
    optvalues.username = option_with_default(configs.get, 'authentication', 'username')
    optvalues.password = option_with_default(rawconfigs.get, 'authentication', 'password')
    optvalues.keyspace = option_with_default(configs.get, 'authentication', 'keyspace')
    optvalues.completekey = option_with_default(configs.get, 'ui', 'completekey',
                                                DEFAULT_COMPLETEKEY)
    optvalues.color = option_with_default(configs.getboolean, 'ui', 'color')
    optvalues.time_format = raw_option_with_default(configs, 'ui', 'time_format',
                                                    DEFAULT_TIME_FORMAT)
    optvalues.float_precision = option_with_default(configs.getint, 'ui', 'float_precision',
                                                    DEFAULT_FLOAT_PRECISION)
    optvalues.field_size_limit = option_with_default(configs.getint, 'csv', 'field_size_limit', csv.field_size_limit())
    optvalues.max_trace_wait = option_with_default(configs.getfloat, 'tracing', 'max_trace_wait',
                                                   DEFAULT_MAX_TRACE_WAIT)

    optvalues.debug = False
    optvalues.file = None
    optvalues.ssl = False

    optvalues.tty = sys.stdin.isatty()
    optvalues.cqlversion = option_with_default(configs.get, 'cql', 'version', DEFAULT_CQLVER)
    optvalues.execute = None

    (options, arguments) = parser.parse_args(cmdlineargs, values=optvalues)

    hostname = option_with_default(configs.get, 'connection', 'hostname', DEFAULT_HOST)
    port = option_with_default(configs.get, 'connection', 'port', DEFAULT_PORT)
    options.client_timeout = option_with_default(configs.get, 'connection', 'client_timeout', '10')
    if options.client_timeout.lower() == 'none':
        options.client_timeout = None
    else:
        options.client_timeout = int(options.client_timeout)

    hostname = environment.get('CQLSH_HOST', hostname)
    port = environment.get('CQLSH_PORT', port)

    if len(arguments) > 0:
        hostname = arguments[0]
    if len(arguments) > 1:
        port = arguments[1]

    if options.file or options.execute:
        options.tty = False

    if options.execute and not options.execute.endswith(';'):
        options.execute += ';'

    if optvalues.color in (True, False):
        options.color = optvalues.color
    else:
        if options.file is not None:
            options.color = False
        else:
            options.color = should_use_color()

    options.cqlversion, cqlvertup = full_cql_version(options.cqlversion)
    if cqlvertup[0] < 3:
        parser.error('%r is not a supported CQL version.' % options.cqlversion)
    else:
        options.cqlmodule = cql3handling

    try:
        port = int(port)
    except ValueError:
        parser.error('%r is not a valid port number.' % port)

    return options, hostname, port


def setup_cqlruleset(cqlmodule):
    global cqlruleset
    cqlruleset = cqlmodule.CqlRuleSet
    cqlruleset.append_rules(cqlsh_extra_syntax_rules)
    for rulename, termname, func in cqlsh_syntax_completers:
        cqlruleset.completer_for(rulename, termname)(func)
    cqlruleset.commands_end_with_newline.update(my_commands_ending_with_newline)


def setup_cqldocs(cqlmodule):
    global cqldocs
    cqldocs = cqlmodule.cqldocs


def init_history():
    if readline is not None:
        try:
            readline.read_history_file(HISTORY)
        except IOError:
            pass
        delims = readline.get_completer_delims()
        delims.replace("'", "")
        delims += '.'
        readline.set_completer_delims(delims)


def save_history():
    if readline is not None:
        try:
            readline.write_history_file(HISTORY)
        except IOError:
            pass


def main(options, hostname, port):
    setup_cqlruleset(options.cqlmodule)
    setup_cqldocs(options.cqlmodule)
    init_history()
    csv.field_size_limit(options.field_size_limit)

    if options.file is None:
        stdin = None
    else:
        try:
            encoding, bom_size = get_file_encoding_bomsize(options.file)
            stdin = codecs.open(options.file, 'r', encoding)
            stdin.seek(bom_size)
        except IOError, e:
            sys.exit("Can't open %r: %s" % (options.file, e))

    if options.debug:
        sys.stderr.write("Using CQL driver: %s\n" % (cassandra,))

    try:
        shell = Shell(hostname,
                      port,
                      color=options.color,
                      username=options.username,
                      password=options.password,
                      stdin=stdin,
                      tty=options.tty,
                      completekey=options.completekey,
                      cqlver=options.cqlversion,
                      keyspace=options.keyspace,
                      display_time_format=options.time_format,
                      display_float_precision=options.float_precision,
                      max_trace_wait=options.max_trace_wait,
                      ssl=options.ssl,
                      single_statement=options.execute,
                      client_timeout=options.client_timeout)
    except KeyboardInterrupt:
        sys.exit('Connection aborted.')
    except CQL_ERRORS, e:
        sys.exit('Connection error: %s' % (e,))
    except VersionNotSupported, e:
        sys.exit('Unsupported CQL version: %s' % (e,))
    if options.debug:
        shell.debug = True

    shell.cmdloop()
    save_history()
    batch_mode = options.file or options.execute
    if batch_mode and shell.statement_error:
        sys.exit(2)


if __name__ == '__main__':
    main(*read_options(sys.argv[1:], os.environ))

# vim: set ft=python et ts=4 sw=4 :
=======
exit 1
>>>>>>> 863dbc78
<|MERGE_RESOLUTION|>--- conflicted
+++ resolved
@@ -23,2440 +23,4 @@
     which python$pyver > /dev/null 2>&1 && exec python$pyver "`python$pyver -c "import os;print(os.path.dirname(os.path.realpath('$0')))"`/cqlsh.py" "$@"
 done
 echo "No appropriate python interpreter found." >&2
-<<<<<<< HEAD
-exit 1
-":"""
-
-from __future__ import with_statement
-from uuid import UUID
-
-description = "CQL Shell for Apache Cassandra"
-version = "5.0.1"
-
-from StringIO import StringIO
-from contextlib import contextmanager
-from glob import glob
-
-import cmd
-import sys
-import os
-import time
-import optparse
-import ConfigParser
-import codecs
-import locale
-import platform
-import warnings
-import csv
-import getpass
-from functools import partial
-import traceback
-
-
-readline = None
-try:
-    # check if tty first, cause readline doesn't check, and only cares
-    # about $TERM. we don't want the funky escape code stuff to be
-    # output if not a tty.
-    if sys.stdin.isatty():
-        import readline
-except ImportError:
-    pass
-
-CQL_LIB_PREFIX = 'cassandra-driver-internal-only-'
-
-CASSANDRA_PATH = os.path.join(os.path.dirname(os.path.realpath(__file__)), '..')
-
-# use bundled libs for python-cql and thrift, if available. if there
-# is a ../lib dir, use bundled libs there preferentially.
-ZIPLIB_DIRS = [os.path.join(CASSANDRA_PATH, 'lib')]
-myplatform = platform.system()
-if myplatform == 'Linux':
-    ZIPLIB_DIRS.append('/usr/share/scylla/cassandra/lib')
-
-if os.environ.get('CQLSH_NO_BUNDLED', ''):
-    ZIPLIB_DIRS = ()
-
-
-def find_zip(libprefix):
-    for ziplibdir in ZIPLIB_DIRS:
-        zips = glob(os.path.join(ziplibdir, libprefix + '*.zip'))
-        if zips:
-            return max(zips)   # probably the highest version, if multiple
-
-cql_zip = find_zip(CQL_LIB_PREFIX)
-if cql_zip:
-    ver = os.path.splitext(os.path.basename(cql_zip))[0][len(CQL_LIB_PREFIX):]
-    sys.path.insert(0, os.path.join(cql_zip, 'cassandra-driver-' + ver))
-
-third_parties = ('futures-', 'six-')
-
-for lib in third_parties:
-    lib_zip = find_zip(lib)
-    if lib_zip:
-        sys.path.insert(0, lib_zip)
-
-warnings.filterwarnings("ignore", r".*blist.*")
-try:
-    import cassandra
-except ImportError, e:
-    sys.exit("\nPython Cassandra driver not installed, or not on PYTHONPATH.\n"
-             'You might try "pip install cassandra-driver".\n\n'
-             'Python: %s\n'
-             'Module load path: %r\n\n'
-             'Error: %s\n' % (sys.executable, sys.path, e))
-
-from cassandra.cluster import Cluster, PagedResult
-from cassandra.query import SimpleStatement, ordered_dict_factory
-from cassandra.policies import WhiteListRoundRobinPolicy
-from cassandra.protocol import QueryMessage, ResultMessage
-from cassandra.metadata import protect_name, protect_names, protect_value
-from cassandra.auth import PlainTextAuthProvider
-
-# cqlsh should run correctly when run out of a Cassandra source tree,
-# out of an unpacked Cassandra tarball, and after a proper package install.
-cqlshlibdir = os.path.join(CASSANDRA_PATH, 'pylib')
-if os.path.isdir(cqlshlibdir):
-    sys.path.insert(0, cqlshlibdir)
-
-from cqlshlib import cqlhandling, cql3handling, pylexotron, sslhandling
-from cqlshlib.displaying import (RED, BLUE, CYAN, ANSI_RESET, COLUMN_NAME_COLORS,
-                                 FormattedValue, colorme)
-from cqlshlib.formatting import format_by_type, formatter_for, format_value_utype
-from cqlshlib.util import trim_if_present, get_file_encoding_bomsize
-from cqlshlib.tracing import print_trace_session, print_trace
-
-DEFAULT_HOST = '127.0.0.1'
-DEFAULT_PORT = 9042
-DEFAULT_CQLVER = '3.2.1'
-DEFAULT_PROTOCOL_VERSION = 3
-
-DEFAULT_TIME_FORMAT = '%Y-%m-%d %H:%M:%S%z'
-DEFAULT_FLOAT_PRECISION = 5
-DEFAULT_MAX_TRACE_WAIT = 10
-
-if readline is not None and readline.__doc__ is not None and 'libedit' in readline.__doc__:
-    DEFAULT_COMPLETEKEY = '\t'
-else:
-    DEFAULT_COMPLETEKEY = 'tab'
-
-cqldocs = None
-cqlruleset = None
-
-epilog = """Connects to %(DEFAULT_HOST)s:%(DEFAULT_PORT)d by default. These
-defaults can be changed by setting $CQLSH_HOST and/or $CQLSH_PORT. When a
-host (and optional port number) are given on the command line, they take
-precedence over any defaults.""" % globals()
-
-parser = optparse.OptionParser(description=description, epilog=epilog,
-                               usage="Usage: %prog [options] [host [port]]",
-                               version='cqlsh ' + version)
-parser.add_option("-C", "--color", action='store_true', dest='color',
-                  help='Always use color output')
-parser.add_option("--no-color", action='store_false', dest='color',
-                  help='Never use color output')
-parser.add_option('--ssl', action='store_true', help='Use SSL', default=False)
-parser.add_option("-u", "--username", help="Authenticate as user.")
-parser.add_option("-p", "--password", help="Authenticate using password.")
-parser.add_option('-k', '--keyspace', help='Authenticate to the given keyspace.')
-parser.add_option("-f", "--file", help="Execute commands from FILE, then exit")
-parser.add_option('--debug', action='store_true',
-                  help='Show additional debugging information')
-parser.add_option("--cqlshrc", help="Specify an alternative cqlshrc file location.")
-parser.add_option('--cqlversion', default=DEFAULT_CQLVER,
-                  help='Specify a particular CQL version (default: %default).'
-                       ' Examples: "3.0.3", "3.1.0"')
-parser.add_option("-e", "--execute", help='Execute the statement and quit.')
-
-optvalues = optparse.Values()
-(options, arguments) = parser.parse_args(sys.argv[1:], values=optvalues)
-
-#BEGIN history/config definition
-HISTORY_DIR = os.path.expanduser(os.path.join('~', '.cassandra'))
-
-if hasattr(options, 'cqlshrc'):
-    CONFIG_FILE = options.cqlshrc
-    if not os.path.exists(CONFIG_FILE):
-        print '\nWarning: Specified cqlshrc location `%s` does not exist.  Using `%s` instead.\n' % (CONFIG_FILE, HISTORY_DIR)
-        CONFIG_FILE = os.path.join(HISTORY_DIR, 'cqlshrc')
-else:
-    CONFIG_FILE = os.path.join(HISTORY_DIR, 'cqlshrc')
-
-HISTORY = os.path.join(HISTORY_DIR, 'cqlsh_history')
-if not os.path.exists(HISTORY_DIR):
-    try:
-        os.mkdir(HISTORY_DIR)
-    except OSError:
-        print '\nWarning: Cannot create directory at `%s`. Command history will not be saved.\n' % HISTORY_DIR
-
-OLD_CONFIG_FILE = os.path.expanduser(os.path.join('~', '.cqlshrc'))
-if os.path.exists(OLD_CONFIG_FILE):
-    os.rename(OLD_CONFIG_FILE, CONFIG_FILE)
-OLD_HISTORY = os.path.expanduser(os.path.join('~', '.cqlsh_history'))
-if os.path.exists(OLD_HISTORY):
-    os.rename(OLD_HISTORY, HISTORY)
-#END history/config definition
-
-CQL_ERRORS = (
-    cassandra.AlreadyExists, cassandra.AuthenticationFailed, cassandra.InvalidRequest,
-    cassandra.Timeout, cassandra.Unauthorized, cassandra.OperationTimedOut,
-    cassandra.cluster.NoHostAvailable,
-    cassandra.connection.ConnectionBusy, cassandra.connection.ProtocolError, cassandra.connection.ConnectionException,
-    cassandra.protocol.ErrorMessage, cassandra.protocol.InternalError, cassandra.query.TraceUnavailable
-)
-
-debug_completion = bool(os.environ.get('CQLSH_DEBUG_COMPLETION', '') == 'YES')
-
-SYSTEM_KEYSPACES = ('system', 'system_traces', 'system_auth')
-
-# we want the cql parser to understand our cqlsh-specific commands too
-my_commands_ending_with_newline = (
-    'help',
-    '?',
-    'consistency',
-    'serial',
-    'describe',
-    'desc',
-    'show',
-    'source',
-    'capture',
-    'login',
-    'debug',
-    'tracing',
-    'expand',
-    'paging',
-    'exit',
-    'quit'
-)
-
-
-cqlsh_syntax_completers = []
-
-
-def cqlsh_syntax_completer(rulename, termname):
-    def registrator(f):
-        cqlsh_syntax_completers.append((rulename, termname, f))
-        return f
-    return registrator
-
-
-cqlsh_extra_syntax_rules = r'''
-<cqlshCommand> ::= <CQL_Statement>
-                 | <specialCommand> ( ";" | "\n" )
-                 ;
-
-<specialCommand> ::= <describeCommand>
-                   | <consistencyCommand>
-                   | <serialConsistencyCommand>
-                   | <showCommand>
-                   | <sourceCommand>
-                   | <captureCommand>
-                   | <copyCommand>
-                   | <loginCommand>
-                   | <debugCommand>
-                   | <helpCommand>
-                   | <tracingCommand>
-                   | <expandCommand>
-                   | <exitCommand>
-                   | <pagingCommand>
-                   ;
-
-<describeCommand> ::= ( "DESCRIBE" | "DESC" )
-                                  ( "KEYSPACES"
-                                  | "KEYSPACE" ksname=<keyspaceName>?
-                                  | ( "COLUMNFAMILY" | "TABLE" ) cf=<columnFamilyName>
-                                  | "INDEX" idx=<indexName>
-                                  | ( "COLUMNFAMILIES" | "TABLES" )
-                                  | "FULL"? "SCHEMA"
-                                  | "CLUSTER"
-                                  | "TYPES"
-                                  | "TYPE" ut=<userTypeName>
-                                  | (ksname=<keyspaceName> | cf=<columnFamilyName> | idx=<indexName>))
-                    ;
-
-<consistencyCommand> ::= "CONSISTENCY" ( level=<consistencyLevel> )?
-                       ;
-
-<consistencyLevel> ::= "ANY"
-                     | "ONE"
-                     | "TWO"
-                     | "THREE"
-                     | "QUORUM"
-                     | "ALL"
-                     | "LOCAL_QUORUM"
-                     | "EACH_QUORUM"
-                     | "SERIAL"
-                     | "LOCAL_SERIAL"
-                     | "LOCAL_ONE"
-                     ;
-
-<serialConsistencyCommand> ::= "SERIAL" "CONSISTENCY" ( level=<serialConsistencyLevel> )?
-                             ;
-
-<serialConsistencyLevel> ::= "SERIAL"
-                           | "LOCAL_SERIAL"
-                           ;
-
-<showCommand> ::= "SHOW" what=( "VERSION" | "HOST" | "SESSION" sessionid=<uuid> )
-                ;
-
-<sourceCommand> ::= "SOURCE" fname=<stringLiteral>
-                  ;
-
-<captureCommand> ::= "CAPTURE" ( fname=( <stringLiteral> | "OFF" ) )?
-                   ;
-
-<copyCommand> ::= "COPY" cf=<columnFamilyName>
-                         ( "(" [colnames]=<colname> ( "," [colnames]=<colname> )* ")" )?
-                         ( dir="FROM" ( fname=<stringLiteral> | "STDIN" )
-                         | dir="TO"   ( fname=<stringLiteral> | "STDOUT" ) )
-                         ( "WITH" <copyOption> ( "AND" <copyOption> )* )?
-                ;
-
-<copyOption> ::= [optnames]=<identifier> "=" [optvals]=<copyOptionVal>
-               ;
-
-<copyOptionVal> ::= <identifier>
-                  | <stringLiteral>
-                  ;
-
-# avoiding just "DEBUG" so that this rule doesn't get treated as a terminal
-<debugCommand> ::= "DEBUG" "THINGS"?
-                 ;
-
-<helpCommand> ::= ( "HELP" | "?" ) [topic]=( /[a-z_]*/ )*
-                ;
-
-<tracingCommand> ::= "TRACING" ( switch=( "ON" | "OFF" ) )?
-                   ;
-
-<expandCommand> ::= "EXPAND" ( switch=( "ON" | "OFF" ) )?
-                   ;
-
-<pagingCommand> ::= "PAGING" ( switch=( "ON" | "OFF" ) )?
-                  ;
-
-<loginCommand> ::= "LOGIN" username=<username> (password=<stringLiteral>)?
-                 ;
-
-<exitCommand> ::= "exit" | "quit"
-                ;
-
-<qmark> ::= "?" ;
-'''
-
-
-@cqlsh_syntax_completer('helpCommand', 'topic')
-def complete_help(ctxt, cqlsh):
-    return sorted([t.upper() for t in cqldocs.get_help_topics() + cqlsh.get_help_topics()])
-
-
-def complete_source_quoted_filename(ctxt, cqlsh):
-    partial_path = ctxt.get_binding('partial', '')
-    head, tail = os.path.split(partial_path)
-    exhead = os.path.expanduser(head)
-    try:
-        contents = os.listdir(exhead or '.')
-    except OSError:
-        return ()
-    matches = filter(lambda f: f.startswith(tail), contents)
-    annotated = []
-    for f in matches:
-        match = os.path.join(head, f)
-        if os.path.isdir(os.path.join(exhead, f)):
-            match += '/'
-        annotated.append(match)
-    return annotated
-
-
-cqlsh_syntax_completer('sourceCommand', 'fname')(complete_source_quoted_filename)
-cqlsh_syntax_completer('captureCommand', 'fname')(complete_source_quoted_filename)
-
-
-@cqlsh_syntax_completer('copyCommand', 'fname')
-def copy_fname_completer(ctxt, cqlsh):
-    lasttype = ctxt.get_binding('*LASTTYPE*')
-    if lasttype == 'unclosedString':
-        return complete_source_quoted_filename(ctxt, cqlsh)
-    partial_path = ctxt.get_binding('partial')
-    if partial_path == '':
-        return ["'"]
-    return ()
-
-
-@cqlsh_syntax_completer('copyCommand', 'colnames')
-def complete_copy_column_names(ctxt, cqlsh):
-    existcols = map(cqlsh.cql_unprotect_name, ctxt.get_binding('colnames', ()))
-    ks = cqlsh.cql_unprotect_name(ctxt.get_binding('ksname', None))
-    cf = cqlsh.cql_unprotect_name(ctxt.get_binding('cfname'))
-    colnames = cqlsh.get_column_names(ks, cf)
-    if len(existcols) == 0:
-        return [colnames[0]]
-    return set(colnames[1:]) - set(existcols)
-
-
-COPY_OPTIONS = ('DELIMITER', 'QUOTE', 'ESCAPE', 'HEADER', 'ENCODING', 'NULL')
-
-
-@cqlsh_syntax_completer('copyOption', 'optnames')
-def complete_copy_options(ctxt, cqlsh):
-    optnames = map(str.upper, ctxt.get_binding('optnames', ()))
-    direction = ctxt.get_binding('dir').upper()
-    opts = set(COPY_OPTIONS) - set(optnames)
-    if direction == 'FROM':
-        opts -= ('ENCODING',)
-    return opts
-
-
-@cqlsh_syntax_completer('copyOption', 'optvals')
-def complete_copy_opt_values(ctxt, cqlsh):
-    optnames = ctxt.get_binding('optnames', ())
-    lastopt = optnames[-1].lower()
-    if lastopt == 'header':
-        return ['true', 'false']
-    return [cqlhandling.Hint('<single_character_string>')]
-
-
-class NoKeyspaceError(Exception):
-    pass
-
-
-class KeyspaceNotFound(Exception):
-    pass
-
-
-class ColumnFamilyNotFound(Exception):
-    pass
-
-class IndexNotFound(Exception):
-    pass
-
-class ObjectNotFound(Exception):
-    pass
-
-class VersionNotSupported(Exception):
-    pass
-
-
-class UserTypeNotFound(Exception):
-    pass
-
-
-class DecodeError(Exception):
-    verb = 'decode'
-
-    def __init__(self, thebytes, err, colname=None):
-        self.thebytes = thebytes
-        self.err = err
-        self.colname = colname
-
-    def __str__(self):
-        return str(self.thebytes)
-
-    def message(self):
-        what = 'value %r' % (self.thebytes,)
-        if self.colname is not None:
-            what = 'value %r (for column %r)' % (self.thebytes, self.colname)
-        return 'Failed to %s %s : %s' \
-               % (self.verb, what, self.err)
-
-    def __repr__(self):
-        return '<%s %s>' % (self.__class__.__name__, self.message())
-
-
-class FormatError(DecodeError):
-    verb = 'format'
-
-
-def full_cql_version(ver):
-    while ver.count('.') < 2:
-        ver += '.0'
-    ver_parts = ver.split('-', 1) + ['']
-    vertuple = tuple(map(int, ver_parts[0].split('.')) + [ver_parts[1]])
-    return ver, vertuple
-
-
-def format_value(val, output_encoding, addcolor=False, time_format=None,
-                 float_precision=None, colormap=None, nullval=None):
-    if isinstance(val, DecodeError):
-        if addcolor:
-            return colorme(repr(val.thebytes), colormap, 'error')
-        else:
-            return FormattedValue(repr(val.thebytes))
-    return format_by_type(type(val), val, output_encoding, colormap=colormap,
-                          addcolor=addcolor, nullval=nullval, time_format=time_format,
-                          float_precision=float_precision)
-
-
-def show_warning_without_quoting_line(message, category, filename, lineno, file=None, line=None):
-    if file is None:
-        file = sys.stderr
-    try:
-        file.write(warnings.formatwarning(message, category, filename, lineno, line=''))
-    except IOError:
-        pass
-warnings.showwarning = show_warning_without_quoting_line
-warnings.filterwarnings('always', category=cql3handling.UnexpectedTableStructure)
-
-
-def describe_interval(seconds):
-    desc = []
-    for length, unit in ((86400, 'day'), (3600, 'hour'), (60, 'minute')):
-        num = int(seconds) / length
-        if num > 0:
-            desc.append('%d %s' % (num, unit))
-            if num > 1:
-                desc[-1] += 's'
-        seconds %= length
-    words = '%.03f seconds' % seconds
-    if len(desc) > 1:
-        words = ', '.join(desc) + ', and ' + words
-    elif len(desc) == 1:
-        words = desc[0] + ' and ' + words
-    return words
-
-
-def auto_format_udts():
-    # when we see a new user defined type, set up the shell formatting for it
-    udt_apply_params = cassandra.cqltypes.UserType.apply_parameters
-
-    def new_apply_params(cls, *args, **kwargs):
-        udt_class = udt_apply_params(*args, **kwargs)
-        formatter_for(udt_class.typename)(format_value_utype)
-        return udt_class
-
-    cassandra.cqltypes.UserType.udt_apply_parameters = classmethod(new_apply_params)
-
-    make_udt_class = cassandra.cqltypes.UserType.make_udt_class
-
-    def new_make_udt_class(cls, *args, **kwargs):
-        udt_class = make_udt_class(*args, **kwargs)
-        formatter_for(udt_class.tuple_type.__name__)(format_value_utype)
-        return udt_class
-
-    cassandra.cqltypes.UserType.make_udt_class = classmethod(new_make_udt_class)
-
-
-class FrozenType(cassandra.cqltypes._ParameterizedType):
-    """
-    Needed until the bundled python driver adds FrozenType.
-    """
-    typename = "frozen"
-    num_subtypes = 1
-
-    @classmethod
-    def deserialize_safe(cls, byts, protocol_version):
-        subtype, = cls.subtypes
-        return subtype.from_binary(byts)
-
-    @classmethod
-    def serialize_safe(cls, val, protocol_version):
-        subtype, = cls.subtypes
-        return subtype.to_binary(val, protocol_version)
-
-
-class Shell(cmd.Cmd):
-    custom_prompt = os.getenv('CQLSH_PROMPT', '')
-    if custom_prompt is not '':
-        custom_prompt += "\n"
-    default_prompt = custom_prompt + "cqlsh> "
-    continue_prompt = "   ... "
-    keyspace_prompt = custom_prompt + "cqlsh:%s> "
-    keyspace_continue_prompt = "%s    ... "
-    show_line_nums = False
-    debug = False
-    stop = False
-    last_hist = None
-    shunted_query_out = None
-    use_paging = True
-    csv_dialect_defaults = dict(delimiter=',', doublequote=False,
-                                escapechar='\\', quotechar='"')
-    default_page_size = 100
-
-    def __init__(self, hostname, port, color=False,
-                 username=None, password=None, encoding=None, stdin=None, tty=True,
-                 completekey=DEFAULT_COMPLETEKEY, use_conn=None,
-                 cqlver=DEFAULT_CQLVER, keyspace=None,
-                 tracing_enabled=False, expand_enabled=False,
-                 display_time_format=DEFAULT_TIME_FORMAT,
-                 display_float_precision=DEFAULT_FLOAT_PRECISION,
-                 max_trace_wait=DEFAULT_MAX_TRACE_WAIT,
-                 ssl=False,
-                 single_statement=None,
-                 client_timeout=10):
-        cmd.Cmd.__init__(self, completekey=completekey)
-        self.hostname = hostname
-        self.port = port
-        self.auth_provider = None
-        if username:
-            if not password:
-                password = getpass.getpass()
-            self.auth_provider = PlainTextAuthProvider(username=username, password=password)
-        self.username = username
-        self.keyspace = keyspace
-        self.ssl = ssl
-        self.tracing_enabled = tracing_enabled
-        self.expand_enabled = expand_enabled
-        if use_conn:
-            self.conn = use_conn
-        else:
-            self.conn = Cluster(contact_points=(self.hostname,), port=self.port, cql_version=cqlver,
-                                protocol_version=DEFAULT_PROTOCOL_VERSION,
-                                auth_provider=self.auth_provider,
-                                ssl_options=sslhandling.ssl_settings(hostname, CONFIG_FILE) if ssl else None,
-                                load_balancing_policy=WhiteListRoundRobinPolicy([self.hostname]))
-        self.owns_connection = not use_conn
-        self.set_expanded_cql_version(cqlver)
-
-        if keyspace:
-            self.session = self.conn.connect(keyspace)
-        else:
-            self.session = self.conn.connect()
-
-        self.color = color
-        self.display_time_format = display_time_format
-        self.display_float_precision = display_float_precision
-
-        # Workaround for CASSANDRA-8521 until PYTHON-205 is resolved.
-        # If there is no schema metadata present (due to a schema mismatch),
-        # get rid of the code that checks for a schema mismatch and force
-        # the schema metadata to be built.
-        if not self.conn.metadata.keyspaces:
-            self.printerr("Warning: schema version mismatch detected; check the schema versions of your "
-                          "nodes in system.local and system.peers.")
-            original_method = self.conn.control_connection._get_schema_mismatches
-            try:
-                self.conn.control_connection._get_schema_mismatches = lambda *args, **kwargs: None
-                future = self.conn.submit_schema_refresh()
-                future.result(timeout=10)
-            finally:
-                self.conn.control_connection._get_schema_mismatches = original_method
-
-        self.session.default_timeout = client_timeout
-        self.session.row_factory = ordered_dict_factory
-        self.get_connection_versions()
-
-        self.current_keyspace = keyspace
-
-        self.max_trace_wait = max_trace_wait
-        self.session.max_trace_wait = max_trace_wait
-        if encoding is None:
-            encoding = locale.getpreferredencoding()
-        self.encoding = encoding
-        self.output_codec = codecs.lookup(encoding)
-
-        self.statement = StringIO()
-        self.lineno = 1
-        self.in_comment = False
-
-        self.prompt = ''
-        if stdin is None:
-            stdin = sys.stdin
-        self.tty = tty
-        if tty:
-            self.reset_prompt()
-            self.report_connection()
-            print 'Use HELP for help.'
-        else:
-            self.show_line_nums = True
-        self.stdin = stdin
-        self.query_out = sys.stdout
-        self.consistency_level = cassandra.ConsistencyLevel.ONE
-        self.serial_consistency_level = cassandra.ConsistencyLevel.SERIAL;
-        # the python driver returns BLOBs as string, but we expect them as bytearrays
-        cassandra.cqltypes.BytesType.deserialize = staticmethod(lambda byts, protocol_version: bytearray(byts))
-        cassandra.cqltypes.CassandraType.support_empty_values = True
-
-        auto_format_udts()
-
-        self.empty_lines = 0
-        self.statement_error = False
-        self.single_statement = single_statement
-
-    def set_expanded_cql_version(self, ver):
-        ver, vertuple = full_cql_version(ver)
-        self.cql_version = ver
-        self.cql_ver_tuple = vertuple
-
-    def cqlver_atleast(self, major, minor=0, patch=0):
-        return self.cql_ver_tuple[:3] >= (major, minor, patch)
-
-    def myformat_value(self, val, **kwargs):
-        if isinstance(val, DecodeError):
-            self.decoding_errors.append(val)
-        try:
-            return format_value(val, self.output_codec.name,
-                                addcolor=self.color, time_format=self.display_time_format,
-                                float_precision=self.display_float_precision, **kwargs)
-        except Exception, e:
-            err = FormatError(val, e)
-            self.decoding_errors.append(err)
-            return format_value(err, self.output_codec.name, addcolor=self.color)
-
-    def myformat_colname(self, name, table_meta=None):
-        column_colors = COLUMN_NAME_COLORS.copy()
-        # check column role and color appropriately
-        if table_meta:
-            if name in [col.name for col in table_meta.partition_key]:
-                column_colors.default_factory = lambda: RED
-            elif name in [col.name for col in table_meta.clustering_key]:
-                column_colors.default_factory = lambda: CYAN
-        return self.myformat_value(name, colormap=column_colors)
-
-    def report_connection(self):
-        self.show_host()
-        self.show_version()
-
-    def show_host(self):
-        print "Connected to %s at %s:%d." % \
-               (self.applycolor(self.get_cluster_name(), BLUE),
-                self.hostname,
-                self.port)
-
-    def show_version(self):
-        vers = self.connection_versions.copy()
-        vers['shver'] = version
-        # system.Versions['cql'] apparently does not reflect changes with
-        # set_cql_version.
-        vers['cql'] = self.cql_version
-        print "[cqlsh %(shver)s | Cassandra %(build)s | CQL spec %(cql)s | Native protocol v%(protocol)s]" % vers
-
-    def show_session(self, sessionid):
-        print_trace_session(self, self.session, sessionid)
-
-    def get_connection_versions(self):
-        result, = self.session.execute("select * from system.local where key = 'local'")
-        vers = {
-            'build': result['release_version'],
-            'protocol': result['native_protocol_version'],
-            'cql': result['cql_version'],
-        }
-        self.connection_versions = vers
-
-    def get_keyspace_names(self):
-        return map(str, self.conn.metadata.keyspaces.keys())
-
-    def get_columnfamily_names(self, ksname=None):
-        if ksname is None:
-            ksname = self.current_keyspace
-
-        return map(str, self.get_keyspace_meta(ksname).tables.keys())
-
-    def get_index_names(self, ksname=None):
-        if ksname is None:
-            ksname = self.current_keyspace
-
-        return map(str, self.get_keyspace_meta(ksname).indexes.keys())
-
-    def get_column_names(self, ksname, cfname):
-        if ksname is None:
-            ksname = self.current_keyspace
-        layout = self.get_table_meta(ksname, cfname)
-        return [str(col) for col in layout.columns]
-
-    def get_usertype_names(self, ksname=None):
-        if ksname is None:
-            ksname = self.current_keyspace
-
-        return self.get_keyspace_meta(ksname).user_types.keys()
-
-    def get_usertype_layout(self, ksname, typename):
-        if ksname is None:
-            ksname = self.current_keyspace
-
-        ks_meta = self.get_keyspace_meta(ksname)
-
-        try:
-            user_type = ks_meta.user_types[typename]
-        except KeyError:
-            raise UserTypeNotFound("User type %r not found" % typename)
-
-        return [(field_name, field_type.cql_parameterized_type())
-                for field_name, field_type in zip(user_type.field_names, user_type.field_types)]
-
-    def get_cluster_name(self):
-        return self.conn.metadata.cluster_name
-
-    def get_partitioner(self):
-        return self.conn.metadata.partitioner
-
-    def get_keyspace_meta(self, ksname):
-        if not ksname in self.conn.metadata.keyspaces:
-            raise KeyspaceNotFound('Keyspace %r not found.' % ksname)
-        return self.conn.metadata.keyspaces[ksname]
-
-    def get_keyspaces(self):
-        return self.conn.metadata.keyspaces.values()
-
-    def get_ring(self):
-        if self.current_keyspace is None or self.current_keyspace == 'system':
-            raise NoKeyspaceError("Ring view requires a current non-system keyspace")
-        self.conn.metadata.token_map.rebuild_keyspace(self.current_keyspace, build_if_absent=True)
-        return self.conn.metadata.token_map.tokens_to_hosts_by_ks[self.current_keyspace]
-
-    def get_table_meta(self, ksname, tablename):
-        if ksname is None:
-            ksname = self.current_keyspace
-        ksmeta = self.get_keyspace_meta(ksname)
-
-        if tablename not in ksmeta.tables:
-            raise ColumnFamilyNotFound("Column family %r not found" % tablename)
-
-        return ksmeta.tables[tablename]
-
-    def get_index_meta(self, ksname, idxname):
-        if ksname is None:
-            ksname = self.current_keyspace
-        ksmeta = self.get_keyspace_meta(ksname)
-
-        if idxname not in ksmeta.indexes:
-            raise IndexNotFound("Index %r not found" % idxname)
-
-        return ksmeta.indexes[idxname]
-
-    def get_object_meta(self, ks, name):
-        if name is None:
-            if ks and ks in self.conn.metadata.keyspaces:
-                return self.conn.metadata.keyspaces[ks]
-            elif self.current_keyspace is None:
-                raise ObjectNotFound("%r not found in keyspaces" % (ks))
-            else:
-                name = ks
-                ks = self.current_keyspace
-
-        if ks is None:
-            ks = self.current_keyspace
-
-        ksmeta = self.get_keyspace_meta(ks)
-
-        if name in ksmeta.tables:
-            return ksmeta.tables[name]
-        elif name in ksmeta.indexes:
-            return ksmeta.indexes[name]
-
-        raise ObjectNotFound("%r not found in keyspace %r" % (name, ks))
-
-    def get_usertypes_meta(self):
-        data = self.session.execute("select * from system.schema_usertypes")
-        if not data:
-            return cql3handling.UserTypesMeta({})
-
-        return cql3handling.UserTypesMeta.from_layout(data)
-
-    def get_trigger_names(self, ksname=None):
-        if ksname is None:
-            ksname = self.current_keyspace
-
-        return [trigger.name
-                for table in self.get_keyspace_meta(ksname).tables.values()
-                for trigger in table.triggers.values()]
-
-    def reset_statement(self):
-        self.reset_prompt()
-        self.statement.truncate(0)
-        self.empty_lines = 0
-
-    def reset_prompt(self):
-        if self.current_keyspace is None:
-            self.set_prompt(self.default_prompt, True)
-        else:
-            self.set_prompt(self.keyspace_prompt % self.current_keyspace, True)
-
-    def set_continue_prompt(self):
-        if self.empty_lines >= 3:
-            self.set_prompt("Statements are terminated with a ';'.  You can press CTRL-C to cancel an incomplete statement.")
-            self.empty_lines = 0
-            return
-        if self.current_keyspace is None:
-            self.set_prompt(self.continue_prompt)
-        else:
-            spaces = ' ' * len(str(self.current_keyspace))
-            self.set_prompt(self.keyspace_continue_prompt % spaces)
-        self.empty_lines = self.empty_lines + 1 if not self.lastcmd else 0
-
-    @contextmanager
-    def prepare_loop(self):
-        readline = None
-        if self.tty and self.completekey:
-            try:
-                import readline
-            except ImportError:
-                if platform.system() == 'Windows':
-                    print "WARNING: pyreadline dependency missing.  Install to enable tab completion."
-                pass
-            else:
-                old_completer = readline.get_completer()
-                readline.set_completer(self.complete)
-                if readline.__doc__ is not None and 'libedit' in readline.__doc__:
-                    readline.parse_and_bind("bind -e")
-                    readline.parse_and_bind("bind '" + self.completekey + "' rl_complete")
-                    readline.parse_and_bind("bind ^R em-inc-search-prev")
-                else:
-                    readline.parse_and_bind(self.completekey + ": complete")
-        try:
-            yield
-        finally:
-            if readline is not None:
-                readline.set_completer(old_completer)
-
-    def get_input_line(self, prompt=''):
-        if self.tty:
-            self.lastcmd = raw_input(prompt)
-            line = self.lastcmd + '\n'
-        else:
-            self.lastcmd = self.stdin.readline()
-            line = self.lastcmd
-            if not len(line):
-                raise EOFError
-        self.lineno += 1
-        return line
-
-    def use_stdin_reader(self, until='', prompt=''):
-        until += '\n'
-        while True:
-            try:
-                newline = self.get_input_line(prompt=prompt)
-            except EOFError:
-                return
-            if newline == until:
-                return
-            yield newline
-
-    def cmdloop(self):
-        """
-        Adapted from cmd.Cmd's version, because there is literally no way with
-        cmd.Cmd.cmdloop() to tell the difference between "EOF" showing up in
-        input and an actual EOF.
-        """
-        with self.prepare_loop():
-            while not self.stop:
-                try:
-                    if self.single_statement:
-                        line = self.single_statement
-                        self.stop = True
-                    else:
-                        line = self.get_input_line(self.prompt)
-                    self.statement.write(line)
-                    if self.onecmd(self.statement.getvalue()):
-                        self.reset_statement()
-                except EOFError:
-                    self.handle_eof()
-                except CQL_ERRORS, cqlerr:
-                    self.printerr(str(cqlerr))
-                except KeyboardInterrupt:
-                    self.reset_statement()
-                    print
-
-    def onecmd(self, statementtext):
-        """
-        Returns true if the statement is complete and was handled (meaning it
-        can be reset).
-        """
-
-        try:
-            statements, in_batch = cqlruleset.cql_split_statements(statementtext)
-        except pylexotron.LexingError, e:
-            if self.show_line_nums:
-                self.printerr('Invalid syntax at char %d' % (e.charnum,))
-            else:
-                self.printerr('Invalid syntax at line %d, char %d'
-                              % (e.linenum, e.charnum))
-            statementline = statementtext.split('\n')[e.linenum - 1]
-            self.printerr('  %s' % statementline)
-            self.printerr(' %s^' % (' ' * e.charnum))
-            return True
-
-        while statements and not statements[-1]:
-            statements = statements[:-1]
-        if not statements:
-            return True
-        if in_batch or statements[-1][-1][0] != 'endtoken':
-            self.set_continue_prompt()
-            return
-        for st in statements:
-            try:
-                self.handle_statement(st, statementtext)
-            except Exception, e:
-                if self.debug:
-                    traceback.print_exc()
-                else:
-                    self.printerr(e)
-        return True
-
-    def handle_eof(self):
-        if self.tty:
-            print
-        statement = self.statement.getvalue()
-        if statement.strip():
-            if not self.onecmd(statement):
-                self.printerr('Incomplete statement at end of file')
-        self.do_exit()
-
-    def handle_statement(self, tokens, srcstr):
-        # Concat multi-line statements and insert into history
-        if readline is not None:
-            nl_count = srcstr.count("\n")
-
-            new_hist = srcstr.replace("\n", " ").rstrip()
-
-            if nl_count > 1 and self.last_hist != new_hist:
-                readline.add_history(new_hist)
-
-            self.last_hist = new_hist
-        cmdword = tokens[0][1]
-        if cmdword == '?':
-            cmdword = 'help'
-        custom_handler = getattr(self, 'do_' + cmdword.lower(), None)
-        if custom_handler:
-            parsed = cqlruleset.cql_whole_parse_tokens(tokens, srcstr=srcstr,
-                                                       startsymbol='cqlshCommand')
-            if parsed and not parsed.remainder:
-                # successful complete parse
-                return custom_handler(parsed)
-            else:
-                return self.handle_parse_error(cmdword, tokens, parsed, srcstr)
-        return self.perform_statement(cqlruleset.cql_extract_orig(tokens, srcstr))
-
-    def handle_parse_error(self, cmdword, tokens, parsed, srcstr):
-        if cmdword.lower() in ('select', 'insert', 'update', 'delete', 'truncate',
-                               'create', 'drop', 'alter', 'grant', 'revoke',
-                               'batch', 'list'):
-            # hey, maybe they know about some new syntax we don't. type
-            # assumptions won't work, but maybe the query will.
-            return self.perform_statement(cqlruleset.cql_extract_orig(tokens, srcstr))
-        if parsed:
-            self.printerr('Improper %s command (problem at %r).' % (cmdword, parsed.remainder[0]))
-        else:
-            self.printerr('Improper %s command.' % cmdword)
-
-    def do_use(self, parsed):
-        ksname = parsed.get_binding('ksname')
-        if self.perform_simple_statement(SimpleStatement(parsed.extract_orig())):
-            if ksname[0] == '"' and ksname[-1] == '"':
-                self.current_keyspace = self.cql_unprotect_name(ksname)
-            else:
-                self.current_keyspace = ksname.lower()
-
-    def do_select(self, parsed):
-        tracing_was_enabled = self.tracing_enabled
-        ksname = parsed.get_binding('ksname')
-        stop_tracing = ksname == 'system_traces' or (ksname is None and self.current_keyspace == 'system_traces')
-        self.tracing_enabled = self.tracing_enabled and not stop_tracing
-        statement = parsed.extract_orig()
-        self.perform_statement(statement)
-        self.tracing_enabled = tracing_was_enabled
-
-    def perform_statement(self, statement):
-        stmt = SimpleStatement(statement, consistency_level=self.consistency_level, serial_consistency_level=self.serial_consistency_level, fetch_size=self.default_page_size if self.use_paging else None)
-        result = self.perform_simple_statement(stmt)
-        if self.tracing_enabled:
-            if stmt.trace:
-                print_trace(self, stmt.trace)
-            else:
-                msg = "Statement trace did not complete within %d seconds" % (self.session.max_trace_wait)
-                self.writeresult(msg, color=RED)
-
-        return result
-
-    def parse_for_table_meta(self, query_string):
-        try:
-            parsed = cqlruleset.cql_parse(query_string)[1]
-        except IndexError:
-            return None
-        ks = self.cql_unprotect_name(parsed.get_binding('ksname', None))
-        cf = self.cql_unprotect_name(parsed.get_binding('cfname'))
-        return self.get_table_meta(ks, cf)
-
-    def perform_simple_statement(self, statement):
-        if not statement:
-            return False
-        rows = None
-        while True:
-            try:
-                rows = self.session.execute(statement, trace=self.tracing_enabled)
-                break
-            except CQL_ERRORS, err:
-                self.printerr(str(err.__class__.__name__) + ": " + str(err))
-                return False
-            except Exception, err:
-                import traceback
-                self.printerr(traceback.format_exc())
-                return False
-
-        if statement.query_string[:6].lower() == 'select':
-            self.print_result(rows, self.parse_for_table_meta(statement.query_string))
-        elif statement.query_string.lower().startswith("list users"):
-            self.print_result(rows, self.get_table_meta('system_auth', 'users'))
-        elif statement.query_string.lower().startswith("list"):
-            self.print_result(rows, self.get_table_meta('system_auth', 'permissions'))
-        elif rows:
-            # CAS INSERT/UPDATE
-            self.writeresult("")
-            self.print_static_result(rows, self.parse_for_table_meta(statement.query_string))
-        self.flush_output()
-        return True
-
-    def print_result(self, rows, table_meta):
-        self.decoding_errors = []
-
-        self.writeresult("")
-        if isinstance(rows, PagedResult) and self.tty:
-            num_rows = 0
-            while True:
-                page = list(rows.current_response)
-                if not page:
-                    break
-                num_rows += len(page)
-                self.print_static_result(page, table_meta)
-                if not rows.response_future.has_more_pages:
-                    break
-                raw_input("---MORE---")
-
-                rows.response_future.start_fetching_next_page()
-                result = rows.response_future.result()
-                if rows.response_future.has_more_pages:
-                    rows.current_response = result.current_response
-                else:
-                    rows.current_response = iter(result)
-        else:
-            rows = list(rows or [])
-            num_rows = len(rows)
-            self.print_static_result(rows, table_meta)
-        self.writeresult("(%d rows)" % num_rows)
-
-        if self.decoding_errors:
-            for err in self.decoding_errors[:2]:
-                self.writeresult(err.message(), color=RED)
-            if len(self.decoding_errors) > 2:
-                self.writeresult('%d more decoding errors suppressed.'
-                                 % (len(self.decoding_errors) - 2), color=RED)
-
-    def print_static_result(self, rows, table_meta):
-        if not rows:
-            if not table_meta:
-                return
-            # print header only
-            colnames = table_meta.columns.keys()  # full header
-            formatted_names = [self.myformat_colname(name, table_meta) for name in colnames]
-            self.print_formatted_result(formatted_names, None)
-            return
-
-        colnames = rows[0].keys()
-        formatted_names = [self.myformat_colname(name, table_meta) for name in colnames]
-        formatted_values = [map(self.myformat_value, row.values()) for row in rows]
-
-        if self.expand_enabled:
-            self.print_formatted_result_vertically(formatted_names, formatted_values)
-        else:
-            self.print_formatted_result(formatted_names, formatted_values)
-
-    def print_formatted_result(self, formatted_names, formatted_values):
-        # determine column widths
-        widths = [n.displaywidth for n in formatted_names]
-        if formatted_values is not None:
-            for fmtrow in formatted_values:
-                for num, col in enumerate(fmtrow):
-                    widths[num] = max(widths[num], col.displaywidth)
-
-        # print header
-        header = ' | '.join(hdr.ljust(w, color=self.color) for (hdr, w) in zip(formatted_names, widths))
-        self.writeresult(' ' + header.rstrip())
-        self.writeresult('-%s-' % '-+-'.join('-' * w for w in widths))
-
-        # stop if there are no rows
-        if formatted_values is None:
-            self.writeresult("")
-            return
-
-        # print row data
-        for row in formatted_values:
-            line = ' | '.join(col.rjust(w, color=self.color) for (col, w) in zip(row, widths))
-            self.writeresult(' ' + line)
-
-        self.writeresult("")
-
-    def print_formatted_result_vertically(self, formatted_names, formatted_values):
-        max_col_width = max([n.displaywidth for n in formatted_names])
-        max_val_width = max([n.displaywidth for row in formatted_values for n in row])
-
-        # for each row returned, list all the column-value pairs
-        for row_id, row in enumerate(formatted_values):
-            self.writeresult("@ Row %d" % (row_id + 1))
-            self.writeresult('-%s-' % '-+-'.join(['-' * max_col_width, '-' * max_val_width]))
-            for field_id, field in enumerate(row):
-                column = formatted_names[field_id].ljust(max_col_width, color=self.color)
-                value = field.ljust(field.displaywidth, color=self.color)
-                self.writeresult(' ' + " | ".join([column, value]))
-            self.writeresult('')
-
-    def emptyline(self):
-        pass
-
-    def parseline(self, line):
-        # this shouldn't be needed
-        raise NotImplementedError
-
-    def complete(self, text, state):
-        if readline is None:
-            return
-        if state == 0:
-            try:
-                self.completion_matches = self.find_completions(text)
-            except Exception:
-                if debug_completion:
-                    import traceback
-                    traceback.print_exc()
-                else:
-                    raise
-        try:
-            return self.completion_matches[state]
-        except IndexError:
-            return None
-
-    def find_completions(self, text):
-        curline = readline.get_line_buffer()
-        prevlines = self.statement.getvalue()
-        wholestmt = prevlines + curline
-        begidx = readline.get_begidx() + len(prevlines)
-        stuff_to_complete = wholestmt[:begidx]
-        return cqlruleset.cql_complete(stuff_to_complete, text, cassandra_conn=self,
-                                       debug=debug_completion, startsymbol='cqlshCommand')
-
-    def set_prompt(self, prompt, prepend_user=False):
-        if prepend_user and self.username:
-            self.prompt = "%s@%s" % (self.username, prompt)
-            return
-        self.prompt = prompt
-
-    def cql_unprotect_name(self, namestr):
-        if namestr is None:
-            return
-        return cqlruleset.dequote_name(namestr)
-
-    def cql_unprotect_value(self, valstr):
-        if valstr is not None:
-            return cqlruleset.dequote_value(valstr)
-
-    def print_recreate_keyspace(self, ksdef, out):
-        out.write(ksdef.export_as_string())
-        out.write("\n")
-
-    def print_recreate_columnfamily(self, ksname, cfname, out):
-        """
-        Output CQL commands which should be pasteable back into a CQL session
-        to recreate the given table.
-
-        Writes output to the given out stream.
-        """
-        out.write(self.get_table_meta(ksname, cfname).export_as_string())
-        out.write("\n")
-
-    def print_recreate_index(self, ksname, idxname, out):
-        """
-        Output CQL commands which should be pasteable back into a CQL session
-        to recreate the given index.
-
-        Writes output to the given out stream.
-        """
-        out.write(self.get_index_meta(ksname, idxname).export_as_string())
-        out.write("\n")
-
-    def print_recreate_object(self, ks, name, out):
-        """
-        Output CQL commands which should be pasteable back into a CQL session
-        to recreate the given object (ks, table or index).
-
-        Writes output to the given out stream.
-        """
-        out.write(self.get_object_meta(ks, name).export_as_string())
-        out.write("\n")
-
-    def describe_keyspaces(self):
-        print
-        cmd.Cmd.columnize(self, protect_names(self.get_keyspace_names()))
-        print
-
-    def describe_keyspace(self, ksname):
-        print
-        self.print_recreate_keyspace(self.get_keyspace_meta(ksname), sys.stdout)
-        print
-
-    def describe_columnfamily(self, ksname, cfname):
-        if ksname is None:
-            ksname = self.current_keyspace
-        print
-        self.print_recreate_columnfamily(ksname, cfname, sys.stdout)
-        print
-
-    def describe_index(self, ksname, idxname):
-        print
-        self.print_recreate_index(ksname, idxname, sys.stdout)
-        print
-
-    def describe_object(self, ks, name):
-        print
-        self.print_recreate_object(ks, name, sys.stdout)
-        print
-
-    def describe_columnfamilies(self, ksname):
-        print
-        if ksname is None:
-            for k in self.get_keyspaces():
-                name = protect_name(k.name)
-                print 'Keyspace %s' % (name,)
-                print '---------%s' % ('-' * len(name))
-                cmd.Cmd.columnize(self, protect_names(self.get_columnfamily_names(k.name)))
-                print
-        else:
-            cmd.Cmd.columnize(self, protect_names(self.get_columnfamily_names(ksname)))
-            print
-
-    def describe_usertypes(self, ksname):
-        print
-        if ksname is None:
-            for ksmeta in self.get_keyspaces():
-                name = protect_name(ksmeta.name)
-                print 'Keyspace %s' % (name,)
-                print '---------%s' % ('-' * len(name))
-                cmd.Cmd.columnize(self, protect_names(ksmeta.user_types.keys()))
-                print
-        else:
-            ksmeta = self.get_keyspace_meta(ksname)
-            cmd.Cmd.columnize(self, protect_names(ksmeta.user_types.keys()))
-            print
-
-    def describe_usertype(self, ksname, typename):
-        if ksname is None:
-            ksname = self.current_keyspace
-        print
-        ksmeta = self.get_keyspace_meta(ksname)
-        try:
-            usertype = ksmeta.user_types[typename]
-        except KeyError:
-            raise UserTypeNotFound("User type %r not found" % typename)
-        print usertype.as_cql_query(formatted=True)
-        print
-
-    def describe_cluster(self):
-        print '\nCluster: %s' % self.get_cluster_name()
-        p = trim_if_present(self.get_partitioner(), 'org.apache.cassandra.dht.')
-        print 'Partitioner: %s\n' % p
-        # TODO: snitch?
-        #snitch = trim_if_present(self.get_snitch(), 'org.apache.cassandra.locator.')
-        #print 'Snitch: %s\n' % snitch
-        if self.current_keyspace is not None \
-        and self.current_keyspace != 'system':
-            print "Range ownership:"
-            ring = self.get_ring()
-            for entry in ring.items():
-                print ' %39s  [%s]' % (str(entry[0].value), ', '.join([host.address for host in entry[1]]))
-            print
-
-    def describe_schema(self, include_system=False):
-        print
-        for k in self.get_keyspaces():
-            if include_system or not k.name in SYSTEM_KEYSPACES:
-                self.print_recreate_keyspace(k, sys.stdout)
-                print
-
-    def do_describe(self, parsed):
-        """
-        DESCRIBE [cqlsh only]
-
-        (DESC may be used as a shorthand.)
-
-          Outputs information about the connected Cassandra cluster, or about
-          the data stored on it. Use in one of the following ways:
-
-        DESCRIBE KEYSPACES
-
-          Output the names of all keyspaces.
-
-        DESCRIBE KEYSPACE [<keyspacename>]
-
-          Output CQL commands that could be used to recreate the given
-          keyspace, and the tables in it. In some cases, as the CQL interface
-          matures, there will be some metadata about a keyspace that is not
-          representable with CQL. That metadata will not be shown.
-
-          The '<keyspacename>' argument may be omitted when using a non-system
-          keyspace; in that case, the current keyspace will be described.
-
-        DESCRIBE TABLES
-
-          Output the names of all tables in the current keyspace, or in all
-          keyspaces if there is no current keyspace.
-
-        DESCRIBE TABLE <tablename>
-
-          Output CQL commands that could be used to recreate the given table.
-          In some cases, as above, there may be table metadata which is not
-          representable and which will not be shown.
-
-        DESCRIBE INDEX <indexname>
-
-          Output CQL commands that could be used to recreate the given index.
-          In some cases, there may be index metadata which is not representable
-          and which will not be shown.
-
-        DESCRIBE CLUSTER
-
-          Output information about the connected Cassandra cluster, such as the
-          cluster name, and the partitioner and snitch in use. When you are
-          connected to a non-system keyspace, also shows endpoint-range
-          ownership information for the Cassandra ring.
-
-        DESCRIBE [FULL] SCHEMA
-
-          Output CQL commands that could be used to recreate the entire (non-system) schema.
-          Works as though "DESCRIBE KEYSPACE k" was invoked for each non-system keyspace
-          k. Use DESCRIBE FULL SCHEMA to include the system keyspaces.
-
-        DESCRIBE <objname>
-
-          Output CQL commands that could be used to recreate the entire object schema,
-          where object can be either a keyspace or a table or an index (in this order).
-
-        """
-        what = parsed.matched[1][1].lower()
-        if what == 'keyspaces':
-            self.describe_keyspaces()
-        elif what == 'keyspace':
-            ksname = self.cql_unprotect_name(parsed.get_binding('ksname', ''))
-            if not ksname:
-                ksname = self.current_keyspace
-                if ksname is None:
-                    self.printerr('Not in any keyspace.')
-                    return
-            self.describe_keyspace(ksname)
-        elif what in ('columnfamily', 'table'):
-            ks = self.cql_unprotect_name(parsed.get_binding('ksname', None))
-            cf = self.cql_unprotect_name(parsed.get_binding('cfname'))
-            self.describe_columnfamily(ks, cf)
-        elif what == 'index':
-            ks = self.cql_unprotect_name(parsed.get_binding('ksname', None))
-            idx = self.cql_unprotect_name(parsed.get_binding('idxname', None))
-            self.describe_index(ks, idx)
-        elif what in ('columnfamilies', 'tables'):
-            self.describe_columnfamilies(self.current_keyspace)
-        elif what == 'types':
-            self.describe_usertypes(self.current_keyspace)
-        elif what == 'type':
-            ks = self.cql_unprotect_name(parsed.get_binding('ksname', None))
-            ut = self.cql_unprotect_name(parsed.get_binding('utname'))
-            self.describe_usertype(ks, ut)
-        elif what == 'cluster':
-            self.describe_cluster()
-        elif what == 'schema':
-            self.describe_schema(False)
-        elif what == 'full' and parsed.matched[2][1].lower() == 'schema':
-            self.describe_schema(True)
-        elif what:
-            ks = self.cql_unprotect_name(parsed.get_binding('ksname', None))
-            name = self.cql_unprotect_name(parsed.get_binding('cfname'))
-            if not name:
-                name = self.cql_unprotect_name(parsed.get_binding('idxname', None))
-            self.describe_object(ks, name)
-    do_desc = do_describe
-
-    def do_copy(self, parsed):
-        r"""
-        COPY [cqlsh only]
-
-          COPY x FROM: Imports CSV data into a Cassandra table
-          COPY x TO: Exports data from a Cassandra table in CSV format.
-
-        COPY <table_name> [ ( column [, ...] ) ]
-             FROM ( '<filename>' | STDIN )
-             [ WITH <option>='value' [AND ...] ];
-
-        COPY <table_name> [ ( column [, ...] ) ]
-             TO ( '<filename>' | STDOUT )
-             [ WITH <option>='value' [AND ...] ];
-
-        Available options and defaults:
-
-          DELIMITER=','    - character that appears between records
-          QUOTE='"'        - quoting character to be used to quote fields
-          ESCAPE='\'       - character to appear before the QUOTE char when quoted
-          HEADER=false     - whether to ignore the first line
-          NULL=''          - string that represents a null value
-          ENCODING='utf8'  - encoding for CSV output (COPY TO only)
-
-        When entering CSV data on STDIN, you can use the sequence "\."
-        on a line by itself to end the data input.
-        """
-        ks = self.cql_unprotect_name(parsed.get_binding('ksname', None))
-        if ks is None:
-            ks = self.current_keyspace
-            if ks is None:
-                raise NoKeyspaceError("Not in any keyspace.")
-        cf = self.cql_unprotect_name(parsed.get_binding('cfname'))
-        columns = parsed.get_binding('colnames', None)
-        if columns is not None:
-            columns = map(self.cql_unprotect_name, columns)
-        else:
-            # default to all known columns
-            columns = self.get_column_names(ks, cf)
-        fname = parsed.get_binding('fname', None)
-        if fname is not None:
-            fname = os.path.expanduser(self.cql_unprotect_value(fname))
-        copyoptnames = map(str.lower, parsed.get_binding('optnames', ()))
-        copyoptvals = map(self.cql_unprotect_value, parsed.get_binding('optvals', ()))
-        cleancopyoptvals = [optval.decode('string-escape') for optval in copyoptvals]
-        opts = dict(zip(copyoptnames, cleancopyoptvals))
-
-        timestart = time.time()
-
-        direction = parsed.get_binding('dir').upper()
-        if direction == 'FROM':
-            rows = self.perform_csv_import(ks, cf, columns, fname, opts)
-            verb = 'imported'
-        elif direction == 'TO':
-            rows = self.perform_csv_export(ks, cf, columns, fname, opts)
-            verb = 'exported'
-        else:
-            raise SyntaxError("Unknown direction %s" % direction)
-
-        timeend = time.time()
-        print "\n%d rows %s in %s." % (rows, verb, describe_interval(timeend - timestart))
-
-    def perform_csv_import(self, ks, cf, columns, fname, opts):
-        dialect_options = self.csv_dialect_defaults.copy()
-        if 'quote' in opts:
-            dialect_options['quotechar'] = opts.pop('quote')
-        if 'escape' in opts:
-            dialect_options['escapechar'] = opts.pop('escape')
-        if 'delimiter' in opts:
-            dialect_options['delimiter'] = opts.pop('delimiter')
-        nullval = opts.pop('null', '')
-        header = bool(opts.pop('header', '').lower() == 'true')
-        if dialect_options['quotechar'] == dialect_options['escapechar']:
-            dialect_options['doublequote'] = True
-            del dialect_options['escapechar']
-        if opts:
-            self.printerr('Unrecognized COPY FROM options: %s'
-                          % ', '.join(opts.keys()))
-            return 0
-
-        if fname is None:
-            do_close = False
-            print "[Use \. on a line by itself to end input]"
-            linesource = self.use_stdin_reader(prompt='[copy] ', until=r'\.')
-        else:
-            do_close = True
-            try:
-                linesource = open(fname, 'rb')
-            except IOError, e:
-                self.printerr("Can't open %r for reading: %s" % (fname, e))
-                return 0
-
-        current_record = None
-        try:
-            if header:
-                linesource.next()
-            reader = csv.reader(linesource, **dialect_options)
-
-            from multiprocessing import Process, Pipe, cpu_count
-
-            # Pick a resonable number of child processes. We need to leave at
-            # least one core for the parent process.  This doesn't necessarily
-            # need to be capped at 4, but it's currently enough to keep
-            # a single local Cassandra node busy, and I see lower throughput
-            # with more processes.
-            try:
-                num_processes = max(1, min(4, cpu_count() - 1))
-            except NotImplementedError:
-                num_processes = 1
-
-            processes, pipes = [], [],
-            for i in range(num_processes):
-                parent_conn, child_conn = Pipe()
-                pipes.append(parent_conn)
-                processes.append(Process(target=self.multiproc_import, args=(child_conn, ks, cf, columns, nullval)))
-
-            for process in processes:
-                process.start()
-
-            meter = RateMeter(10000)
-            for current_record, row in enumerate(reader, start=1):
-                # write to the child process
-                pipes[current_record % num_processes].send((current_record, row))
-
-                # update the progress and current rate periodically
-                meter.increment()
-
-                # check for any errors reported by the children
-                if (current_record % 100) == 0:
-                    if self._check_child_pipes(current_record, pipes):
-                        # no errors seen, continue with outer loop
-                        continue
-                    else:
-                        # errors seen, break out of outer loop
-                        break
-        except Exception, exc:
-            if current_record is None:
-                # we failed before we started
-                self.printerr("\nError starting import process:\n")
-                self.printerr(str(exc))
-                if self.debug:
-                    traceback.print_exc()
-            else:
-                self.printerr("\n" + str(exc))
-                self.printerr("\nAborting import at record #%d. "
-                              "Previously inserted records and some records after "
-                              "this number may be present."
-                              % (current_record,))
-                if self.debug:
-                    traceback.print_exc()
-        finally:
-            # send a message that indicates we're done
-            for pipe in pipes:
-                pipe.send((None, None))
-
-            for process in processes:
-                process.join()
-
-            self._check_child_pipes(current_record, pipes)
-
-            for pipe in pipes:
-                pipe.close()
-
-            if do_close:
-                linesource.close()
-            elif self.tty:
-                print
-
-        return current_record
-
-    def _check_child_pipes(self, current_record, pipes):
-        # check the pipes for errors from child processes
-        for pipe in pipes:
-            if pipe.poll():
-                try:
-                    (record_num, error) = pipe.recv()
-                    self.printerr("\n" + str(error))
-                    self.printerr(
-                        "Aborting import at record #%d. "
-                        "Previously inserted records are still present, "
-                        "and some records after that may be present as well."
-                        % (record_num,))
-                    return False
-                except EOFError:
-                    # pipe is closed, nothing to read
-                    self.printerr("\nChild process died without notification, "
-                                  "aborting import at record #%d. Previously "
-                                  "inserted records are probably still present, "
-                                  "and some records after that may be present "
-                                  "as well." % (current_record,))
-                    return False
-        return True
-
-    def multiproc_import(self, pipe, ks, cf, columns, nullval):
-        """
-        This method is where child processes start when doing a COPY FROM
-        operation.  The child process will open one connection to the node and
-        interact directly with the connection, bypassing most of the driver
-        code.  Because we don't need retries, connection pooling, thread safety,
-        and other fancy features, this is okay.
-        """
-
-        # open a new connection for this subprocess
-        new_cluster = Cluster(
-                contact_points=(self.hostname,),
-                port=self.port,
-                cql_version=self.conn.cql_version,
-                protocol_version=DEFAULT_PROTOCOL_VERSION,
-                auth_provider=self.auth_provider,
-                ssl_options=sslhandling.ssl_settings(self.hostname, CONFIG_FILE) if self.ssl else None,
-                load_balancing_policy=WhiteListRoundRobinPolicy([self.hostname]),
-                compression=None)
-        session = new_cluster.connect(self.keyspace)
-        conn = session._pools.values()[0]._connection
-
-        # pre-build as much of the query as we can
-        table_meta = self.get_table_meta(ks, cf)
-        pk_cols = [col.name for col in table_meta.primary_key]
-        cqltypes = [table_meta.columns[name].typestring for name in columns]
-        pk_indexes = [columns.index(col.name) for col in table_meta.primary_key]
-        query = 'INSERT INTO %s.%s (%s) VALUES (%%s)' % (
-            protect_name(ks),
-            protect_name(cf),
-            ', '.join(protect_names(columns)))
-
-        # we need to handle some types specially
-        should_escape = [t in ('ascii', 'text', 'timestamp', 'date', 'time', 'inet') for t in cqltypes]
-
-        insert_timestamp = int(time.time() * 1e6)
-
-        def callback(record_num, response):
-            # This is the callback we register for all inserts.  Because this
-            # is run on the event-loop thread, we need to hold a lock when
-            # adjusting in_flight.
-            with conn.lock:
-                conn.in_flight -= 1
-
-            if not isinstance(response, ResultMessage):
-                # It's an error. Notify the parent process and let it send
-                # a stop signal to all child processes (including this one).
-                pipe.send((record_num, str(response)))
-                if isinstance(response, Exception) and self.debug:
-                    traceback.print_exc(response)
-
-        current_record = 0
-        insert_num = 0
-        try:
-            while True:
-                # To avoid totally maxing out the connection,
-                # defer to the reactor thread when we're close
-                # to capacity
-                if conn.in_flight > (conn.max_request_id * 0.9):
-                    conn._readable = True
-                    time.sleep(0.05)
-                    continue
-
-                try:
-                    (current_record, row) = pipe.recv()
-                except EOFError:
-                    # the pipe was closed and there's nothing to receive
-                    sys.stdout.write('Failed to read from pipe:\n\n')
-                    sys.stdout.flush()
-                    conn._writable = True
-                    conn._readable = True
-                    break
-
-                # see if the parent process has signaled that we are done
-                if (current_record, row) == (None, None):
-                    conn._writable = True
-                    conn._readable = True
-                    pipe.close()
-                    break
-
-                # format the values in the row
-                for i, value in enumerate(row):
-                    if value != nullval:
-                        if should_escape[i]:
-                            row[i] = protect_value(value)
-                    elif i in pk_indexes:
-                        # By default, nullval is an empty string. See CASSANDRA-7792 for details.
-                        message = "Cannot insert null value for primary key column '%s'." % (pk_cols[i],)
-                        if nullval == '':
-                            message += " If you want to insert empty strings, consider using " \
-                                       "the WITH NULL=<marker> option for COPY."
-                        pipe.send((current_record, message))
-                        return
-                    else:
-                        row[i] = 'null'
-
-                full_query = query % (','.join(row),)
-                query_message = QueryMessage(
-                    full_query, self.consistency_level, serial_consistency_level=None,
-                    fetch_size=None, paging_state=None, timestamp=insert_timestamp)
-
-                request_id = conn.get_request_id()
-                binary_message = query_message.to_binary(
-                    stream_id=request_id, protocol_version=DEFAULT_PROTOCOL_VERSION, compression=None)
-
-                # add the message directly to the connection's queue
-                with conn.lock:
-                    conn.in_flight += 1
-                conn._callbacks[request_id] = partial(callback, current_record)
-                conn.deque.append(binary_message)
-
-                # every 50 records, clear the pending writes queue and read
-                # any responses we have
-                if insert_num % 50 == 0:
-                    conn._writable = True
-                    conn._readable = True
-
-                insert_num += 1
-        except Exception, exc:
-            pipe.send((current_record, exc))
-        finally:
-            # wait for any pending requests to finish
-            while conn.in_flight > 0:
-                conn._readable = True
-                time.sleep(0.01)
-
-            new_cluster.shutdown()
-
-    def perform_csv_export(self, ks, cf, columns, fname, opts):
-        dialect_options = self.csv_dialect_defaults.copy()
-        if 'quote' in opts:
-            dialect_options['quotechar'] = opts.pop('quote')
-        if 'escape' in opts:
-            dialect_options['escapechar'] = opts.pop('escape')
-        if 'delimiter' in opts:
-            dialect_options['delimiter'] = opts.pop('delimiter')
-        encoding = opts.pop('encoding', 'utf8')
-        nullval = opts.pop('null', '')
-        header = bool(opts.pop('header', '').lower() == 'true')
-        if dialect_options['quotechar'] == dialect_options['escapechar']:
-            dialect_options['doublequote'] = True
-            del dialect_options['escapechar']
-
-        if opts:
-            self.printerr('Unrecognized COPY TO options: %s'
-                          % ', '.join(opts.keys()))
-            return 0
-
-        if fname is None:
-            do_close = False
-            csvdest = sys.stdout
-        else:
-            do_close = True
-            try:
-                csvdest = open(fname, 'wb')
-            except IOError, e:
-                self.printerr("Can't open %r for writing: %s" % (fname, e))
-                return 0
-
-        meter = RateMeter(10000)
-        try:
-
-            dump = self.prep_export_dump(ks, cf, columns)
-            writer = csv.writer(csvdest, **dialect_options)
-            if header:
-                writer.writerow(columns)
-            for row in dump:
-                fmt = lambda v: \
-                    format_value(v, output_encoding=encoding, nullval=nullval,
-                                 time_format=self.display_time_format,
-                                 float_precision=self.display_float_precision).strval
-                writer.writerow(map(fmt, row.values()))
-                meter.increment()
-        finally:
-            if do_close:
-                csvdest.close()
-        return meter.current_record
-
-    def prep_export_dump(self, ks, cf, columns):
-        if columns is None:
-            columns = self.get_column_names(ks, cf)
-        columnlist = ', '.join(protect_names(columns))
-        query = 'SELECT %s FROM %s.%s' % (columnlist, protect_name(ks), protect_name(cf))
-        return self.session.execute(query)
-
-    def do_show(self, parsed):
-        """
-        SHOW [cqlsh only]
-
-          Displays information about the current cqlsh session. Can be called in
-          the following ways:
-
-        SHOW VERSION
-
-          Shows the version and build of the connected Cassandra instance, as
-          well as the versions of the CQL spec and the Thrift protocol that
-          the connected Cassandra instance understands.
-
-        SHOW HOST
-
-          Shows where cqlsh is currently connected.
-
-        SHOW SESSION <sessionid>
-
-          Pretty-prints the requested tracing session.
-        """
-        showwhat = parsed.get_binding('what').lower()
-        if showwhat == 'version':
-            self.get_connection_versions()
-            self.show_version()
-        elif showwhat == 'host':
-            self.show_host()
-        elif showwhat.startswith('session'):
-            session_id = parsed.get_binding('sessionid').lower()
-            self.show_session(UUID(session_id))
-        else:
-            self.printerr('Wait, how do I show %r?' % (showwhat,))
-
-    def do_source(self, parsed):
-        """
-        SOURCE [cqlsh only]
-
-        Executes a file containing CQL statements. Gives the output for each
-        statement in turn, if any, or any errors that occur along the way.
-
-        Errors do NOT abort execution of the CQL source file.
-
-        Usage:
-
-          SOURCE '<file>';
-
-        That is, the path to the file to be executed must be given inside a
-        string literal. The path is interpreted relative to the current working
-        directory. The tilde shorthand notation ('~/mydir') is supported for
-        referring to $HOME.
-
-        See also the --file option to cqlsh.
-        """
-        fname = parsed.get_binding('fname')
-        fname = os.path.expanduser(self.cql_unprotect_value(fname))
-        try:
-            encoding, bom_size = get_file_encoding_bomsize(fname)
-            f = codecs.open(fname, 'r', encoding)
-            f.seek(bom_size)
-        except IOError, e:
-            self.printerr('Could not open %r: %s' % (fname, e))
-            return
-        subshell = Shell(self.hostname, self.port,
-                         color=self.color, encoding=self.encoding, stdin=f,
-                         tty=False, use_conn=self.conn, cqlver=self.cql_version,
-                         display_time_format=self.display_time_format,
-                         display_float_precision=self.display_float_precision,
-                         max_trace_wait=self.max_trace_wait)
-        subshell.cmdloop()
-        f.close()
-
-    def do_capture(self, parsed):
-        """
-        CAPTURE [cqlsh only]
-
-        Begins capturing command output and appending it to a specified file.
-        Output will not be shown at the console while it is captured.
-
-        Usage:
-
-          CAPTURE '<file>';
-          CAPTURE OFF;
-          CAPTURE;
-
-        That is, the path to the file to be appended to must be given inside a
-        string literal. The path is interpreted relative to the current working
-        directory. The tilde shorthand notation ('~/mydir') is supported for
-        referring to $HOME.
-
-        Only query result output is captured. Errors and output from cqlsh-only
-        commands will still be shown in the cqlsh session.
-
-        To stop capturing output and show it in the cqlsh session again, use
-        CAPTURE OFF.
-
-        To inspect the current capture configuration, use CAPTURE with no
-        arguments.
-        """
-        fname = parsed.get_binding('fname')
-        if fname is None:
-            if self.shunted_query_out is not None:
-                print "Currently capturing query output to %r." % (self.query_out.name,)
-            else:
-                print "Currently not capturing query output."
-            return
-
-        if fname.upper() == 'OFF':
-            if self.shunted_query_out is None:
-                self.printerr('Not currently capturing output.')
-                return
-            self.query_out.close()
-            self.query_out = self.shunted_query_out
-            self.color = self.shunted_color
-            self.shunted_query_out = None
-            del self.shunted_color
-            return
-
-        if self.shunted_query_out is not None:
-            self.printerr('Already capturing output to %s. Use CAPTURE OFF'
-                          ' to disable.' % (self.query_out.name,))
-            return
-
-        fname = os.path.expanduser(self.cql_unprotect_value(fname))
-        try:
-            f = open(fname, 'a')
-        except IOError, e:
-            self.printerr('Could not open %r for append: %s' % (fname, e))
-            return
-        self.shunted_query_out = self.query_out
-        self.shunted_color = self.color
-        self.query_out = f
-        self.color = False
-        print 'Now capturing query output to %r.' % (fname,)
-
-    def do_tracing(self, parsed):
-        """
-        TRACING [cqlsh]
-
-          Enables or disables request tracing.
-
-        TRACING ON
-
-          Enables tracing for all further requests.
-
-        TRACING OFF
-
-          Disables tracing.
-
-        TRACING
-
-          TRACING with no arguments shows the current tracing status.
-        """
-        self.tracing_enabled = SwitchCommand("TRACING", "Tracing").execute(self.tracing_enabled, parsed, self.printerr)
-
-    def do_expand(self, parsed):
-        """
-        EXPAND [cqlsh]
-
-          Enables or disables expanded (vertical) output.
-
-        EXPAND ON
-
-          Enables expanded (vertical) output.
-
-        EXPAND OFF
-
-          Disables expanded (vertical) output.
-
-        EXPAND
-
-          EXPAND with no arguments shows the current value of expand setting.
-        """
-        self.expand_enabled = SwitchCommand("EXPAND", "Expanded output").execute(self.expand_enabled, parsed, self.printerr)
-
-    def do_consistency(self, parsed):
-        """
-        CONSISTENCY [cqlsh only]
-
-           Overrides default consistency level (default level is ONE).
-
-        CONSISTENCY <level>
-
-           Sets consistency level for future requests.
-
-           Valid consistency levels:
-
-           ANY, ONE, TWO, THREE, QUORUM, ALL, LOCAL_ONE, LOCAL_QUORUM, EACH_QUORUM, SERIAL and LOCAL_SERIAL.
-
-           SERIAL and LOCAL_SERIAL may be used only for SELECTs; will be rejected with updates.
-
-        CONSISTENCY
-
-           CONSISTENCY with no arguments shows the current consistency level.
-        """
-        level = parsed.get_binding('level')
-        if level is None:
-            print 'Current consistency level is %s.' % (cassandra.ConsistencyLevel.value_to_name[self.consistency_level])
-            return
-
-        self.consistency_level = cassandra.ConsistencyLevel.name_to_value[level.upper()]
-        print 'Consistency level set to %s.' % (level.upper(),)
-
-    def do_serial(self, parsed):
-        """
-        SERIAL CONSISTENCY [cqlsh only]
-
-           Overrides serial consistency level (default level is SERIAL).
-
-        SERIAL CONSISTENCY <level>
-
-           Sets consistency level for future conditional updates.
-
-           Valid consistency levels:
-
-           SERIAL, LOCAL_SERIAL.
-
-        SERIAL CONSISTENCY
-
-           SERIAL CONSISTENCY with no arguments shows the current consistency level.
-        """
-        level = parsed.get_binding('level')
-        if level is None:
-            print 'Current serial consistency level is %s.' % (cassandra.ConsistencyLevel.value_to_name[self.serial_consistency_level])
-            return
-
-        self.serial_consistency_level = cassandra.ConsistencyLevel.name_to_value[level.upper()]
-        print 'Serial consistency level set to %s.' % (level.upper(),)
-
-    def do_login(self, parsed):
-        """
-        LOGIN [cqlsh only]
-
-           Changes login information without requiring restart.
-
-        LOGIN <username> (<password>)
-
-           Login using the specified username. If password is specified, it will be used
-           otherwise, you will be prompted to enter.
-        """
-        username = parsed.get_binding('username')
-        password = parsed.get_binding('password')
-        if password is None:
-            password = getpass.getpass()
-        else:
-            password = password[1:-1]
-
-        auth_provider = PlainTextAuthProvider(username=username, password=password)
-
-        conn = Cluster(contact_points=(self.hostname,), port=self.port, cql_version=self.conn.cql_version,
-                       protocol_version=DEFAULT_PROTOCOL_VERSION,
-                       auth_provider=auth_provider,
-                       ssl_options=self.conn.ssl_options,
-                       load_balancing_policy=WhiteListRoundRobinPolicy([self.hostname]))
-
-        if self.current_keyspace:
-            session = conn.connect(self.current_keyspace)
-        else:
-            session = conn.connect()
-
-        # Update after we've connected in case we fail to authenticate
-        self.conn = conn
-        self.auth_provider = auth_provider
-        self.username = username
-        self.session = session
-
-    def do_exit(self, parsed=None):
-        """
-        EXIT/QUIT [cqlsh only]
-
-        Exits cqlsh.
-        """
-        self.stop = True
-        if self.owns_connection:
-            self.conn.shutdown()
-    do_quit = do_exit
-
-    def do_debug(self, parsed):
-        import pdb
-        pdb.set_trace()
-
-    def get_help_topics(self):
-        topics = [t[3:] for t in dir(self) if t.startswith('do_') and getattr(self, t, None).__doc__]
-        for hide_from_help in ('quit',):
-            topics.remove(hide_from_help)
-        return topics
-
-    def columnize(self, slist, *a, **kw):
-        return cmd.Cmd.columnize(self, sorted([u.upper() for u in slist]), *a, **kw)
-
-    def do_help(self, parsed):
-        """
-        HELP [cqlsh only]
-
-        Gives information about cqlsh commands. To see available topics,
-        enter "HELP" without any arguments. To see help on a topic,
-        use "HELP <topic>".
-        """
-        topics = parsed.get_binding('topic', ())
-        if not topics:
-            shell_topics = [t.upper() for t in self.get_help_topics()]
-            self.print_topics("\nDocumented shell commands:", shell_topics, 15, 80)
-            cql_topics = [t.upper() for t in cqldocs.get_help_topics()]
-            self.print_topics("CQL help topics:", cql_topics, 15, 80)
-            return
-        for t in topics:
-            if t.lower() in self.get_help_topics():
-                doc = getattr(self, 'do_' + t.lower()).__doc__
-                self.stdout.write(doc + "\n")
-            elif t.lower() in cqldocs.get_help_topics():
-                cqldocs.print_help_topic(t)
-            else:
-                self.printerr("*** No help on %s" % (t,))
-
-    def do_paging(self, parsed):
-        """
-        PAGING [cqlsh]
-
-          Enables or disables query paging.
-
-        PAGING ON
-
-          Enables query paging for all further queries.
-
-        PAGING OFF
-
-          Disables paging.
-
-        PAGING
-
-          PAGING with no arguments shows the current query paging status.
-        """
-        self.use_paging = SwitchCommand("PAGING", "Query paging").execute(self.use_paging, parsed, self.printerr)
-
-    def applycolor(self, text, color=None):
-        if not color or not self.color:
-            return text
-        return color + text + ANSI_RESET
-
-    def writeresult(self, text, color=None, newline=True, out=None):
-        if out is None:
-            out = self.query_out
-        out.write(self.applycolor(str(text), color) + ('\n' if newline else ''))
-
-    def flush_output(self):
-        self.query_out.flush()
-
-    def printerr(self, text, color=RED, newline=True, shownum=None):
-        self.statement_error = True
-        if shownum is None:
-            shownum = self.show_line_nums
-        if shownum:
-            text = '%s:%d:%s' % (self.stdin.name, self.lineno, text)
-        self.writeresult(text, color, newline=newline, out=sys.stderr)
-
-
-class RateMeter(object):
-
-    def __init__(self, log_rate):
-        self.log_rate = log_rate
-        self.last_checkpoint_time = time.time()
-        self.current_rate = 0.0
-        self.current_record = 0
-
-    def increment(self):
-        self.current_record += 1
-
-        if (self.current_record % self.log_rate) == 0:
-            new_checkpoint_time = time.time()
-            new_rate = self.log_rate / (new_checkpoint_time - self.last_checkpoint_time)
-            self.last_checkpoint_time = new_checkpoint_time
-
-            # smooth the rate a bit
-            if self.current_rate == 0.0:
-                self.current_rate = new_rate
-            else:
-                self.current_rate = (self.current_rate + new_rate) / 2.0
-
-            output = 'Processed %s rows; Write: %.2f rows/s\r' % \
-                     (self.current_record, self.current_rate)
-            sys.stdout.write(output)
-            sys.stdout.flush()
-
-
-class SwitchCommand(object):
-    command = None
-    description = None
-
-    def __init__(self, command, desc):
-        self.command = command
-        self.description = desc
-
-    def execute(self, state, parsed, printerr):
-        switch = parsed.get_binding('switch')
-        if switch is None:
-            if state:
-                print "%s is currently enabled. Use %s OFF to disable" \
-                      % (self.description, self.command)
-            else:
-                print "%s is currently disabled. Use %s ON to enable." \
-                      % (self.description, self.command)
-            return state
-
-        if switch.upper() == 'ON':
-            if state:
-                printerr('%s is already enabled. Use %s OFF to disable.'
-                         % (self.description, self.command))
-                return state
-            print 'Now %s is enabled' % (self.description,)
-            return True
-
-        if switch.upper() == 'OFF':
-            if not state:
-                printerr('%s is not enabled.' % (self.description,))
-                return state
-            print 'Disabled %s.' % (self.description,)
-            return False
-
-
-def option_with_default(cparser_getter, section, option, default=None):
-    try:
-        return cparser_getter(section, option)
-    except ConfigParser.Error:
-        return default
-
-
-def raw_option_with_default(configs, section, option, default=None):
-    """
-    Same (almost) as option_with_default() but won't do any string interpolation.
-    Useful for config values that include '%' symbol, e.g. time format string.
-    """
-    try:
-        return configs.get(section, option, raw=True)
-    except ConfigParser.Error:
-        return default
-
-
-def should_use_color():
-    if not sys.stdout.isatty():
-        return False
-    if os.environ.get('TERM', '') in ('dumb', ''):
-        return False
-    try:
-        import subprocess
-        p = subprocess.Popen(['tput', 'colors'], stdout=subprocess.PIPE)
-        stdout, _ = p.communicate()
-        if int(stdout.strip()) < 8:
-            return False
-    except (OSError, ImportError, ValueError):
-        # oh well, we tried. at least we know there's a $TERM and it's
-        # not "dumb".
-        pass
-    return True
-
-
-def read_options(cmdlineargs, environment):
-    configs = ConfigParser.SafeConfigParser()
-    configs.read(CONFIG_FILE)
-
-    rawconfigs = ConfigParser.RawConfigParser()
-    rawconfigs.read(CONFIG_FILE)
-
-    optvalues = optparse.Values()
-    optvalues.username = option_with_default(configs.get, 'authentication', 'username')
-    optvalues.password = option_with_default(rawconfigs.get, 'authentication', 'password')
-    optvalues.keyspace = option_with_default(configs.get, 'authentication', 'keyspace')
-    optvalues.completekey = option_with_default(configs.get, 'ui', 'completekey',
-                                                DEFAULT_COMPLETEKEY)
-    optvalues.color = option_with_default(configs.getboolean, 'ui', 'color')
-    optvalues.time_format = raw_option_with_default(configs, 'ui', 'time_format',
-                                                    DEFAULT_TIME_FORMAT)
-    optvalues.float_precision = option_with_default(configs.getint, 'ui', 'float_precision',
-                                                    DEFAULT_FLOAT_PRECISION)
-    optvalues.field_size_limit = option_with_default(configs.getint, 'csv', 'field_size_limit', csv.field_size_limit())
-    optvalues.max_trace_wait = option_with_default(configs.getfloat, 'tracing', 'max_trace_wait',
-                                                   DEFAULT_MAX_TRACE_WAIT)
-
-    optvalues.debug = False
-    optvalues.file = None
-    optvalues.ssl = False
-
-    optvalues.tty = sys.stdin.isatty()
-    optvalues.cqlversion = option_with_default(configs.get, 'cql', 'version', DEFAULT_CQLVER)
-    optvalues.execute = None
-
-    (options, arguments) = parser.parse_args(cmdlineargs, values=optvalues)
-
-    hostname = option_with_default(configs.get, 'connection', 'hostname', DEFAULT_HOST)
-    port = option_with_default(configs.get, 'connection', 'port', DEFAULT_PORT)
-    options.client_timeout = option_with_default(configs.get, 'connection', 'client_timeout', '10')
-    if options.client_timeout.lower() == 'none':
-        options.client_timeout = None
-    else:
-        options.client_timeout = int(options.client_timeout)
-
-    hostname = environment.get('CQLSH_HOST', hostname)
-    port = environment.get('CQLSH_PORT', port)
-
-    if len(arguments) > 0:
-        hostname = arguments[0]
-    if len(arguments) > 1:
-        port = arguments[1]
-
-    if options.file or options.execute:
-        options.tty = False
-
-    if options.execute and not options.execute.endswith(';'):
-        options.execute += ';'
-
-    if optvalues.color in (True, False):
-        options.color = optvalues.color
-    else:
-        if options.file is not None:
-            options.color = False
-        else:
-            options.color = should_use_color()
-
-    options.cqlversion, cqlvertup = full_cql_version(options.cqlversion)
-    if cqlvertup[0] < 3:
-        parser.error('%r is not a supported CQL version.' % options.cqlversion)
-    else:
-        options.cqlmodule = cql3handling
-
-    try:
-        port = int(port)
-    except ValueError:
-        parser.error('%r is not a valid port number.' % port)
-
-    return options, hostname, port
-
-
-def setup_cqlruleset(cqlmodule):
-    global cqlruleset
-    cqlruleset = cqlmodule.CqlRuleSet
-    cqlruleset.append_rules(cqlsh_extra_syntax_rules)
-    for rulename, termname, func in cqlsh_syntax_completers:
-        cqlruleset.completer_for(rulename, termname)(func)
-    cqlruleset.commands_end_with_newline.update(my_commands_ending_with_newline)
-
-
-def setup_cqldocs(cqlmodule):
-    global cqldocs
-    cqldocs = cqlmodule.cqldocs
-
-
-def init_history():
-    if readline is not None:
-        try:
-            readline.read_history_file(HISTORY)
-        except IOError:
-            pass
-        delims = readline.get_completer_delims()
-        delims.replace("'", "")
-        delims += '.'
-        readline.set_completer_delims(delims)
-
-
-def save_history():
-    if readline is not None:
-        try:
-            readline.write_history_file(HISTORY)
-        except IOError:
-            pass
-
-
-def main(options, hostname, port):
-    setup_cqlruleset(options.cqlmodule)
-    setup_cqldocs(options.cqlmodule)
-    init_history()
-    csv.field_size_limit(options.field_size_limit)
-
-    if options.file is None:
-        stdin = None
-    else:
-        try:
-            encoding, bom_size = get_file_encoding_bomsize(options.file)
-            stdin = codecs.open(options.file, 'r', encoding)
-            stdin.seek(bom_size)
-        except IOError, e:
-            sys.exit("Can't open %r: %s" % (options.file, e))
-
-    if options.debug:
-        sys.stderr.write("Using CQL driver: %s\n" % (cassandra,))
-
-    try:
-        shell = Shell(hostname,
-                      port,
-                      color=options.color,
-                      username=options.username,
-                      password=options.password,
-                      stdin=stdin,
-                      tty=options.tty,
-                      completekey=options.completekey,
-                      cqlver=options.cqlversion,
-                      keyspace=options.keyspace,
-                      display_time_format=options.time_format,
-                      display_float_precision=options.float_precision,
-                      max_trace_wait=options.max_trace_wait,
-                      ssl=options.ssl,
-                      single_statement=options.execute,
-                      client_timeout=options.client_timeout)
-    except KeyboardInterrupt:
-        sys.exit('Connection aborted.')
-    except CQL_ERRORS, e:
-        sys.exit('Connection error: %s' % (e,))
-    except VersionNotSupported, e:
-        sys.exit('Unsupported CQL version: %s' % (e,))
-    if options.debug:
-        shell.debug = True
-
-    shell.cmdloop()
-    save_history()
-    batch_mode = options.file or options.execute
-    if batch_mode and shell.statement_error:
-        sys.exit(2)
-
-
-if __name__ == '__main__':
-    main(*read_options(sys.argv[1:], os.environ))
-
-# vim: set ft=python et ts=4 sw=4 :
-=======
-exit 1
->>>>>>> 863dbc78
+exit 1