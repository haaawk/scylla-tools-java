--- conflicted
+++ resolved
@@ -91,11 +91,8 @@
  * Allow scrub for secondary index (CASSANDRA-5174)
 
 2.1.5
-<<<<<<< HEAD
  * Add generate-idea-files target to build.xml (CASSANDRA-9123)
-=======
  * Limit major sstable operations to their canonical representation (CASSANDRA-8669)
->>>>>>> 8fc61eb5
  * cqlsh: Add tests for INSERT and UPDATE tab completion (CASSANDRA-9125)
  * cqlsh: quote column names when needed in COPY FROM inserts (CASSANDRA-9080)
  * Do not load read meter for offline operations (CASSANDRA-9082)
