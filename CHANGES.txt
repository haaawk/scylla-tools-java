<<<<<<< HEAD
3.0.13
 * Bugs handling range tombstones in the sstable iterators (CASSANDRA-13340)
 * Fix CONTAINS filtering for null collections (CASSANDRA-13246)
 * Applying: Use a unique metric reservoir per test run when using Cassandra-wide metrics residing in MBeans (CASSANDRA-13216)
 * Propagate row deletions in 2i tables on upgrade (CASSANDRA-13320)
 * Slice.isEmpty() returns false for some empty slices (CASSANDRA-13305)
 * Add formatted row output to assertEmpty in CQL Tester (CASSANDRA-13238)
Merged from 2.2:
=======
2.2.10
 * Honor truststore-password parameter in cassandra-stress (CASSANDRA-12773)
>>>>>>> 5978f9d5
 * Discard in-flight shadow round responses (CASSANDRA-12653)
 * Don't anti-compact repaired data to avoid inconsistencies (CASSANDRA-13153)
 * Wrong logger name in AnticompactionTask (CASSANDRA-13343)
 * Commitlog replay may fail if last mutation is within 4 bytes of end of segment (CASSANDRA-13282)
 * Fix queries updating multiple time the same list (CASSANDRA-13130)
 * Fix GRANT/REVOKE when keyspace isn't specified (CASSANDRA-13053)


3.0.12
 * Prevent data loss on upgrade 2.1 - 3.0 by adding component separator to LogRecord absolute path (CASSANDRA-13294)
 * Improve testing on macOS by eliminating sigar logging (CASSANDRA-13233)
 * Cqlsh copy-from should error out when csv contains invalid data for collections (CASSANDRA-13071)
 * Update c.yaml doc for offheap memtables (CASSANDRA-13179)
 * Faster StreamingHistogram (CASSANDRA-13038)
 * Legacy deserializer can create unexpected boundary range tombstones (CASSANDRA-13237)
 * Remove unnecessary assertion from AntiCompactionTest (CASSANDRA-13070)
 * Fix cqlsh COPY for dates before 1900 (CASSANDRA-13185)
Merged from 2.2:
 * Avoid race on receiver by starting streaming sender thread after sending init message (CASSANDRA-12886)
 * Fix "multiple versions of ant detected..." when running ant test (CASSANDRA-13232)
 * Coalescing strategy sleeps too much (CASSANDRA-13090)
 * Fix flaky LongLeveledCompactionStrategyTest (CASSANDRA-12202)
 * Fix failing COPY TO STDOUT (CASSANDRA-12497)
 * Fix ColumnCounter::countAll behaviour for reverse queries (CASSANDRA-13222)
 * Exceptions encountered calling getSeeds() breaks OTC thread (CASSANDRA-13018)
Merged from 2.1:
 * Remove unused repositories (CASSANDRA-13278)
 * Log stacktrace of uncaught exceptions (CASSANDRA-13108)


3.0.11
 * Use keyspace replication settings on system.size_estimates table (CASSANDRA-9639)
 * Add vm.max_map_count StartupCheck (CASSANDRA-13008)
 * Hint related logging should include the IP address of the destination in addition to 
   host ID (CASSANDRA-13205)
 * Reloading logback.xml does not work (CASSANDRA-13173)
 * Lightweight transactions temporarily fail after upgrade from 2.1 to 3.0 (CASSANDRA-13109)
 * Duplicate rows after upgrading from 2.1.16 to 3.0.10/3.9 (CASSANDRA-13125)
 * Fix UPDATE queries with empty IN restrictions (CASSANDRA-13152)
 * Abort or retry on failed hints delivery (CASSANDRA-13124)
 * Fix handling of partition with partition-level deletion plus
   live rows in sstabledump (CASSANDRA-13177)
 * Provide user workaround when system_schema.columns does not contain entries
   for a table that's in system_schema.tables (CASSANDRA-13180)
 * Dump threads when unit tests time out (CASSANDRA-13117)
 * Better error when modifying function permissions without explicit keyspace (CASSANDRA-12925)
 * Indexer is not correctly invoked when building indexes over sstables (CASSANDRA-13075)
 * Read repair is not blocking repair to finish in foreground repair (CASSANDRA-13115)
 * Stress daemon help is incorrect (CASSANDRA-12563)
 * Remove ALTER TYPE support (CASSANDRA-12443)
 * Fix assertion for certain legacy range tombstone pattern (CASSANDRA-12203)
 * Set javac encoding to utf-8 (CASSANDRA-11077)
 * Replace empty strings with null values if they cannot be converted (CASSANDRA-12794)
 * Fixed flacky SSTableRewriterTest: check file counts before calling validateCFS (CASSANDRA-12348)
 * Fix deserialization of 2.x DeletedCells (CASSANDRA-12620)
 * Add parent repair session id to anticompaction log message (CASSANDRA-12186)
 * Improve contention handling on failure to acquire MV lock for streaming and hints (CASSANDRA-12905)
 * Fix DELETE and UPDATE queries with empty IN restrictions (CASSANDRA-12829)
 * Mark MVs as built after successful bootstrap (CASSANDRA-12984)
 * Estimated TS drop-time histogram updated with Cell.NO_DELETION_TIME (CASSANDRA-13040)
 * Nodetool compactionstats fails with NullPointerException (CASSANDRA-13021)
 * Thread local pools never cleaned up (CASSANDRA-13033)
 * Set RPC_READY to false when draining or if a node is marked as shutdown (CASSANDRA-12781)
 * Make sure sstables only get committed when it's safe to discard commit log records (CASSANDRA-12956)
 * Reject default_time_to_live option when creating or altering MVs (CASSANDRA-12868)
 * Nodetool should use a more sane max heap size (CASSANDRA-12739)
 * LocalToken ensures token values are cloned on heap (CASSANDRA-12651)
 * AnticompactionRequestSerializer serializedSize is incorrect (CASSANDRA-12934)
 * Prevent reloading of logback.xml from UDF sandbox (CASSANDRA-12535)
 * Reenable HeapPool (CASSANDRA-12900)
Merged from 2.2:
 * Fix negative mean latency metric (CASSANDRA-12876)
 * Use only one file pointer when creating commitlog segments (CASSANDRA-12539)
 * Fix speculative retry bugs (CASSANDRA-13009)
 * Fix handling of nulls and unsets in IN conditions (CASSANDRA-12981)
 * Fix race causing infinite loop if Thrift server is stopped before it starts listening (CASSANDRA-12856)
 * CompactionTasks now correctly drops sstables out of compaction when not enough disk space is available (CASSANDRA-12979)
 * Remove support for non-JavaScript UDFs (CASSANDRA-12883)
 * Fix DynamicEndpointSnitch noop in multi-datacenter situations (CASSANDRA-13074)
 * cqlsh copy-from: encode column names to avoid primary key parsing errors (CASSANDRA-12909)
 * Temporarily fix bug that creates commit log when running offline tools (CASSANDRA-8616)
 * Reduce granuality of OpOrder.Group during index build (CASSANDRA-12796)
 * Test bind parameters and unset parameters in InsertUpdateIfConditionTest (CASSANDRA-12980)
 * Do not specify local address on outgoing connection when listen_on_broadcast_address is set (CASSANDRA-12673)
 * Use saved tokens when setting local tokens on StorageService.joinRing (CASSANDRA-12935)
 * cqlsh: fix DESC TYPES errors (CASSANDRA-12914)
 * Fix leak on skipped SSTables in sstableupgrade (CASSANDRA-12899)
 * Avoid blocking gossip during pending range calculation (CASSANDRA-12281)
Merged from 2.1:
 * Use portable stderr for java error in startup (CASSANDRA-13211)
 * Fix Thread Leak in OutboundTcpConnection (CASSANDRA-13204)
 * Coalescing strategy can enter infinite loop (CASSANDRA-13159)
 * Upgrade netty version to fix memory leak with client encryption (CASSANDRA-13114)
 * cqlsh copy-from: sort user type fields in csv (CASSANDRA-12959)



3.0.10
 * Disallow offheap_buffers memtable allocation (CASSANDRA-11039)
 * Fix CommitLogSegmentManagerTest (CASSANDRA-12283)
 * Pass root cause to CorruptBlockException when uncompression failed (CASSANDRA-12889)
 * Fix partition count log during compaction (CASSANDRA-12184)
 * Batch with multiple conditional updates for the same partition causes AssertionError (CASSANDRA-12867)
 * Make AbstractReplicationStrategy extendable from outside its package (CASSANDRA-12788)
 * Fix CommitLogTest.testDeleteIfNotDirty (CASSANDRA-12854)
 * Don't tell users to turn off consistent rangemovements during rebuild. (CASSANDRA-12296)
 * Avoid deadlock due to materialized view lock contention (CASSANDRA-12689)
 * Fix for KeyCacheCqlTest flakiness (CASSANDRA-12801)
 * Include SSTable filename in compacting large row message (CASSANDRA-12384)
 * Fix potential socket leak (CASSANDRA-12329, CASSANDRA-12330)
 * Fix ViewTest.testCompaction (CASSANDRA-12789)
 * Improve avg aggregate functions (CASSANDRA-12417)
 * Preserve quoted reserved keyword column names in MV creation (CASSANDRA-11803)
 * nodetool stopdaemon errors out (CASSANDRA-12646)
 * Split materialized view mutations on build to prevent OOM (CASSANDRA-12268)
 * mx4j does not work in 3.0.8 (CASSANDRA-12274)
 * Abort cqlsh copy-from in case of no answer after prolonged period of time (CASSANDRA-12740)
 * Avoid sstable corrupt exception due to dropped static column (CASSANDRA-12582)
 * Make stress use client mode to avoid checking commit log size on startup (CASSANDRA-12478)
 * Fix exceptions with new vnode allocation (CASSANDRA-12715)
 * Unify drain and shutdown processes (CASSANDRA-12509)
 * Fix NPE in ComponentOfSlice.isEQ() (CASSANDRA-12706)
 * Fix failure in LogTransactionTest (CASSANDRA-12632)
 * Fix potentially incomplete non-frozen UDT values when querying with the
   full primary key specified (CASSANDRA-12605)
 * Skip writing MV mutations to commitlog on mutation.applyUnsafe() (CASSANDRA-11670)
 * Establish consistent distinction between non-existing partition and NULL value for LWTs on static columns (CASSANDRA-12060)
 * Extend ColumnIdentifier.internedInstances key to include the type that generated the byte buffer (CASSANDRA-12516)
 * Backport CASSANDRA-10756 (race condition in NativeTransportService shutdown) (CASSANDRA-12472)
 * If CF has no clustering columns, any row cache is full partition cache (CASSANDRA-12499)
 * Correct log message for statistics of offheap memtable flush (CASSANDRA-12776)
 * Explicitly set locale for string validation (CASSANDRA-12541,CASSANDRA-12542,CASSANDRA-12543,CASSANDRA-12545)
Merged from 2.2:
 * Fix purgeability of tombstones with max timestamp (CASSANDRA-12792)
 * Fail repair if participant dies during sync or anticompaction (CASSANDRA-12901)
 * cqlsh COPY: unprotected pk values before converting them if not using prepared statements (CASSANDRA-12863)
 * Fix Util.spinAssertEquals (CASSANDRA-12283)
 * Fix potential NPE for compactionstats (CASSANDRA-12462)
 * Prepare legacy authenticate statement if credentials table initialised after node startup (CASSANDRA-12813)
 * Change cassandra.wait_for_tracing_events_timeout_secs default to 0 (CASSANDRA-12754)
 * Clean up permissions when a UDA is dropped (CASSANDRA-12720)
 * Limit colUpdateTimeDelta histogram updates to reasonable deltas (CASSANDRA-11117)
 * Fix leak errors and execution rejected exceptions when draining (CASSANDRA-12457)
 * Fix merkle tree depth calculation (CASSANDRA-12580)
 * Make Collections deserialization more robust (CASSANDRA-12618)
 * Better handle invalid system roles table (CASSANDRA-12700)
 * Fix exceptions when enabling gossip on nodes that haven't joined the ring (CASSANDRA-12253)
 * Fix authentication problem when invoking cqlsh copy from a SOURCE command (CASSANDRA-12642)
 * Decrement pending range calculator jobs counter in finally block
  (CASSANDRA-12554)
 * Split consistent range movement flag correction (CASSANDRA-12786)
Merged from 2.1:
 * Add system property to set the max number of native transport requests in queue (CASSANDRA-11363)
 * Don't skip sstables based on maxLocalDeletionTime (CASSANDRA-12765)


3.0.9
 * Handle composite prefixes with final EOC=0 as in 2.x and refactor LegacyLayout.decodeBound (CASSANDRA-12423)
 * Fix paging for 2.x to 3.x upgrades (CASSANDRA-11195)
 * select_distinct_with_deletions_test failing on non-vnode environments (CASSANDRA-11126)
 * Stack Overflow returned to queries while upgrading (CASSANDRA-12527)
 * Fix legacy regex for temporary files from 2.2 (CASSANDRA-12565)
 * Add option to state current gc_grace_seconds to tools/bin/sstablemetadata (CASSANDRA-12208)
 * Fix file system race condition that may cause LogAwareFileLister to fail to classify files (CASSANDRA-11889)
 * Fix file handle leaks due to simultaneous compaction/repair and
   listing snapshots, calculating snapshot sizes, or making schema
   changes (CASSANDRA-11594)
 * Fix nodetool repair exits with 0 for some errors (CASSANDRA-12508)
 * Do not shut down BatchlogManager twice during drain (CASSANDRA-12504)
 * Disk failure policy should not be invoked on out of space (CASSANDRA-12385)
 * Calculate last compacted key on startup (CASSANDRA-6216)
 * Add schema to snapshot manifest, add USING TIMESTAMP clause to ALTER TABLE statements (CASSANDRA-7190)
 * Fix clean interval not sent to commit log for empty memtable flush (CASSANDRA-12436)
 * Fix potential resource leak in RMIServerSocketFactoryImpl (CASSANDRA-12331)
 * Backport CASSANDRA-12002 (CASSANDRA-12177)
 * Make sure compaction stats are updated when compaction is interrupted (CASSANDRA-12100)
 * Fix potential bad messaging service message for paged range reads
   within mixed-version 3.x clusters (CASSANDRA-12249)
 * Change commitlog and sstables to track dirty and clean intervals (CASSANDRA-11828)
 * NullPointerException during compaction on table with static columns (CASSANDRA-12336)
 * Fixed ConcurrentModificationException when reading metrics in GraphiteReporter (CASSANDRA-11823)
 * Fix upgrade of super columns on thrift (CASSANDRA-12335)
 * Fixed flacky BlacklistingCompactionsTest, switched to fixed size types and increased corruption size (CASSANDRA-12359)
 * Rerun ReplicationAwareTokenAllocatorTest on failure to avoid flakiness (CASSANDRA-12277)
 * Exception when computing read-repair for range tombstones (CASSANDRA-12263)
 * Lost counter writes in compact table and static columns (CASSANDRA-12219)
 * AssertionError with MVs on updating a row that isn't indexed due to a null value (CASSANDRA-12247)
 * Disable RR and speculative retry with EACH_QUORUM reads (CASSANDRA-11980)
 * Add option to override compaction space check (CASSANDRA-12180)
 * Faster startup by only scanning each directory for temporary files once (CASSANDRA-12114)
 * Respond with v1/v2 protocol header when responding to driver that attempts
   to connect with too low of a protocol version (CASSANDRA-11464)
 * NullPointerExpception when reading/compacting table (CASSANDRA-11988)
 * Fix problem with undeleteable rows on upgrade to new sstable format (CASSANDRA-12144)
 * Fix paging logic for deleted partitions with static columns (CASSANDRA-12107)
 * Wait until the message is being send to decide which serializer must be used (CASSANDRA-11393)
 * Fix migration of static thrift column names with non-text comparators (CASSANDRA-12147)
 * Fix upgrading sparse tables that are incorrectly marked as dense (CASSANDRA-11315)
 * Fix reverse queries ignoring range tombstones (CASSANDRA-11733)
 * Avoid potential race when rebuilding CFMetaData (CASSANDRA-12098)
 * Avoid missing sstables when getting the canonical sstables (CASSANDRA-11996)
 * Always select the live sstables when getting sstables in bounds (CASSANDRA-11944)
 * Fix column ordering of results with static columns for Thrift requests in
   a mixed 2.x/3.x cluster, also fix potential non-resolved duplication of
   those static columns in query results (CASSANDRA-12123)
 * Avoid digest mismatch with empty but static rows (CASSANDRA-12090)
 * Fix EOF exception when altering column type (CASSANDRA-11820)
 * Fix JsonTransformer output of partition with deletion info (CASSANDRA-12418)
 * Fix NPE in SSTableLoader when specifying partial directory path (CASSANDRA-12609)
Merged from 2.2:
 * Add local address entry in PropertyFileSnitch (CASSANDRA-11332)
 * cqlshlib tests: increase default execute timeout (CASSANDRA-12481)
 * Forward writes to replacement node when replace_address != broadcast_address (CASSANDRA-8523)
 * Enable repair -pr and -local together (fix regression of CASSANDRA-7450) (CASSANDRA-12522)
 * Fail repair on non-existing table (CASSANDRA-12279)
 * cqlsh copy: fix missing counter values (CASSANDRA-12476)
 * Move migration tasks to non-periodic queue, assure flush executor shutdown after non-periodic executor (CASSANDRA-12251)
 * cqlsh copy: fixed possible race in initializing feeding thread (CASSANDRA-11701)
 * Only set broadcast_rpc_address on Ec2MultiRegionSnitch if it's not set (CASSANDRA-11357)
 * Update StorageProxy range metrics for timeouts, failures and unavailables (CASSANDRA-9507)
 * Add Sigar to classes included in clientutil.jar (CASSANDRA-11635)
 * Add decay to histograms and timers used for metrics (CASSANDRA-11752)
 * Fix hanging stream session (CASSANDRA-10992)
 * Fix INSERT JSON, fromJson() support of smallint, tinyint types (CASSANDRA-12371)
 * Restore JVM metric export for metric reporters (CASSANDRA-12312)
 * Release sstables of failed stream sessions only when outgoing transfers are finished (CASSANDRA-11345)
 * Wait for tracing events before returning response and query at same consistency level client side (CASSANDRA-11465)
 * cqlsh copyutil should get host metadata by connected address (CASSANDRA-11979)
 * Fixed cqlshlib.test.remove_test_db (CASSANDRA-12214)
 * Synchronize ThriftServer::stop() (CASSANDRA-12105)
 * Use dedicated thread for JMX notifications (CASSANDRA-12146)
 * Improve streaming synchronization and fault tolerance (CASSANDRA-11414)
 * MemoryUtil.getShort() should return an unsigned short also for architectures not supporting unaligned memory accesses (CASSANDRA-11973)
Merged from 2.1:
 * Fix queries with empty ByteBuffer values in clustering column restrictions (CASSANDRA-12127)
 * Disable passing control to post-flush after flush failure to prevent data loss (CASSANDRA-11828)
 * Allow STCS-in-L0 compactions to reduce scope with LCS (CASSANDRA-12040)
 * cannot use cql since upgrading python to 2.7.11+ (CASSANDRA-11850)
 * Fix filtering on clustering columns when 2i is used (CASSANDRA-11907)


3.0.8
 * Fix potential race in schema during new table creation (CASSANDRA-12083)
 * cqlsh: fix error handling in rare COPY FROM failure scenario (CASSANDRA-12070)
 * Disable autocompaction during drain (CASSANDRA-11878)
 * Add a metrics timer to MemtablePool and use it to track time spent blocked on memory in MemtableAllocator (CASSANDRA-11327)
 * Fix upgrading schema with super columns with non-text subcomparators (CASSANDRA-12023)
 * Add TimeWindowCompactionStrategy (CASSANDRA-9666)
Merged from 2.2:
 * Allow nodetool info to run with readonly JMX access (CASSANDRA-11755)
 * Validate bloom_filter_fp_chance against lowest supported
   value when the table is created (CASSANDRA-11920)
 * Don't send erroneous NEW_NODE notifications on restart (CASSANDRA-11038)
 * StorageService shutdown hook should use a volatile variable (CASSANDRA-11984)
Merged from 2.1:
 * Avoid stalling paxos when the paxos state expires (CASSANDRA-12043)
 * Remove finished incoming streaming connections from MessagingService (CASSANDRA-11854)
 * Don't try to get sstables for non-repairing column families (CASSANDRA-12077)
 * Avoid marking too many sstables as repaired (CASSANDRA-11696)
 * Prevent select statements with clustering key > 64k (CASSANDRA-11882)
 * Fix clock skew corrupting other nodes with paxos (CASSANDRA-11991)
 * Remove distinction between non-existing static columns and existing but null in LWTs (CASSANDRA-9842)
 * Cache local ranges when calculating repair neighbors (CASSANDRA-11934)
 * Allow LWT operation on static column with only partition keys (CASSANDRA-10532)
 * Create interval tree over canonical sstables to avoid missing sstables during streaming (CASSANDRA-11886)
 * cqlsh COPY FROM: shutdown parent cluster after forking, to avoid corrupting SSL connections (CASSANDRA-11749)


3.0.7
 * Fix legacy serialization of Thrift-generated non-compound range tombstones
   when communicating with 2.x nodes (CASSANDRA-11930)
 * Fix Directories instantiations where CFS.initialDirectories should be used (CASSANDRA-11849)
 * Avoid referencing DatabaseDescriptor in AbstractType (CASSANDRA-11912)
 * Fix sstables not being protected from removal during index build (CASSANDRA-11905)
 * cqlsh: Suppress stack trace from Read/WriteFailures (CASSANDRA-11032)
 * Remove unneeded code to repair index summaries that have
   been improperly down-sampled (CASSANDRA-11127)
 * Avoid WriteTimeoutExceptions during commit log replay due to materialized
   view lock contention (CASSANDRA-11891)
 * Prevent OOM failures on SSTable corruption, improve tests for corruption detection (CASSANDRA-9530)
 * Use CFS.initialDirectories when clearing snapshots (CASSANDRA-11705)
 * Allow compaction strategies to disable early open (CASSANDRA-11754)
 * Refactor Materialized View code (CASSANDRA-11475)
 * Update Java Driver (CASSANDRA-11615)
Merged from 2.2:
 * Persist local metadata earlier in startup sequence (CASSANDRA-11742)
 * Run CommitLog tests with different compression settings (CASSANDRA-9039)
 * cqlsh: fix tab completion for case-sensitive identifiers (CASSANDRA-11664)
 * Avoid showing estimated key as -1 in tablestats (CASSANDRA-11587)
 * Fix possible race condition in CommitLog.recover (CASSANDRA-11743)
 * Enable client encryption in sstableloader with cli options (CASSANDRA-11708)
 * Possible memory leak in NIODataInputStream (CASSANDRA-11867)
 * Add seconds to cqlsh tracing session duration (CASSANDRA-11753)
 * Prohibit Reversed Counter type as part of the PK (CASSANDRA-9395)
Merged from 2.1:
 * cqlsh: apply current keyspace to source command (CASSANDRA-11152)
 * Backport CASSANDRA-11578 (CASSANDRA-11750)
 * Clear out parent repair session if repair coordinator dies (CASSANDRA-11824)
 * Set default streaming_socket_timeout_in_ms to 24 hours (CASSANDRA-11840)
 * Do not consider local node a valid source during replace (CASSANDRA-11848)
 * Add message dropped tasks to nodetool netstats (CASSANDRA-11855)
 * Avoid holding SSTableReaders for duration of incremental repair (CASSANDRA-11739)


3.0.6
 * Disallow creating view with a static column (CASSANDRA-11602)
 * Reduce the amount of object allocations caused by the getFunctions methods (CASSANDRA-11593)
 * Potential error replaying commitlog with smallint/tinyint/date/time types (CASSANDRA-11618)
 * Fix queries with filtering on counter columns (CASSANDRA-11629)
 * Improve tombstone printing in sstabledump (CASSANDRA-11655)
 * Fix paging for range queries where all clustering columns are specified (CASSANDRA-11669)
 * Don't require HEAP_NEW_SIZE to be set when using G1 (CASSANDRA-11600)
 * Fix sstabledump not showing cells after tombstone marker (CASSANDRA-11654)
 * Ignore all LocalStrategy keyspaces for streaming and other related
   operations (CASSANDRA-11627)
 * Ensure columnfilter covers indexed columns for thrift 2i queries (CASSANDRA-11523)
 * Only open one sstable scanner per sstable (CASSANDRA-11412)
 * Option to specify ProtocolVersion in cassandra-stress (CASSANDRA-11410)
 * ArithmeticException in avgFunctionForDecimal (CASSANDRA-11485)
 * LogAwareFileLister should only use OLD sstable files in current folder to determine disk consistency (CASSANDRA-11470)
 * Notify indexers of expired rows during compaction (CASSANDRA-11329)
 * Properly respond with ProtocolError when a v1/v2 native protocol
   header is received (CASSANDRA-11464)
 * Validate that num_tokens and initial_token are consistent with one another (CASSANDRA-10120)
Merged from 2.2:
 * Fix commit log replay after out-of-order flush completion (CASSANDRA-9669)
 * cqlsh: correctly handle non-ascii chars in error messages (CASSANDRA-11626)
 * Exit JVM if JMX server fails to startup (CASSANDRA-11540)
 * Produce a heap dump when exiting on OOM (CASSANDRA-9861)
 * Restore ability to filter on clustering columns when using a 2i (CASSANDRA-11510)
 * JSON datetime formatting needs timezone (CASSANDRA-11137)
 * Fix is_dense recalculation for Thrift-updated tables (CASSANDRA-11502)
 * Remove unnescessary file existence check during anticompaction (CASSANDRA-11660)
 * Add missing files to debian packages (CASSANDRA-11642)
 * Avoid calling Iterables::concat in loops during ModificationStatement::getFunctions (CASSANDRA-11621)
 * cqlsh: COPY FROM should use regular inserts for single statement batches and
   report errors correctly if workers processes crash on initialization (CASSANDRA-11474)
 * Always close cluster with connection in CqlRecordWriter (CASSANDRA-11553)
 * Allow only DISTINCT queries with partition keys restrictions (CASSANDRA-11339)
 * CqlConfigHelper no longer requires both a keystore and truststore to work (CASSANDRA-11532)
 * Make deprecated repair methods backward-compatible with previous notification service (CASSANDRA-11430)
 * IncomingStreamingConnection version check message wrong (CASSANDRA-11462)
Merged from 2.1:
 * Support mlockall on IBM POWER arch (CASSANDRA-11576)
 * Add option to disable use of severity in DynamicEndpointSnitch (CASSANDRA-11737)
 * cqlsh COPY FROM fails for null values with non-prepared statements (CASSANDRA-11631)
 * Make cython optional in pylib/setup.py (CASSANDRA-11630)
 * Change order of directory searching for cassandra.in.sh to favor local one (CASSANDRA-11628)
 * cqlsh COPY FROM fails with []{} chars in UDT/tuple fields/values (CASSANDRA-11633)
 * clqsh: COPY FROM throws TypeError with Cython extensions enabled (CASSANDRA-11574)
 * cqlsh: COPY FROM ignores NULL values in conversion (CASSANDRA-11549)
 * Validate levels when building LeveledScanner to avoid overlaps with orphaned sstables (CASSANDRA-9935)


3.0.5
 * Fix rare NPE on schema upgrade from 2.x to 3.x (CASSANDRA-10943)
 * Improve backoff policy for cqlsh COPY FROM (CASSANDRA-11320)
 * Improve IF NOT EXISTS check in CREATE INDEX (CASSANDRA-11131)
 * Upgrade ohc to 0.4.3
 * Enable SO_REUSEADDR for JMX RMI server sockets (CASSANDRA-11093)
 * Allocate merkletrees with the correct size (CASSANDRA-11390)
 * Support streaming pre-3.0 sstables (CASSANDRA-10990)
 * Add backpressure to compressed commit log (CASSANDRA-10971)
 * SSTableExport supports secondary index tables (CASSANDRA-11330)
 * Fix sstabledump to include missing info in debug output (CASSANDRA-11321)
 * Establish and implement canonical bulk reading workload(s) (CASSANDRA-10331)
 * Fix paging for IN queries on tables without clustering columns (CASSANDRA-11208)
 * Remove recursive call from CompositesSearcher (CASSANDRA-11304)
 * Fix filtering on non-primary key columns for queries without index (CASSANDRA-6377)
 * Fix sstableloader fail when using materialized view (CASSANDRA-11275)
Merged from 2.2:
 * DatabaseDescriptor should log stacktrace in case of Eception during seed provider creation (CASSANDRA-11312)
 * Use canonical path for directory in SSTable descriptor (CASSANDRA-10587)
 * Add cassandra-stress keystore option (CASSANDRA-9325)
 * Dont mark sstables as repairing with sub range repairs (CASSANDRA-11451)
 * Notify when sstables change after cancelling compaction (CASSANDRA-11373)
 * cqlsh: COPY FROM should check that explicit column names are valid (CASSANDRA-11333)
 * Add -Dcassandra.start_gossip startup option (CASSANDRA-10809)
 * Fix UTF8Validator.validate() for modified UTF-8 (CASSANDRA-10748)
 * Clarify that now() function is calculated on the coordinator node in CQL documentation (CASSANDRA-10900)
 * Fix bloom filter sizing with LCS (CASSANDRA-11344)
 * (cqlsh) Fix error when result is 0 rows with EXPAND ON (CASSANDRA-11092)
 * Add missing newline at end of bin/cqlsh (CASSANDRA-11325)
 * Fix AE in nodetool cfstats (backport CASSANDRA-10859) (CASSANDRA-11297)
 * Unresolved hostname leads to replace being ignored (CASSANDRA-11210)
 * Only log yaml config once, at startup (CASSANDRA-11217)
 * Reference leak with parallel repairs on the same table (CASSANDRA-11215)
Merged from 2.1:
 * Add a -j parameter to scrub/cleanup/upgradesstables to state how
   many threads to use (CASSANDRA-11179)
 * Backport CASSANDRA-10679 (CASSANDRA-9598)
 * InvalidateKeys should have a weak ref to key cache (CASSANDRA-11176)
 * COPY FROM on large datasets: fix progress report and debug performance (CASSANDRA-11053)

3.0.4
 * Preserve order for preferred SSL cipher suites (CASSANDRA-11164)
 * MV should only query complex columns included in the view (CASSANDRA-11069)
 * Failed aggregate creation breaks server permanently (CASSANDRA-11064)
 * Add sstabledump tool (CASSANDRA-7464)
 * Introduce backpressure for hints (CASSANDRA-10972)
 * Fix ClusteringPrefix not being able to read tombstone range boundaries (CASSANDRA-11158)
 * Prevent logging in sandboxed state (CASSANDRA-11033)
 * Disallow drop/alter operations of UDTs used by UDAs (CASSANDRA-10721)
 * Add query time validation method on Index (CASSANDRA-11043)
 * Avoid potential AssertionError in mixed version cluster (CASSANDRA-11128)
 * Properly handle hinted handoff after topology changes (CASSANDRA-5902)
 * AssertionError when listing sstable files on inconsistent disk state (CASSANDRA-11156)
 * Fix wrong rack counting and invalid conditions check for TokenAllocation
   (CASSANDRA-11139)
 * Avoid creating empty hint files (CASSANDRA-11090)
 * Fix leak detection strong reference loop using weak reference (CASSANDRA-11120)
 * Configurie BatchlogManager to stop delayed tasks on shutdown (CASSANDRA-11062)
 * Hadoop integration is incompatible with Cassandra Driver 3.0.0 (CASSANDRA-11001)
 * Add dropped_columns to the list of schema table so it gets handled
   properly (CASSANDRA-11050)
 * Fix NPE when using forceRepairRangeAsync without DC (CASSANDRA-11239)
Merged from 2.2:
 * Range.compareTo() violates the contract of Comparable (CASSANDRA-11216)
 * Avoid NPE when serializing ErrorMessage with null message (CASSANDRA-11167)
 * Replacing an aggregate with a new version doesn't reset INITCOND (CASSANDRA-10840)
 * (cqlsh) cqlsh cannot be called through symlink (CASSANDRA-11037)
 * fix ohc and java-driver pom dependencies in build.xml (CASSANDRA-10793)
 * Protect from keyspace dropped during repair (CASSANDRA-11065)
 * Handle adding fields to a UDT in SELECT JSON and toJson() (CASSANDRA-11146)
 * Better error message for cleanup (CASSANDRA-10991)
 * cqlsh pg-style-strings broken if line ends with ';' (CASSANDRA-11123)
 * Always persist upsampled index summaries (CASSANDRA-10512)
 * (cqlsh) Fix inconsistent auto-complete (CASSANDRA-10733)
 * Make SELECT JSON and toJson() threadsafe (CASSANDRA-11048)
 * Fix SELECT on tuple relations for mixed ASC/DESC clustering order (CASSANDRA-7281)
 * Use cloned TokenMetadata in size estimates to avoid race against membership check
   (CASSANDRA-10736)
 * (cqlsh) Support utf-8/cp65001 encoding on Windows (CASSANDRA-11030)
 * Fix paging on DISTINCT queries repeats result when first row in partition changes
   (CASSANDRA-10010)
 * cqlsh: change default encoding to UTF-8 (CASSANDRA-11124)
Merged from 2.1:
 * Checking if an unlogged batch is local is inefficient (CASSANDRA-11529)
 * Fix out-of-space error treatment in memtable flushing (CASSANDRA-11448).
 * Don't do defragmentation if reading from repaired sstables (CASSANDRA-10342)
 * Fix streaming_socket_timeout_in_ms not enforced (CASSANDRA-11286)
 * Avoid dropping message too quickly due to missing unit conversion (CASSANDRA-11302)
 * Don't remove FailureDetector history on removeEndpoint (CASSANDRA-10371)
 * Only notify if repair status changed (CASSANDRA-11172)
 * Use logback setting for 'cassandra -v' command (CASSANDRA-10767)
 * Fix sstableloader to unthrottle streaming by default (CASSANDRA-9714)
 * Fix incorrect warning in 'nodetool status' (CASSANDRA-10176)
 * Properly release sstable ref when doing offline scrub (CASSANDRA-10697)
 * Improve nodetool status performance for large cluster (CASSANDRA-7238)
 * Gossiper#isEnabled is not thread safe (CASSANDRA-11116)
 * Avoid major compaction mixing repaired and unrepaired sstables in DTCS (CASSANDRA-11113)
 * Make it clear what DTCS timestamp_resolution is used for (CASSANDRA-11041)
 * (cqlsh) Support timezone conversion using pytz (CASSANDRA-10397)
 * (cqlsh) Display milliseconds when datetime overflows (CASSANDRA-10625)


3.0.3
 * Remove double initialization of newly added tables (CASSANDRA-11027)
 * Filter keys searcher results by target range (CASSANDRA-11104)
 * Fix deserialization of legacy read commands (CASSANDRA-11087)
 * Fix incorrect computation of deletion time in sstable metadata (CASSANDRA-11102)
 * Avoid memory leak when collecting sstable metadata (CASSANDRA-11026)
 * Mutations do not block for completion under view lock contention (CASSANDRA-10779)
 * Invalidate legacy schema tables when unloading them (CASSANDRA-11071)
 * (cqlsh) handle INSERT and UPDATE statements with LWT conditions correctly
   (CASSANDRA-11003)
 * Fix DISTINCT queries in mixed version clusters (CASSANDRA-10762)
 * Migrate build status for indexes along with legacy schema (CASSANDRA-11046)
 * Ensure SSTables for legacy KEYS indexes can be read (CASSANDRA-11045)
 * Added support for IBM zSystems architecture (CASSANDRA-11054)
 * Update CQL documentation (CASSANDRA-10899)
 * Check the column name, not cell name, for dropped columns when reading
   legacy sstables (CASSANDRA-11018)
 * Don't attempt to index clustering values of static rows (CASSANDRA-11021)
 * Remove checksum files after replaying hints (CASSANDRA-10947)
 * Support passing base table metadata to custom 2i validation (CASSANDRA-10924)
 * Ensure stale index entries are purged during reads (CASSANDRA-11013)
 * Fix AssertionError when removing from list using UPDATE (CASSANDRA-10954)
 * Fix UnsupportedOperationException when reading old sstable with range
   tombstone (CASSANDRA-10743)
 * MV should use the maximum timestamp of the primary key (CASSANDRA-10910)
 * Fix potential assertion error during compaction (CASSANDRA-10944)
 * Fix counting of received sstables in streaming (CASSANDRA-10949)
 * Implement hints compression (CASSANDRA-9428)
 * Fix potential assertion error when reading static columns (CASSANDRA-10903)
 * Avoid NoSuchElementException when executing empty batch (CASSANDRA-10711)
 * Avoid building PartitionUpdate in toString (CASSANDRA-10897)
 * Reduce heap spent when receiving many SSTables (CASSANDRA-10797)
 * Add back support for 3rd party auth providers to bulk loader (CASSANDRA-10873)
 * Eliminate the dependency on jgrapht for UDT resolution (CASSANDRA-10653)
 * (Hadoop) Close Clusters and Sessions in Hadoop Input/Output classes (CASSANDRA-10837)
 * Fix sstableloader not working with upper case keyspace name (CASSANDRA-10806)
Merged from 2.2:
 * maxPurgeableTimestamp needs to check memtables too (CASSANDRA-9949)
 * Apply change to compaction throughput in real time (CASSANDRA-10025)
 * Fix potential NPE on ORDER BY queries with IN (CASSANDRA-10955)
 * Start L0 STCS-compactions even if there is a L0 -> L1 compaction
   going (CASSANDRA-10979)
 * Make UUID LSB unique per process (CASSANDRA-7925)
 * Avoid NPE when performing sstable tasks (scrub etc.) (CASSANDRA-10980)
 * Make sure client gets tombstone overwhelmed warning (CASSANDRA-9465)
 * Fix error streaming section more than 2GB (CASSANDRA-10961)
 * (cqlsh) Also apply --connect-timeout to control connection
   timeout (CASSANDRA-10959)
 * Histogram buckets exposed in jmx are sorted incorrectly (CASSANDRA-10975)
 * Enable GC logging by default (CASSANDRA-10140)
 * Optimize pending range computation (CASSANDRA-9258)
 * Skip commit log and saved cache directories in SSTable version startup check (CASSANDRA-10902)
 * drop/alter user should be case sensitive (CASSANDRA-10817)
 * jemalloc detection fails due to quoting issues in regexv (CASSANDRA-10946)
 * (cqlsh) show correct column names for empty result sets (CASSANDRA-9813)
 * Add new types to Stress (CASSANDRA-9556)
 * Add property to allow listening on broadcast interface (CASSANDRA-9748)
 * Fix regression in split size on CqlInputFormat (CASSANDRA-10835)
 * Better handling of SSL connection errors inter-node (CASSANDRA-10816)
 * Disable reloading of GossipingPropertyFileSnitch (CASSANDRA-9474)
 * Verify tables in pseudo-system keyspaces at startup (CASSANDRA-10761)
 * (cqlsh) encode input correctly when saving history
Merged from 2.1:
 * test_bulk_round_trip_blogposts is failing occasionally (CASSANDRA-10938)
 * Fix isJoined return true only after becoming cluster member (CASANDRA-11007)
 * Fix bad gossip generation seen in long-running clusters (CASSANDRA-10969)
 * Avoid NPE when incremental repair fails (CASSANDRA-10909)
 * Unmark sstables compacting once they are done in cleanup/scrub/upgradesstables (CASSANDRA-10829)
 * Allow simultaneous bootstrapping with strict consistency when no vnodes are used (CASSANDRA-11005)
 * Log a message when major compaction does not result in a single file (CASSANDRA-10847)
 * (cqlsh) fix cqlsh_copy_tests when vnodes are disabled (CASSANDRA-10997)
 * (cqlsh) Add request timeout option to cqlsh (CASSANDRA-10686)
 * Avoid AssertionError while submitting hint with LWT (CASSANDRA-10477)
 * If CompactionMetadata is not in stats file, use index summary instead (CASSANDRA-10676)
 * Retry sending gossip syn multiple times during shadow round (CASSANDRA-8072)
 * Fix pending range calculation during moves (CASSANDRA-10887)
 * Sane default (200Mbps) for inter-DC streaming througput (CASSANDRA-8708)
 * Match cassandra-loader options in COPY FROM (CASSANDRA-9303)
 * Fix binding to any address in CqlBulkRecordWriter (CASSANDRA-9309)
 * cqlsh fails to decode utf-8 characters for text typed columns (CASSANDRA-10875)
 * Log error when stream session fails (CASSANDRA-9294)
 * Fix bugs in commit log archiving startup behavior (CASSANDRA-10593)
 * (cqlsh) further optimise COPY FROM (CASSANDRA-9302)
 * Allow CREATE TABLE WITH ID (CASSANDRA-9179)
 * Make Stress compiles within eclipse (CASSANDRA-10807)
 * Cassandra Daemon should print JVM arguments (CASSANDRA-10764)
 * Allow cancellation of index summary redistribution (CASSANDRA-8805)


3.0.2
 * Fix upgrade data loss due to range tombstone deleting more data than then should
   (CASSANDRA-10822)


3.0.1
 * Avoid MV race during node decommission (CASSANDRA-10674)
 * Disable reloading of GossipingPropertyFileSnitch (CASSANDRA-9474)
 * Handle single-column deletions correction in materialized views
   when the column is part of the view primary key (CASSANDRA-10796)
 * Fix issue with datadir migration on upgrade (CASSANDRA-10788)
 * Fix bug with range tombstones on reverse queries and test coverage for
   AbstractBTreePartition (CASSANDRA-10059)
 * Remove 64k limit on collection elements (CASSANDRA-10374)
 * Remove unclear Indexer.indexes() method (CASSANDRA-10690)
 * Fix NPE on stream read error (CASSANDRA-10771)
 * Normalize cqlsh DESC output (CASSANDRA-10431)
 * Rejects partition range deletions when columns are specified (CASSANDRA-10739)
 * Fix error when saving cached key for old format sstable (CASSANDRA-10778)
 * Invalidate prepared statements on DROP INDEX (CASSANDRA-10758)
 * Fix SELECT statement with IN restrictions on partition key,
   ORDER BY and LIMIT (CASSANDRA-10729)
 * Improve stress performance over 1k threads (CASSANDRA-7217)
 * Wait for migration responses to complete before bootstrapping (CASSANDRA-10731)
 * Unable to create a function with argument of type Inet (CASSANDRA-10741)
 * Fix backward incompatibiliy in CqlInputFormat (CASSANDRA-10717)
 * Correctly preserve deletion info on updated rows when notifying indexers
   of single-row deletions (CASSANDRA-10694)
 * Notify indexers of partition delete during cleanup (CASSANDRA-10685)
 * Keep the file open in trySkipCache (CASSANDRA-10669)
 * Updated trigger example (CASSANDRA-10257)
Merged from 2.2:
 * Verify tables in pseudo-system keyspaces at startup (CASSANDRA-10761)
 * Fix IllegalArgumentException in DataOutputBuffer.reallocate for large buffers (CASSANDRA-10592)
 * Show CQL help in cqlsh in web browser (CASSANDRA-7225)
 * Serialize on disk the proper SSTable compression ratio (CASSANDRA-10775)
 * Reject index queries while the index is building (CASSANDRA-8505)
 * CQL.textile syntax incorrectly includes optional keyspace for aggregate SFUNC and FINALFUNC (CASSANDRA-10747)
 * Fix JSON update with prepared statements (CASSANDRA-10631)
 * Don't do anticompaction after subrange repair (CASSANDRA-10422)
 * Fix SimpleDateType type compatibility (CASSANDRA-10027)
 * (Hadoop) fix splits calculation (CASSANDRA-10640)
 * (Hadoop) ensure that Cluster instances are always closed (CASSANDRA-10058)
Merged from 2.1:
 * Fix Stress profile parsing on Windows (CASSANDRA-10808)
 * Fix incremental repair hang when replica is down (CASSANDRA-10288)
 * Optimize the way we check if a token is repaired in anticompaction (CASSANDRA-10768)
 * Add proper error handling to stream receiver (CASSANDRA-10774)
 * Warn or fail when changing cluster topology live (CASSANDRA-10243)
 * Status command in debian/ubuntu init script doesn't work (CASSANDRA-10213)
 * Some DROP ... IF EXISTS incorrectly result in exceptions on non-existing KS (CASSANDRA-10658)
 * DeletionTime.compareTo wrong in rare cases (CASSANDRA-10749)
 * Force encoding when computing statement ids (CASSANDRA-10755)
 * Properly reject counters as map keys (CASSANDRA-10760)
 * Fix the sstable-needs-cleanup check (CASSANDRA-10740)
 * (cqlsh) Print column names before COPY operation (CASSANDRA-8935)
 * Fix CompressedInputStream for proper cleanup (CASSANDRA-10012)
 * (cqlsh) Support counters in COPY commands (CASSANDRA-9043)
 * Try next replica if not possible to connect to primary replica on
   ColumnFamilyRecordReader (CASSANDRA-2388)
 * Limit window size in DTCS (CASSANDRA-10280)
 * sstableloader does not use MAX_HEAP_SIZE env parameter (CASSANDRA-10188)
 * (cqlsh) Improve COPY TO performance and error handling (CASSANDRA-9304)
 * Create compression chunk for sending file only (CASSANDRA-10680)
 * Forbid compact clustering column type changes in ALTER TABLE (CASSANDRA-8879)
 * Reject incremental repair with subrange repair (CASSANDRA-10422)
 * Add a nodetool command to refresh size_estimates (CASSANDRA-9579)
 * Invalidate cache after stream receive task is completed (CASSANDRA-10341)
 * Reject counter writes in CQLSSTableWriter (CASSANDRA-10258)
 * Remove superfluous COUNTER_MUTATION stage mapping (CASSANDRA-10605)


3.0
 * Fix AssertionError while flushing memtable due to materialized views
   incorrectly inserting empty rows (CASSANDRA-10614)
 * Store UDA initcond as CQL literal in the schema table, instead of a blob (CASSANDRA-10650)
 * Don't use -1 for the position of partition key in schema (CASSANDRA-10491)
 * Fix distinct queries in mixed version cluster (CASSANDRA-10573)
 * Skip sstable on clustering in names query (CASSANDRA-10571)
 * Remove value skipping as it breaks read-repair (CASSANDRA-10655)
 * Fix bootstrapping with MVs (CASSANDRA-10621)
 * Make sure EACH_QUORUM reads are using NTS (CASSANDRA-10584)
 * Fix MV replica filtering for non-NetworkTopologyStrategy (CASSANDRA-10634)
 * (Hadoop) fix CIF describeSplits() not handling 0 size estimates (CASSANDRA-10600)
 * Fix reading of legacy sstables (CASSANDRA-10590)
 * Use CQL type names in schema metadata tables (CASSANDRA-10365)
 * Guard batchlog replay against integer division by zero (CASSANDRA-9223)
 * Fix bug when adding a column to thrift with the same name than a primary key (CASSANDRA-10608)
 * Add client address argument to IAuthenticator::newSaslNegotiator (CASSANDRA-8068)
 * Fix implementation of LegacyLayout.LegacyBoundComparator (CASSANDRA-10602)
 * Don't use 'names query' read path for counters (CASSANDRA-10572)
 * Fix backward compatibility for counters (CASSANDRA-10470)
 * Remove memory_allocator paramter from cassandra.yaml (CASSANDRA-10581,10628)
 * Execute the metadata reload task of all registered indexes on CFS::reload (CASSANDRA-10604)
 * Fix thrift cas operations with defined columns (CASSANDRA-10576)
 * Fix PartitionUpdate.operationCount()for updates with static column operations (CASSANDRA-10606)
 * Fix thrift get() queries with defined columns (CASSANDRA-10586)
 * Fix marking of indexes as built and removed (CASSANDRA-10601)
 * Skip initialization of non-registered 2i instances, remove Index::getIndexName (CASSANDRA-10595)
 * Fix batches on multiple tables (CASSANDRA-10554)
 * Ensure compaction options are validated when updating KeyspaceMetadata (CASSANDRA-10569)
 * Flatten Iterator Transformation Hierarchy (CASSANDRA-9975)
 * Remove token generator (CASSANDRA-5261)
 * RolesCache should not be created for any authenticator that does not requireAuthentication (CASSANDRA-10562)
 * Fix LogTransaction checking only a single directory for files (CASSANDRA-10421)
 * Fix handling of range tombstones when reading old format sstables (CASSANDRA-10360)
 * Aggregate with Initial Condition fails with C* 3.0 (CASSANDRA-10367)
Merged from 2.2:
 * (cqlsh) show partial trace if incomplete after max_trace_wait (CASSANDRA-7645)
 * Use most up-to-date version of schema for system tables (CASSANDRA-10652)
 * Deprecate memory_allocator in cassandra.yaml (CASSANDRA-10581,10628)
 * Expose phi values from failure detector via JMX and tweak debug
   and trace logging (CASSANDRA-9526)
 * Fix IllegalArgumentException in DataOutputBuffer.reallocate for large buffers (CASSANDRA-10592)
Merged from 2.1:
 * Shutdown compaction in drain to prevent leak (CASSANDRA-10079)
 * (cqlsh) fix COPY using wrong variable name for time_format (CASSANDRA-10633)
 * Do not run SizeEstimatesRecorder if a node is not a member of the ring (CASSANDRA-9912)
 * Improve handling of dead nodes in gossip (CASSANDRA-10298)
 * Fix logback-tools.xml incorrectly configured for outputing to System.err
   (CASSANDRA-9937)
 * Fix streaming to catch exception so retry not fail (CASSANDRA-10557)
 * Add validation method to PerRowSecondaryIndex (CASSANDRA-10092)
 * Support encrypted and plain traffic on the same port (CASSANDRA-10559)
 * Do STCS in DTCS windows (CASSANDRA-10276)
 * Avoid repetition of JVM_OPTS in debian package (CASSANDRA-10251)
 * Fix potential NPE from handling result of SIM.highestSelectivityIndex (CASSANDRA-10550)
 * Fix paging issues with partitions containing only static columns data (CASSANDRA-10381)
 * Fix conditions on static columns (CASSANDRA-10264)
 * AssertionError: attempted to delete non-existing file CommitLog (CASSANDRA-10377)
 * Fix sorting for queries with an IN condition on partition key columns (CASSANDRA-10363)


3.0-rc2
 * Fix SELECT DISTINCT queries between 2.2.2 nodes and 3.0 nodes (CASSANDRA-10473)
 * Remove circular references in SegmentedFile (CASSANDRA-10543)
 * Ensure validation of indexed values only occurs once per-partition (CASSANDRA-10536)
 * Fix handling of static columns for range tombstones in thrift (CASSANDRA-10174)
 * Support empty ColumnFilter for backward compatility on empty IN (CASSANDRA-10471)
 * Remove Pig support (CASSANDRA-10542)
 * Fix LogFile throws Exception when assertion is disabled (CASSANDRA-10522)
 * Revert CASSANDRA-7486, make CMS default GC, move GC config to
   conf/jvm.options (CASSANDRA-10403)
 * Fix TeeingAppender causing some logs to be truncated/empty (CASSANDRA-10447)
 * Allow EACH_QUORUM for reads (CASSANDRA-9602)
 * Fix potential ClassCastException while upgrading (CASSANDRA-10468)
 * Fix NPE in MVs on update (CASSANDRA-10503)
 * Only include modified cell data in indexing deltas (CASSANDRA-10438)
 * Do not load keyspace when creating sstable writer (CASSANDRA-10443)
 * If node is not yet gossiping write all MV updates to batchlog only (CASSANDRA-10413)
 * Re-populate token metadata after commit log recovery (CASSANDRA-10293)
 * Provide additional metrics for materialized views (CASSANDRA-10323)
 * Flush system schema tables after local schema changes (CASSANDRA-10429)
Merged from 2.2:
 * Reduce contention getting instances of CompositeType (CASSANDRA-10433)
 * Fix the regression when using LIMIT with aggregates (CASSANDRA-10487)
 * Avoid NoClassDefFoundError during DataDescriptor initialization on windows (CASSANDRA-10412)
 * Preserve case of quoted Role & User names (CASSANDRA-10394)
 * cqlsh pg-style-strings broken (CASSANDRA-10484)
 * cqlsh prompt includes name of keyspace after failed `use` statement (CASSANDRA-10369)
Merged from 2.1:
 * (cqlsh) Distinguish negative and positive infinity in output (CASSANDRA-10523)
 * (cqlsh) allow custom time_format for COPY TO (CASSANDRA-8970)
 * Don't allow startup if the node's rack has changed (CASSANDRA-10242)
 * (cqlsh) show partial trace if incomplete after max_trace_wait (CASSANDRA-7645)
 * Allow LOCAL_JMX to be easily overridden (CASSANDRA-10275)
 * Mark nodes as dead even if they've already left (CASSANDRA-10205)


3.0.0-rc1
 * Fix mixed version read request compatibility for compact static tables
   (CASSANDRA-10373)
 * Fix paging of DISTINCT with static and IN (CASSANDRA-10354)
 * Allow MATERIALIZED VIEW's SELECT statement to restrict primary key
   columns (CASSANDRA-9664)
 * Move crc_check_chance out of compression options (CASSANDRA-9839)
 * Fix descending iteration past end of BTreeSearchIterator (CASSANDRA-10301)
 * Transfer hints to a different node on decommission (CASSANDRA-10198)
 * Check partition keys for CAS operations during stmt validation (CASSANDRA-10338)
 * Add custom query expressions to SELECT (CASSANDRA-10217)
 * Fix minor bugs in MV handling (CASSANDRA-10362)
 * Allow custom indexes with 0,1 or multiple target columns (CASSANDRA-10124)
 * Improve MV schema representation (CASSANDRA-9921)
 * Add flag to enable/disable coordinator batchlog for MV writes (CASSANDRA-10230)
 * Update cqlsh COPY for new internal driver serialization interface (CASSANDRA-10318)
 * Give index implementations more control over rebuild operations (CASSANDRA-10312)
 * Update index file format (CASSANDRA-10314)
 * Add "shadowable" row tombstones to deal with mv timestamp issues (CASSANDRA-10261)
 * CFS.loadNewSSTables() broken for pre-3.0 sstables
 * Cache selected index in read command to reduce lookups (CASSANDRA-10215)
 * Small optimizations of sstable index serialization (CASSANDRA-10232)
 * Support for both encrypted and unencrypted native transport connections (CASSANDRA-9590)
Merged from 2.2:
 * Configurable page size in cqlsh (CASSANDRA-9855)
 * Defer default role manager setup until all nodes are on 2.2+ (CASSANDRA-9761)
 * Handle missing RoleManager in config after upgrade to 2.2 (CASSANDRA-10209)
Merged from 2.1:
 * Bulk Loader API could not tolerate even node failure (CASSANDRA-10347)
 * Avoid misleading pushed notifications when multiple nodes
   share an rpc_address (CASSANDRA-10052)
 * Fix dropping undroppable when message queue is full (CASSANDRA-10113)
 * Fix potential ClassCastException during paging (CASSANDRA-10352)
 * Prevent ALTER TYPE from creating circular references (CASSANDRA-10339)
 * Fix cache handling of 2i and base tables (CASSANDRA-10155, 10359)
 * Fix NPE in nodetool compactionhistory (CASSANDRA-9758)
 * (Pig) support BulkOutputFormat as a URL parameter (CASSANDRA-7410)
 * BATCH statement is broken in cqlsh (CASSANDRA-10272)
 * (cqlsh) Make cqlsh PEP8 Compliant (CASSANDRA-10066)
 * (cqlsh) Fix error when starting cqlsh with --debug (CASSANDRA-10282)
 * Scrub, Cleanup and Upgrade do not unmark compacting until all operations
   have completed, regardless of the occurence of exceptions (CASSANDRA-10274)


3.0.0-beta2
 * Fix columns returned by AbstractBtreePartitions (CASSANDRA-10220)
 * Fix backward compatibility issue due to AbstractBounds serialization bug (CASSANDRA-9857)
 * Fix startup error when upgrading nodes (CASSANDRA-10136)
 * Base table PRIMARY KEY can be assumed to be NOT NULL in MV creation (CASSANDRA-10147)
 * Improve batchlog write patch (CASSANDRA-9673)
 * Re-apply MaterializedView updates on commitlog replay (CASSANDRA-10164)
 * Require AbstractType.isByteOrderComparable declaration in constructor (CASSANDRA-9901)
 * Avoid digest mismatch on upgrade to 3.0 (CASSANDRA-9554)
 * Fix Materialized View builder when adding multiple MVs (CASSANDRA-10156)
 * Choose better poolingOptions for protocol v4 in cassandra-stress (CASSANDRA-10182)
 * Fix LWW bug affecting Materialized Views (CASSANDRA-10197)
 * Ensures frozen sets and maps are always sorted (CASSANDRA-10162)
 * Don't deadlock when flushing CFS backed custom indexes (CASSANDRA-10181)
 * Fix double flushing of secondary index tables (CASSANDRA-10180)
 * Fix incorrect handling of range tombstones in thrift (CASSANDRA-10046)
 * Only use batchlog when paired materialized view replica is remote (CASSANDRA-10061)
 * Reuse TemporalRow when updating multiple MaterializedViews (CASSANDRA-10060)
 * Validate gc_grace_seconds for batchlog writes and MVs (CASSANDRA-9917)
 * Fix sstablerepairedset (CASSANDRA-10132)
Merged from 2.2:
 * Cancel transaction for sstables we wont redistribute index summary
   for (CASSANDRA-10270)
 * Retry snapshot deletion after compaction and gc on Windows (CASSANDRA-10222)
 * Fix failure to start with space in directory path on Windows (CASSANDRA-10239)
 * Fix repair hang when snapshot failed (CASSANDRA-10057)
 * Fall back to 1/4 commitlog volume for commitlog_total_space on small disks
   (CASSANDRA-10199)
Merged from 2.1:
 * Added configurable warning threshold for GC duration (CASSANDRA-8907)
 * Fix handling of streaming EOF (CASSANDRA-10206)
 * Only check KeyCache when it is enabled
 * Change streaming_socket_timeout_in_ms default to 1 hour (CASSANDRA-8611)
 * (cqlsh) update list of CQL keywords (CASSANDRA-9232)
 * Add nodetool gettraceprobability command (CASSANDRA-10234)
Merged from 2.0:
 * Fix rare race where older gossip states can be shadowed (CASSANDRA-10366)
 * Fix consolidating racks violating the RF contract (CASSANDRA-10238)
 * Disallow decommission when node is in drained state (CASSANDRA-8741)


2.2.1
 * Fix race during construction of commit log (CASSANDRA-10049)
 * Fix LeveledCompactionStrategyTest (CASSANDRA-9757)
 * Fix broken UnbufferedDataOutputStreamPlus.writeUTF (CASSANDRA-10203)
 * (cqlsh) default load-from-file encoding to utf-8 (CASSANDRA-9898)
 * Avoid returning Permission.NONE when failing to query users table (CASSANDRA-10168)
 * (cqlsh) add CLEAR command (CASSANDRA-10086)
 * Support string literals as Role names for compatibility (CASSANDRA-10135)
Merged from 2.1:
 * Only check KeyCache when it is enabled
 * Change streaming_socket_timeout_in_ms default to 1 hour (CASSANDRA-8611)
 * (cqlsh) update list of CQL keywords (CASSANDRA-9232)


3.0.0-beta1
 * Redesign secondary index API (CASSANDRA-9459, 7771, 9041)
 * Fix throwing ReadFailure instead of ReadTimeout on range queries (CASSANDRA-10125)
 * Rewrite hinted handoff (CASSANDRA-6230)
 * Fix query on static compact tables (CASSANDRA-10093)
 * Fix race during construction of commit log (CASSANDRA-10049)
 * Add option to only purge repaired tombstones (CASSANDRA-6434)
 * Change authorization handling for MVs (CASSANDRA-9927)
 * Add custom JMX enabled executor for UDF sandbox (CASSANDRA-10026)
 * Fix row deletion bug for Materialized Views (CASSANDRA-10014)
 * Support mixed-version clusters with Cassandra 2.1 and 2.2 (CASSANDRA-9704)
 * Fix multiple slices on RowSearchers (CASSANDRA-10002)
 * Fix bug in merging of collections (CASSANDRA-10001)
 * Optimize batchlog replay to avoid full scans (CASSANDRA-7237)
 * Repair improvements when using vnodes (CASSANDRA-5220)
 * Disable scripted UDFs by default (CASSANDRA-9889)
 * Bytecode inspection for Java-UDFs (CASSANDRA-9890)
 * Use byte to serialize MT hash length (CASSANDRA-9792)
 * Replace usage of Adler32 with CRC32 (CASSANDRA-8684)
 * Fix migration to new format from 2.1 SSTable (CASSANDRA-10006)
 * SequentialWriter should extend BufferedDataOutputStreamPlus (CASSANDRA-9500)
 * Use the same repairedAt timestamp within incremental repair session (CASSANDRA-9111)
Merged from 2.2:
 * Allow count(*) and count(1) to be use as normal aggregation (CASSANDRA-10114)
 * An NPE is thrown if the column name is unknown for an IN relation (CASSANDRA-10043)
 * Apply commit_failure_policy to more errors on startup (CASSANDRA-9749)
 * Fix histogram overflow exception (CASSANDRA-9973)
 * Route gossip messages over dedicated socket (CASSANDRA-9237)
 * Add checksum to saved cache files (CASSANDRA-9265)
 * Log warning when using an aggregate without partition key (CASSANDRA-9737)
Merged from 2.1:
 * (cqlsh) Allow encoding to be set through command line (CASSANDRA-10004)
 * Add new JMX methods to change local compaction strategy (CASSANDRA-9965)
 * Write hints for paxos commits (CASSANDRA-7342)
 * (cqlsh) Fix timestamps before 1970 on Windows, always
   use UTC for timestamp display (CASSANDRA-10000)
 * (cqlsh) Avoid overwriting new config file with old config
   when both exist (CASSANDRA-9777)
 * Release snapshot selfRef when doing snapshot repair (CASSANDRA-9998)
 * Cannot replace token does not exist - DN node removed as Fat Client (CASSANDRA-9871)
Merged from 2.0:
 * Don't cast expected bf size to an int (CASSANDRA-9959)
 * Make getFullyExpiredSSTables less expensive (CASSANDRA-9882)


3.0.0-alpha1
 * Implement proper sandboxing for UDFs (CASSANDRA-9402)
 * Simplify (and unify) cleanup of compaction leftovers (CASSANDRA-7066)
 * Allow extra schema definitions in cassandra-stress yaml (CASSANDRA-9850)
 * Metrics should use up to date nomenclature (CASSANDRA-9448)
 * Change CREATE/ALTER TABLE syntax for compression (CASSANDRA-8384)
 * Cleanup crc and adler code for java 8 (CASSANDRA-9650)
 * Storage engine refactor (CASSANDRA-8099, 9743, 9746, 9759, 9781, 9808, 9825,
   9848, 9705, 9859, 9867, 9874, 9828, 9801)
 * Update Guava to 18.0 (CASSANDRA-9653)
 * Bloom filter false positive ratio is not honoured (CASSANDRA-8413)
 * New option for cassandra-stress to leave a ratio of columns null (CASSANDRA-9522)
 * Change hinted_handoff_enabled yaml setting, JMX (CASSANDRA-9035)
 * Add algorithmic token allocation (CASSANDRA-7032)
 * Add nodetool command to replay batchlog (CASSANDRA-9547)
 * Make file buffer cache independent of paths being read (CASSANDRA-8897)
 * Remove deprecated legacy Hadoop code (CASSANDRA-9353)
 * Decommissioned nodes will not rejoin the cluster (CASSANDRA-8801)
 * Change gossip stabilization to use endpoit size (CASSANDRA-9401)
 * Change default garbage collector to G1 (CASSANDRA-7486)
 * Populate TokenMetadata early during startup (CASSANDRA-9317)
 * Undeprecate cache recentHitRate (CASSANDRA-6591)
 * Add support for selectively varint encoding fields (CASSANDRA-9499, 9865)
 * Materialized Views (CASSANDRA-6477)
Merged from 2.2:
 * Avoid grouping sstables for anticompaction with DTCS (CASSANDRA-9900)
 * UDF / UDA execution time in trace (CASSANDRA-9723)
 * Fix broken internode SSL (CASSANDRA-9884)
Merged from 2.1:
 * Add new JMX methods to change local compaction strategy (CASSANDRA-9965)
 * Fix handling of enable/disable autocompaction (CASSANDRA-9899)
 * Add consistency level to tracing ouput (CASSANDRA-9827)
 * Remove repair snapshot leftover on startup (CASSANDRA-7357)
 * Use random nodes for batch log when only 2 racks (CASSANDRA-8735)
 * Ensure atomicity inside thrift and stream session (CASSANDRA-7757)
 * Fix nodetool info error when the node is not joined (CASSANDRA-9031)
Merged from 2.0:
 * Log when messages are dropped due to cross_node_timeout (CASSANDRA-9793)
 * Don't track hotness when opening from snapshot for validation (CASSANDRA-9382)


2.2.0
 * Allow the selection of columns together with aggregates (CASSANDRA-9767)
 * Fix cqlsh copy methods and other windows specific issues (CASSANDRA-9795)
 * Don't wrap byte arrays in SequentialWriter (CASSANDRA-9797)
 * sum() and avg() functions missing for smallint and tinyint types (CASSANDRA-9671)
 * Revert CASSANDRA-9542 (allow native functions in UDA) (CASSANDRA-9771)
Merged from 2.1:
 * Fix MarshalException when upgrading superColumn family (CASSANDRA-9582)
 * Fix broken logging for "empty" flushes in Memtable (CASSANDRA-9837)
 * Handle corrupt files on startup (CASSANDRA-9686)
 * Fix clientutil jar and tests (CASSANDRA-9760)
 * (cqlsh) Allow the SSL protocol version to be specified through the
    config file or environment variables (CASSANDRA-9544)
Merged from 2.0:
 * Add tool to find why expired sstables are not getting dropped (CASSANDRA-10015)
 * Remove erroneous pending HH tasks from tpstats/jmx (CASSANDRA-9129)
 * Don't cast expected bf size to an int (CASSANDRA-9959)
 * checkForEndpointCollision fails for legitimate collisions (CASSANDRA-9765)
 * Complete CASSANDRA-8448 fix (CASSANDRA-9519)
 * Don't include auth credentials in debug log (CASSANDRA-9682)
 * Can't transition from write survey to normal mode (CASSANDRA-9740)
 * Scrub (recover) sstables even when -Index.db is missing (CASSANDRA-9591)
 * Fix growing pending background compaction (CASSANDRA-9662)


2.2.0-rc2
 * Re-enable memory-mapped I/O on Windows (CASSANDRA-9658)
 * Warn when an extra-large partition is compacted (CASSANDRA-9643)
 * (cqlsh) Allow setting the initial connection timeout (CASSANDRA-9601)
 * BulkLoader has --transport-factory option but does not use it (CASSANDRA-9675)
 * Allow JMX over SSL directly from nodetool (CASSANDRA-9090)
 * Update cqlsh for UDFs (CASSANDRA-7556)
 * Change Windows kernel default timer resolution (CASSANDRA-9634)
 * Deprected sstable2json and json2sstable (CASSANDRA-9618)
 * Allow native functions in user-defined aggregates (CASSANDRA-9542)
 * Don't repair system_distributed by default (CASSANDRA-9621)
 * Fix mixing min, max, and count aggregates for blob type (CASSANRA-9622)
 * Rename class for DATE type in Java driver (CASSANDRA-9563)
 * Duplicate compilation of UDFs on coordinator (CASSANDRA-9475)
 * Fix connection leak in CqlRecordWriter (CASSANDRA-9576)
 * Mlockall before opening system sstables & remove boot_without_jna option (CASSANDRA-9573)
 * Add functions to convert timeuuid to date or time, deprecate dateOf and unixTimestampOf (CASSANDRA-9229)
 * Make sure we cancel non-compacting sstables from LifecycleTransaction (CASSANDRA-9566)
 * Fix deprecated repair JMX API (CASSANDRA-9570)
 * Add logback metrics (CASSANDRA-9378)
 * Update and refactor ant test/test-compression to run the tests in parallel (CASSANDRA-9583)
 * Fix upgrading to new directory for secondary index (CASSANDRA-9687)
Merged from 2.1:
 * (cqlsh) Fix bad check for CQL compatibility when DESCRIBE'ing
   COMPACT STORAGE tables with no clustering columns
 * Eliminate strong self-reference chains in sstable ref tidiers (CASSANDRA-9656)
 * Ensure StreamSession uses canonical sstable reader instances (CASSANDRA-9700) 
 * Ensure memtable book keeping is not corrupted in the event we shrink usage (CASSANDRA-9681)
 * Update internal python driver for cqlsh (CASSANDRA-9064)
 * Fix IndexOutOfBoundsException when inserting tuple with too many
   elements using the string literal notation (CASSANDRA-9559)
 * Enable describe on indices (CASSANDRA-7814)
 * Fix incorrect result for IN queries where column not found (CASSANDRA-9540)
 * ColumnFamilyStore.selectAndReference may block during compaction (CASSANDRA-9637)
 * Fix bug in cardinality check when compacting (CASSANDRA-9580)
 * Fix memory leak in Ref due to ConcurrentLinkedQueue.remove() behaviour (CASSANDRA-9549)
 * Make rebuild only run one at a time (CASSANDRA-9119)
Merged from 2.0:
 * Avoid NPE in AuthSuccess#decode (CASSANDRA-9727)
 * Add listen_address to system.local (CASSANDRA-9603)
 * Bug fixes to resultset metadata construction (CASSANDRA-9636)
 * Fix setting 'durable_writes' in ALTER KEYSPACE (CASSANDRA-9560)
 * Avoids ballot clash in Paxos (CASSANDRA-9649)
 * Improve trace messages for RR (CASSANDRA-9479)
 * Fix suboptimal secondary index selection when restricted
   clustering column is also indexed (CASSANDRA-9631)
 * (cqlsh) Add min_threshold to DTCS option autocomplete (CASSANDRA-9385)
 * Fix error message when attempting to create an index on a column
   in a COMPACT STORAGE table with clustering columns (CASSANDRA-9527)
 * 'WITH WITH' in alter keyspace statements causes NPE (CASSANDRA-9565)
 * Expose some internals of SelectStatement for inspection (CASSANDRA-9532)
 * ArrivalWindow should use primitives (CASSANDRA-9496)
 * Periodically submit background compaction tasks (CASSANDRA-9592)
 * Set HAS_MORE_PAGES flag to false when PagingState is null (CASSANDRA-9571)


2.2.0-rc1
 * Compressed commit log should measure compressed space used (CASSANDRA-9095)
 * Fix comparison bug in CassandraRoleManager#collectRoles (CASSANDRA-9551)
 * Add tinyint,smallint,time,date support for UDFs (CASSANDRA-9400)
 * Deprecates SSTableSimpleWriter and SSTableSimpleUnsortedWriter (CASSANDRA-9546)
 * Empty INITCOND treated as null in aggregate (CASSANDRA-9457)
 * Remove use of Cell in Thrift MapReduce classes (CASSANDRA-8609)
 * Integrate pre-release Java Driver 2.2-rc1, custom build (CASSANDRA-9493)
 * Clean up gossiper logic for old versions (CASSANDRA-9370)
 * Fix custom payload coding/decoding to match the spec (CASSANDRA-9515)
 * ant test-all results incomplete when parsed (CASSANDRA-9463)
 * Disallow frozen<> types in function arguments and return types for
   clarity (CASSANDRA-9411)
 * Static Analysis to warn on unsafe use of Autocloseable instances (CASSANDRA-9431)
 * Update commitlog archiving examples now that commitlog segments are
   not recycled (CASSANDRA-9350)
 * Extend Transactional API to sstable lifecycle management (CASSANDRA-8568)
 * (cqlsh) Add support for native protocol 4 (CASSANDRA-9399)
 * Ensure that UDF and UDAs are keyspace-isolated (CASSANDRA-9409)
 * Revert CASSANDRA-7807 (tracing completion client notifications) (CASSANDRA-9429)
 * Add ability to stop compaction by ID (CASSANDRA-7207)
 * Let CassandraVersion handle SNAPSHOT version (CASSANDRA-9438)
Merged from 2.1:
 * (cqlsh) Fix using COPY through SOURCE or -f (CASSANDRA-9083)
 * Fix occasional lack of `system` keyspace in schema tables (CASSANDRA-8487)
 * Use ProtocolError code instead of ServerError code for native protocol
   error responses to unsupported protocol versions (CASSANDRA-9451)
 * Default commitlog_sync_batch_window_in_ms changed to 2ms (CASSANDRA-9504)
 * Fix empty partition assertion in unsorted sstable writing tools (CASSANDRA-9071)
 * Ensure truncate without snapshot cannot produce corrupt responses (CASSANDRA-9388) 
 * Consistent error message when a table mixes counter and non-counter
   columns (CASSANDRA-9492)
 * Avoid getting unreadable keys during anticompaction (CASSANDRA-9508)
 * (cqlsh) Better float precision by default (CASSANDRA-9224)
 * Improve estimated row count (CASSANDRA-9107)
 * Optimize range tombstone memory footprint (CASSANDRA-8603)
 * Use configured gcgs in anticompaction (CASSANDRA-9397)
Merged from 2.0:
 * Don't accumulate more range than necessary in RangeTombstone.Tracker (CASSANDRA-9486)
 * Add broadcast and rpc addresses to system.local (CASSANDRA-9436)
 * Always mark sstable suspect when corrupted (CASSANDRA-9478)
 * Add database users and permissions to CQL3 documentation (CASSANDRA-7558)
 * Allow JVM_OPTS to be passed to standalone tools (CASSANDRA-5969)
 * Fix bad condition in RangeTombstoneList (CASSANDRA-9485)
 * Fix potential StackOverflow when setting CrcCheckChance over JMX (CASSANDRA-9488)
 * Fix null static columns in pages after the first, paged reversed
   queries (CASSANDRA-8502)
 * Fix counting cache serialization in request metrics (CASSANDRA-9466)
 * Add option not to validate atoms during scrub (CASSANDRA-9406)


2.2.0-beta1
 * Introduce Transactional API for internal state changes (CASSANDRA-8984)
 * Add a flag in cassandra.yaml to enable UDFs (CASSANDRA-9404)
 * Better support of null for UDF (CASSANDRA-8374)
 * Use ecj instead of javassist for UDFs (CASSANDRA-8241)
 * faster async logback configuration for tests (CASSANDRA-9376)
 * Add `smallint` and `tinyint` data types (CASSANDRA-8951)
 * Avoid thrift schema creation when native driver is used in stress tool (CASSANDRA-9374)
 * Make Functions.declared thread-safe
 * Add client warnings to native protocol v4 (CASSANDRA-8930)
 * Allow roles cache to be invalidated (CASSANDRA-8967)
 * Upgrade Snappy (CASSANDRA-9063)
 * Don't start Thrift rpc by default (CASSANDRA-9319)
 * Only stream from unrepaired sstables with incremental repair (CASSANDRA-8267)
 * Aggregate UDFs allow SFUNC return type to differ from STYPE if FFUNC specified (CASSANDRA-9321)
 * Remove Thrift dependencies in bundled tools (CASSANDRA-8358)
 * Disable memory mapping of hsperfdata file for JVM statistics (CASSANDRA-9242)
 * Add pre-startup checks to detect potential incompatibilities (CASSANDRA-8049)
 * Distinguish between null and unset in protocol v4 (CASSANDRA-7304)
 * Add user/role permissions for user-defined functions (CASSANDRA-7557)
 * Allow cassandra config to be updated to restart daemon without unloading classes (CASSANDRA-9046)
 * Don't initialize compaction writer before checking if iter is empty (CASSANDRA-9117)
 * Don't execute any functions at prepare-time (CASSANDRA-9037)
 * Share file handles between all instances of a SegmentedFile (CASSANDRA-8893)
 * Make it possible to major compact LCS (CASSANDRA-7272)
 * Make FunctionExecutionException extend RequestExecutionException
   (CASSANDRA-9055)
 * Add support for SELECT JSON, INSERT JSON syntax and new toJson(), fromJson()
   functions (CASSANDRA-7970)
 * Optimise max purgeable timestamp calculation in compaction (CASSANDRA-8920)
 * Constrain internode message buffer sizes, and improve IO class hierarchy (CASSANDRA-8670) 
 * New tool added to validate all sstables in a node (CASSANDRA-5791)
 * Push notification when tracing completes for an operation (CASSANDRA-7807)
 * Delay "node up" and "node added" notifications until native protocol server is started (CASSANDRA-8236)
 * Compressed Commit Log (CASSANDRA-6809)
 * Optimise IntervalTree (CASSANDRA-8988)
 * Add a key-value payload for third party usage (CASSANDRA-8553, 9212)
 * Bump metrics-reporter-config dependency for metrics 3.0 (CASSANDRA-8149)
 * Partition intra-cluster message streams by size, not type (CASSANDRA-8789)
 * Add WriteFailureException to native protocol, notify coordinator of
   write failures (CASSANDRA-8592)
 * Convert SequentialWriter to nio (CASSANDRA-8709)
 * Add role based access control (CASSANDRA-7653, 8650, 7216, 8760, 8849, 8761, 8850)
 * Record client ip address in tracing sessions (CASSANDRA-8162)
 * Indicate partition key columns in response metadata for prepared
   statements (CASSANDRA-7660)
 * Merge UUIDType and TimeUUIDType parse logic (CASSANDRA-8759)
 * Avoid memory allocation when searching index summary (CASSANDRA-8793)
 * Optimise (Time)?UUIDType Comparisons (CASSANDRA-8730)
 * Make CRC32Ex into a separate maven dependency (CASSANDRA-8836)
 * Use preloaded jemalloc w/ Unsafe (CASSANDRA-8714, 9197)
 * Avoid accessing partitioner through StorageProxy (CASSANDRA-8244, 8268)
 * Upgrade Metrics library and remove depricated metrics (CASSANDRA-5657)
 * Serializing Row cache alternative, fully off heap (CASSANDRA-7438)
 * Duplicate rows returned when in clause has repeated values (CASSANDRA-6706)
 * Make CassandraException unchecked, extend RuntimeException (CASSANDRA-8560)
 * Support direct buffer decompression for reads (CASSANDRA-8464)
 * DirectByteBuffer compatible LZ4 methods (CASSANDRA-7039)
 * Group sstables for anticompaction correctly (CASSANDRA-8578)
 * Add ReadFailureException to native protocol, respond
   immediately when replicas encounter errors while handling
   a read request (CASSANDRA-7886)
 * Switch CommitLogSegment from RandomAccessFile to nio (CASSANDRA-8308)
 * Allow mixing token and partition key restrictions (CASSANDRA-7016)
 * Support index key/value entries on map collections (CASSANDRA-8473)
 * Modernize schema tables (CASSANDRA-8261)
 * Support for user-defined aggregation functions (CASSANDRA-8053)
 * Fix NPE in SelectStatement with empty IN values (CASSANDRA-8419)
 * Refactor SelectStatement, return IN results in natural order instead
   of IN value list order and ignore duplicate values in partition key IN restrictions (CASSANDRA-7981)
 * Support UDTs, tuples, and collections in user-defined
   functions (CASSANDRA-7563)
 * Fix aggregate fn results on empty selection, result column name,
   and cqlsh parsing (CASSANDRA-8229)
 * Mark sstables as repaired after full repair (CASSANDRA-7586)
 * Extend Descriptor to include a format value and refactor reader/writer
   APIs (CASSANDRA-7443)
 * Integrate JMH for microbenchmarks (CASSANDRA-8151)
 * Keep sstable levels when bootstrapping (CASSANDRA-7460)
 * Add Sigar library and perform basic OS settings check on startup (CASSANDRA-7838)
 * Support for aggregation functions (CASSANDRA-4914)
 * Remove cassandra-cli (CASSANDRA-7920)
 * Accept dollar quoted strings in CQL (CASSANDRA-7769)
 * Make assassinate a first class command (CASSANDRA-7935)
 * Support IN clause on any partition key column (CASSANDRA-7855)
 * Support IN clause on any clustering column (CASSANDRA-4762)
 * Improve compaction logging (CASSANDRA-7818)
 * Remove YamlFileNetworkTopologySnitch (CASSANDRA-7917)
 * Do anticompaction in groups (CASSANDRA-6851)
 * Support user-defined functions (CASSANDRA-7395, 7526, 7562, 7740, 7781, 7929,
   7924, 7812, 8063, 7813, 7708)
 * Permit configurable timestamps with cassandra-stress (CASSANDRA-7416)
 * Move sstable RandomAccessReader to nio2, which allows using the
   FILE_SHARE_DELETE flag on Windows (CASSANDRA-4050)
 * Remove CQL2 (CASSANDRA-5918)
 * Optimize fetching multiple cells by name (CASSANDRA-6933)
 * Allow compilation in java 8 (CASSANDRA-7028)
 * Make incremental repair default (CASSANDRA-7250)
 * Enable code coverage thru JaCoCo (CASSANDRA-7226)
 * Switch external naming of 'column families' to 'tables' (CASSANDRA-4369) 
 * Shorten SSTable path (CASSANDRA-6962)
 * Use unsafe mutations for most unit tests (CASSANDRA-6969)
 * Fix race condition during calculation of pending ranges (CASSANDRA-7390)
 * Fail on very large batch sizes (CASSANDRA-8011)
 * Improve concurrency of repair (CASSANDRA-6455, 8208, 9145)
 * Select optimal CRC32 implementation at runtime (CASSANDRA-8614)
 * Evaluate MurmurHash of Token once per query (CASSANDRA-7096)
 * Generalize progress reporting (CASSANDRA-8901)
 * Resumable bootstrap streaming (CASSANDRA-8838, CASSANDRA-8942)
 * Allow scrub for secondary index (CASSANDRA-5174)
 * Save repair data to system table (CASSANDRA-5839)
 * fix nodetool names that reference column families (CASSANDRA-8872)
 Merged from 2.1:
 * Warn on misuse of unlogged batches (CASSANDRA-9282)
 * Failure detector detects and ignores local pauses (CASSANDRA-9183)
 * Add utility class to support for rate limiting a given log statement (CASSANDRA-9029)
 * Add missing consistency levels to cassandra-stess (CASSANDRA-9361)
 * Fix commitlog getCompletedTasks to not increment (CASSANDRA-9339)
 * Fix for harmless exceptions logged as ERROR (CASSANDRA-8564)
 * Delete processed sstables in sstablesplit/sstableupgrade (CASSANDRA-8606)
 * Improve sstable exclusion from partition tombstones (CASSANDRA-9298)
 * Validate the indexed column rather than the cell's contents for 2i (CASSANDRA-9057)
 * Add support for top-k custom 2i queries (CASSANDRA-8717)
 * Fix error when dropping table during compaction (CASSANDRA-9251)
 * cassandra-stress supports validation operations over user profiles (CASSANDRA-8773)
 * Add support for rate limiting log messages (CASSANDRA-9029)
 * Log the partition key with tombstone warnings (CASSANDRA-8561)
 * Reduce runWithCompactionsDisabled poll interval to 1ms (CASSANDRA-9271)
 * Fix PITR commitlog replay (CASSANDRA-9195)
 * GCInspector logs very different times (CASSANDRA-9124)
 * Fix deleting from an empty list (CASSANDRA-9198)
 * Update tuple and collection types that use a user-defined type when that UDT
   is modified (CASSANDRA-9148, CASSANDRA-9192)
 * Use higher timeout for prepair and snapshot in repair (CASSANDRA-9261)
 * Fix anticompaction blocking ANTI_ENTROPY stage (CASSANDRA-9151)
 * Repair waits for anticompaction to finish (CASSANDRA-9097)
 * Fix streaming not holding ref when stream error (CASSANDRA-9295)
 * Fix canonical view returning early opened SSTables (CASSANDRA-9396)
Merged from 2.0:
 * (cqlsh) Add LOGIN command to switch users (CASSANDRA-7212)
 * Clone SliceQueryFilter in AbstractReadCommand implementations (CASSANDRA-8940)
 * Push correct protocol notification for DROP INDEX (CASSANDRA-9310)
 * token-generator - generated tokens too long (CASSANDRA-9300)
 * Fix counting of tombstones for TombstoneOverwhelmingException (CASSANDRA-9299)
 * Fix ReconnectableSnitch reconnecting to peers during upgrade (CASSANDRA-6702)
 * Include keyspace and table name in error log for collections over the size
   limit (CASSANDRA-9286)
 * Avoid potential overlap in LCS with single-partition sstables (CASSANDRA-9322)
 * Log warning message when a table is queried before the schema has fully
   propagated (CASSANDRA-9136)
 * Overload SecondaryIndex#indexes to accept the column definition (CASSANDRA-9314)
 * (cqlsh) Add SERIAL and LOCAL_SERIAL consistency levels (CASSANDRA-8051)
 * Fix index selection during rebuild with certain table layouts (CASSANDRA-9281)
 * Fix partition-level-delete-only workload accounting (CASSANDRA-9194)
 * Allow scrub to handle corrupted compressed chunks (CASSANDRA-9140)
 * Fix assertion error when resetlocalschema is run during repair (CASSANDRA-9249)
 * Disable single sstable tombstone compactions for DTCS by default (CASSANDRA-9234)
 * IncomingTcpConnection thread is not named (CASSANDRA-9262)
 * Close incoming connections when MessagingService is stopped (CASSANDRA-9238)
 * Fix streaming hang when retrying (CASSANDRA-9132)


2.1.5
 * Re-add deprecated cold_reads_to_omit param for backwards compat (CASSANDRA-9203)
 * Make anticompaction visible in compactionstats (CASSANDRA-9098)
 * Improve nodetool getendpoints documentation about the partition
   key parameter (CASSANDRA-6458)
 * Don't check other keyspaces for schema changes when an user-defined
   type is altered (CASSANDRA-9187)
 * Add generate-idea-files target to build.xml (CASSANDRA-9123)
 * Allow takeColumnFamilySnapshot to take a list of tables (CASSANDRA-8348)
 * Limit major sstable operations to their canonical representation (CASSANDRA-8669)
 * cqlsh: Add tests for INSERT and UPDATE tab completion (CASSANDRA-9125)
 * cqlsh: quote column names when needed in COPY FROM inserts (CASSANDRA-9080)
 * Do not load read meter for offline operations (CASSANDRA-9082)
 * cqlsh: Make CompositeType data readable (CASSANDRA-8919)
 * cqlsh: Fix display of triggers (CASSANDRA-9081)
 * Fix NullPointerException when deleting or setting an element by index on
   a null list collection (CASSANDRA-9077)
 * Buffer bloom filter serialization (CASSANDRA-9066)
 * Fix anti-compaction target bloom filter size (CASSANDRA-9060)
 * Make FROZEN and TUPLE unreserved keywords in CQL (CASSANDRA-9047)
 * Prevent AssertionError from SizeEstimatesRecorder (CASSANDRA-9034)
 * Avoid overwriting index summaries for sstables with an older format that
   does not support downsampling; rebuild summaries on startup when this
   is detected (CASSANDRA-8993)
 * Fix potential data loss in CompressedSequentialWriter (CASSANDRA-8949)
 * Make PasswordAuthenticator number of hashing rounds configurable (CASSANDRA-8085)
 * Fix AssertionError when binding nested collections in DELETE (CASSANDRA-8900)
 * Check for overlap with non-early sstables in LCS (CASSANDRA-8739)
 * Only calculate max purgable timestamp if we have to (CASSANDRA-8914)
 * (cqlsh) Greatly improve performance of COPY FROM (CASSANDRA-8225)
 * IndexSummary effectiveIndexInterval is now a guideline, not a rule (CASSANDRA-8993)
 * Use correct bounds for page cache eviction of compressed files (CASSANDRA-8746)
 * SSTableScanner enforces its bounds (CASSANDRA-8946)
 * Cleanup cell equality (CASSANDRA-8947)
 * Introduce intra-cluster message coalescing (CASSANDRA-8692)
 * DatabaseDescriptor throws NPE when rpc_interface is used (CASSANDRA-8839)
 * Don't check if an sstable is live for offline compactions (CASSANDRA-8841)
 * Don't set clientMode in SSTableLoader (CASSANDRA-8238)
 * Fix SSTableRewriter with disabled early open (CASSANDRA-8535)
 * Fix cassandra-stress so it respects the CL passed in user mode (CASSANDRA-8948)
 * Fix rare NPE in ColumnDefinition#hasIndexOption() (CASSANDRA-8786)
 * cassandra-stress reports per-operation statistics, plus misc (CASSANDRA-8769)
 * Add SimpleDate (cql date) and Time (cql time) types (CASSANDRA-7523)
 * Use long for key count in cfstats (CASSANDRA-8913)
 * Make SSTableRewriter.abort() more robust to failure (CASSANDRA-8832)
 * Remove cold_reads_to_omit from STCS (CASSANDRA-8860)
 * Make EstimatedHistogram#percentile() use ceil instead of floor (CASSANDRA-8883)
 * Fix top partitions reporting wrong cardinality (CASSANDRA-8834)
 * Fix rare NPE in KeyCacheSerializer (CASSANDRA-8067)
 * Pick sstables for validation as late as possible inc repairs (CASSANDRA-8366)
 * Fix commitlog getPendingTasks to not increment (CASSANDRA-8862)
 * Fix parallelism adjustment in range and secondary index queries
   when the first fetch does not satisfy the limit (CASSANDRA-8856)
 * Check if the filtered sstables is non-empty in STCS (CASSANDRA-8843)
 * Upgrade java-driver used for cassandra-stress (CASSANDRA-8842)
 * Fix CommitLog.forceRecycleAllSegments() memory access error (CASSANDRA-8812)
 * Improve assertions in Memory (CASSANDRA-8792)
 * Fix SSTableRewriter cleanup (CASSANDRA-8802)
 * Introduce SafeMemory for CompressionMetadata.Writer (CASSANDRA-8758)
 * 'nodetool info' prints exception against older node (CASSANDRA-8796)
 * Ensure SSTableReader.last corresponds exactly with the file end (CASSANDRA-8750)
 * Make SSTableWriter.openEarly more robust and obvious (CASSANDRA-8747)
 * Enforce SSTableReader.first/last (CASSANDRA-8744)
 * Cleanup SegmentedFile API (CASSANDRA-8749)
 * Avoid overlap with early compaction replacement (CASSANDRA-8683)
 * Safer Resource Management++ (CASSANDRA-8707)
 * Write partition size estimates into a system table (CASSANDRA-7688)
 * cqlsh: Fix keys() and full() collection indexes in DESCRIBE output
   (CASSANDRA-8154)
 * Show progress of streaming in nodetool netstats (CASSANDRA-8886)
 * IndexSummaryBuilder utilises offheap memory, and shares data between
   each IndexSummary opened from it (CASSANDRA-8757)
 * markCompacting only succeeds if the exact SSTableReader instances being 
   marked are in the live set (CASSANDRA-8689)
 * cassandra-stress support for varint (CASSANDRA-8882)
 * Fix Adler32 digest for compressed sstables (CASSANDRA-8778)
 * Add nodetool statushandoff/statusbackup (CASSANDRA-8912)
 * Use stdout for progress and stats in sstableloader (CASSANDRA-8982)
 * Correctly identify 2i datadir from older versions (CASSANDRA-9116)
Merged from 2.0:
 * Ignore gossip SYNs after shutdown (CASSANDRA-9238)
 * Avoid overflow when calculating max sstable size in LCS (CASSANDRA-9235)
 * Make sstable blacklisting work with compression (CASSANDRA-9138)
 * Do not attempt to rebuild indexes if no index accepts any column (CASSANDRA-9196)
 * Don't initiate snitch reconnection for dead states (CASSANDRA-7292)
 * Fix ArrayIndexOutOfBoundsException in CQLSSTableWriter (CASSANDRA-8978)
 * Add shutdown gossip state to prevent timeouts during rolling restarts (CASSANDRA-8336)
 * Fix running with java.net.preferIPv6Addresses=true (CASSANDRA-9137)
 * Fix failed bootstrap/replace attempts being persisted in system.peers (CASSANDRA-9180)
 * Flush system.IndexInfo after marking index built (CASSANDRA-9128)
 * Fix updates to min/max_compaction_threshold through cassandra-cli
   (CASSANDRA-8102)
 * Don't include tmp files when doing offline relevel (CASSANDRA-9088)
 * Use the proper CAS WriteType when finishing a previous round during Paxos
   preparation (CASSANDRA-8672)
 * Avoid race in cancelling compactions (CASSANDRA-9070)
 * More aggressive check for expired sstables in DTCS (CASSANDRA-8359)
 * Fix ignored index_interval change in ALTER TABLE statements (CASSANDRA-7976)
 * Do more aggressive compaction in old time windows in DTCS (CASSANDRA-8360)
 * java.lang.AssertionError when reading saved cache (CASSANDRA-8740)
 * "disk full" when running cleanup (CASSANDRA-9036)
 * Lower logging level from ERROR to DEBUG when a scheduled schema pull
   cannot be completed due to a node being down (CASSANDRA-9032)
 * Fix MOVED_NODE client event (CASSANDRA-8516)
 * Allow overriding MAX_OUTSTANDING_REPLAY_COUNT (CASSANDRA-7533)
 * Fix malformed JMX ObjectName containing IPv6 addresses (CASSANDRA-9027)
 * (cqlsh) Allow increasing CSV field size limit through
   cqlshrc config option (CASSANDRA-8934)
 * Stop logging range tombstones when exceeding the threshold
   (CASSANDRA-8559)
 * Fix NullPointerException when nodetool getendpoints is run
   against invalid keyspaces or tables (CASSANDRA-8950)
 * Allow specifying the tmp dir (CASSANDRA-7712)
 * Improve compaction estimated tasks estimation (CASSANDRA-8904)
 * Fix duplicate up/down messages sent to native clients (CASSANDRA-7816)
 * Expose commit log archive status via JMX (CASSANDRA-8734)
 * Provide better exceptions for invalid replication strategy parameters
   (CASSANDRA-8909)
 * Fix regression in mixed single and multi-column relation support for
   SELECT statements (CASSANDRA-8613)
 * Add ability to limit number of native connections (CASSANDRA-8086)
 * Fix CQLSSTableWriter throwing exception and spawning threads
   (CASSANDRA-8808)
 * Fix MT mismatch between empty and GC-able data (CASSANDRA-8979)
 * Fix incorrect validation when snapshotting single table (CASSANDRA-8056)
 * Add offline tool to relevel sstables (CASSANDRA-8301)
 * Preserve stream ID for more protocol errors (CASSANDRA-8848)
 * Fix combining token() function with multi-column relations on
   clustering columns (CASSANDRA-8797)
 * Make CFS.markReferenced() resistant to bad refcounting (CASSANDRA-8829)
 * Fix StreamTransferTask abort/complete bad refcounting (CASSANDRA-8815)
 * Fix AssertionError when querying a DESC clustering ordered
   table with ASC ordering and paging (CASSANDRA-8767)
 * AssertionError: "Memory was freed" when running cleanup (CASSANDRA-8716)
 * Make it possible to set max_sstable_age to fractional days (CASSANDRA-8406)
 * Fix some multi-column relations with indexes on some clustering
   columns (CASSANDRA-8275)
 * Fix memory leak in SSTableSimple*Writer and SSTableReader.validate()
   (CASSANDRA-8748)
 * Throw OOM if allocating memory fails to return a valid pointer (CASSANDRA-8726)
 * Fix SSTableSimpleUnsortedWriter ConcurrentModificationException (CASSANDRA-8619)
 * 'nodetool info' prints exception against older node (CASSANDRA-8796)
 * Ensure SSTableSimpleUnsortedWriter.close() terminates if
   disk writer has crashed (CASSANDRA-8807)


2.1.4
 * Bind JMX to localhost unless explicitly configured otherwise (CASSANDRA-9085)


2.1.3
 * Fix HSHA/offheap_objects corruption (CASSANDRA-8719)
 * Upgrade libthrift to 0.9.2 (CASSANDRA-8685)
 * Don't use the shared ref in sstableloader (CASSANDRA-8704)
 * Purge internal prepared statements if related tables or
   keyspaces are dropped (CASSANDRA-8693)
 * (cqlsh) Handle unicode BOM at start of files (CASSANDRA-8638)
 * Stop compactions before exiting offline tools (CASSANDRA-8623)
 * Update tools/stress/README.txt to match current behaviour (CASSANDRA-7933)
 * Fix schema from Thrift conversion with empty metadata (CASSANDRA-8695)
 * Safer Resource Management (CASSANDRA-7705)
 * Make sure we compact highly overlapping cold sstables with
   STCS (CASSANDRA-8635)
 * rpc_interface and listen_interface generate NPE on startup when specified
   interface doesn't exist (CASSANDRA-8677)
 * Fix ArrayIndexOutOfBoundsException in nodetool cfhistograms (CASSANDRA-8514)
 * Switch from yammer metrics for nodetool cf/proxy histograms (CASSANDRA-8662)
 * Make sure we don't add tmplink files to the compaction
   strategy (CASSANDRA-8580)
 * (cqlsh) Handle maps with blob keys (CASSANDRA-8372)
 * (cqlsh) Handle DynamicCompositeType schemas correctly (CASSANDRA-8563)
 * Duplicate rows returned when in clause has repeated values (CASSANDRA-6706)
 * Add tooling to detect hot partitions (CASSANDRA-7974)
 * Fix cassandra-stress user-mode truncation of partition generation (CASSANDRA-8608)
 * Only stream from unrepaired sstables during inc repair (CASSANDRA-8267)
 * Don't allow starting multiple inc repairs on the same sstables (CASSANDRA-8316)
 * Invalidate prepared BATCH statements when related tables
   or keyspaces are dropped (CASSANDRA-8652)
 * Fix missing results in secondary index queries on collections
   with ALLOW FILTERING (CASSANDRA-8421)
 * Expose EstimatedHistogram metrics for range slices (CASSANDRA-8627)
 * (cqlsh) Escape clqshrc passwords properly (CASSANDRA-8618)
 * Fix NPE when passing wrong argument in ALTER TABLE statement (CASSANDRA-8355)
 * Pig: Refactor and deprecate CqlStorage (CASSANDRA-8599)
 * Don't reuse the same cleanup strategy for all sstables (CASSANDRA-8537)
 * Fix case-sensitivity of index name on CREATE and DROP INDEX
   statements (CASSANDRA-8365)
 * Better detection/logging for corruption in compressed sstables (CASSANDRA-8192)
 * Use the correct repairedAt value when closing writer (CASSANDRA-8570)
 * (cqlsh) Handle a schema mismatch being detected on startup (CASSANDRA-8512)
 * Properly calculate expected write size during compaction (CASSANDRA-8532)
 * Invalidate affected prepared statements when a table's columns
   are altered (CASSANDRA-7910)
 * Stress - user defined writes should populate sequentally (CASSANDRA-8524)
 * Fix regression in SSTableRewriter causing some rows to become unreadable 
   during compaction (CASSANDRA-8429)
 * Run major compactions for repaired/unrepaired in parallel (CASSANDRA-8510)
 * (cqlsh) Fix compression options in DESCRIBE TABLE output when compression
   is disabled (CASSANDRA-8288)
 * (cqlsh) Fix DESCRIBE output after keyspaces are altered (CASSANDRA-7623)
 * Make sure we set lastCompactedKey correctly (CASSANDRA-8463)
 * (cqlsh) Fix output of CONSISTENCY command (CASSANDRA-8507)
 * (cqlsh) Fixed the handling of LIST statements (CASSANDRA-8370)
 * Make sstablescrub check leveled manifest again (CASSANDRA-8432)
 * Check first/last keys in sstable when giving out positions (CASSANDRA-8458)
 * Disable mmap on Windows (CASSANDRA-6993)
 * Add missing ConsistencyLevels to cassandra-stress (CASSANDRA-8253)
 * Add auth support to cassandra-stress (CASSANDRA-7985)
 * Fix ArrayIndexOutOfBoundsException when generating error message
   for some CQL syntax errors (CASSANDRA-8455)
 * Scale memtable slab allocation logarithmically (CASSANDRA-7882)
 * cassandra-stress simultaneous inserts over same seed (CASSANDRA-7964)
 * Reduce cassandra-stress sampling memory requirements (CASSANDRA-7926)
 * Ensure memtable flush cannot expire commit log entries from its future (CASSANDRA-8383)
 * Make read "defrag" async to reclaim memtables (CASSANDRA-8459)
 * Remove tmplink files for offline compactions (CASSANDRA-8321)
 * Reduce maxHintsInProgress (CASSANDRA-8415)
 * BTree updates may call provided update function twice (CASSANDRA-8018)
 * Release sstable references after anticompaction (CASSANDRA-8386)
 * Handle abort() in SSTableRewriter properly (CASSANDRA-8320)
 * Centralize shared executors (CASSANDRA-8055)
 * Fix filtering for CONTAINS (KEY) relations on frozen collection
   clustering columns when the query is restricted to a single
   partition (CASSANDRA-8203)
 * Do more aggressive entire-sstable TTL expiry checks (CASSANDRA-8243)
 * Add more log info if readMeter is null (CASSANDRA-8238)
 * add check of the system wall clock time at startup (CASSANDRA-8305)
 * Support for frozen collections (CASSANDRA-7859)
 * Fix overflow on histogram computation (CASSANDRA-8028)
 * Have paxos reuse the timestamp generation of normal queries (CASSANDRA-7801)
 * Fix incremental repair not remove parent session on remote (CASSANDRA-8291)
 * Improve JBOD disk utilization (CASSANDRA-7386)
 * Log failed host when preparing incremental repair (CASSANDRA-8228)
 * Force config client mode in CQLSSTableWriter (CASSANDRA-8281)
 * Fix sstableupgrade throws exception (CASSANDRA-8688)
 * Fix hang when repairing empty keyspace (CASSANDRA-8694)
Merged from 2.0:
 * Fix IllegalArgumentException in dynamic snitch (CASSANDRA-8448)
 * Add support for UPDATE ... IF EXISTS (CASSANDRA-8610)
 * Fix reversal of list prepends (CASSANDRA-8733)
 * Prevent non-zero default_time_to_live on tables with counters
   (CASSANDRA-8678)
 * Fix SSTableSimpleUnsortedWriter ConcurrentModificationException
   (CASSANDRA-8619)
 * Round up time deltas lower than 1ms in BulkLoader (CASSANDRA-8645)
 * Add batch remove iterator to ABSC (CASSANDRA-8414, 8666)
 * Round up time deltas lower than 1ms in BulkLoader (CASSANDRA-8645)
 * Fix isClientMode check in Keyspace (CASSANDRA-8687)
 * Use more efficient slice size for querying internal secondary
   index tables (CASSANDRA-8550)
 * Fix potentially returning deleted rows with range tombstone (CASSANDRA-8558)
 * Check for available disk space before starting a compaction (CASSANDRA-8562)
 * Fix DISTINCT queries with LIMITs or paging when some partitions
   contain only tombstones (CASSANDRA-8490)
 * Introduce background cache refreshing to permissions cache
   (CASSANDRA-8194)
 * Fix race condition in StreamTransferTask that could lead to
   infinite loops and premature sstable deletion (CASSANDRA-7704)
 * Add an extra version check to MigrationTask (CASSANDRA-8462)
 * Ensure SSTableWriter cleans up properly after failure (CASSANDRA-8499)
 * Increase bf true positive count on key cache hit (CASSANDRA-8525)
 * Move MeteredFlusher to its own thread (CASSANDRA-8485)
 * Fix non-distinct results in DISTNCT queries on static columns when
   paging is enabled (CASSANDRA-8087)
 * Move all hints related tasks to hints internal executor (CASSANDRA-8285)
 * Fix paging for multi-partition IN queries (CASSANDRA-8408)
 * Fix MOVED_NODE topology event never being emitted when a node
   moves its token (CASSANDRA-8373)
 * Fix validation of indexes in COMPACT tables (CASSANDRA-8156)
 * Avoid StackOverflowError when a large list of IN values
   is used for a clustering column (CASSANDRA-8410)
 * Fix NPE when writetime() or ttl() calls are wrapped by
   another function call (CASSANDRA-8451)
 * Fix NPE after dropping a keyspace (CASSANDRA-8332)
 * Fix error message on read repair timeouts (CASSANDRA-7947)
 * Default DTCS base_time_seconds changed to 60 (CASSANDRA-8417)
 * Refuse Paxos operation with more than one pending endpoint (CASSANDRA-8346, 8640)
 * Throw correct exception when trying to bind a keyspace or table
   name (CASSANDRA-6952)
 * Make HHOM.compact synchronized (CASSANDRA-8416)
 * cancel latency-sampling task when CF is dropped (CASSANDRA-8401)
 * don't block SocketThread for MessagingService (CASSANDRA-8188)
 * Increase quarantine delay on replacement (CASSANDRA-8260)
 * Expose off-heap memory usage stats (CASSANDRA-7897)
 * Ignore Paxos commits for truncated tables (CASSANDRA-7538)
 * Validate size of indexed column values (CASSANDRA-8280)
 * Make LCS split compaction results over all data directories (CASSANDRA-8329)
 * Fix some failing queries that use multi-column relations
   on COMPACT STORAGE tables (CASSANDRA-8264)
 * Fix InvalidRequestException with ORDER BY (CASSANDRA-8286)
 * Disable SSLv3 for POODLE (CASSANDRA-8265)
 * Fix millisecond timestamps in Tracing (CASSANDRA-8297)
 * Include keyspace name in error message when there are insufficient
   live nodes to stream from (CASSANDRA-8221)
 * Avoid overlap in L1 when L0 contains many nonoverlapping
   sstables (CASSANDRA-8211)
 * Improve PropertyFileSnitch logging (CASSANDRA-8183)
 * Add DC-aware sequential repair (CASSANDRA-8193)
 * Use live sstables in snapshot repair if possible (CASSANDRA-8312)
 * Fix hints serialized size calculation (CASSANDRA-8587)


2.1.2
 * (cqlsh) parse_for_table_meta errors out on queries with undefined
   grammars (CASSANDRA-8262)
 * (cqlsh) Fix SELECT ... TOKEN() function broken in C* 2.1.1 (CASSANDRA-8258)
 * Fix Cassandra crash when running on JDK8 update 40 (CASSANDRA-8209)
 * Optimize partitioner tokens (CASSANDRA-8230)
 * Improve compaction of repaired/unrepaired sstables (CASSANDRA-8004)
 * Make cache serializers pluggable (CASSANDRA-8096)
 * Fix issues with CONTAINS (KEY) queries on secondary indexes
   (CASSANDRA-8147)
 * Fix read-rate tracking of sstables for some queries (CASSANDRA-8239)
 * Fix default timestamp in QueryOptions (CASSANDRA-8246)
 * Set socket timeout when reading remote version (CASSANDRA-8188)
 * Refactor how we track live size (CASSANDRA-7852)
 * Make sure unfinished compaction files are removed (CASSANDRA-8124)
 * Fix shutdown when run as Windows service (CASSANDRA-8136)
 * Fix DESCRIBE TABLE with custom indexes (CASSANDRA-8031)
 * Fix race in RecoveryManagerTest (CASSANDRA-8176)
 * Avoid IllegalArgumentException while sorting sstables in
   IndexSummaryManager (CASSANDRA-8182)
 * Shutdown JVM on file descriptor exhaustion (CASSANDRA-7579)
 * Add 'die' policy for commit log and disk failure (CASSANDRA-7927)
 * Fix installing as service on Windows (CASSANDRA-8115)
 * Fix CREATE TABLE for CQL2 (CASSANDRA-8144)
 * Avoid boxing in ColumnStats min/max trackers (CASSANDRA-8109)
Merged from 2.0:
 * Correctly handle non-text column names in cql3 (CASSANDRA-8178)
 * Fix deletion for indexes on primary key columns (CASSANDRA-8206)
 * Add 'nodetool statusgossip' (CASSANDRA-8125)
 * Improve client notification that nodes are ready for requests (CASSANDRA-7510)
 * Handle negative timestamp in writetime method (CASSANDRA-8139)
 * Pig: Remove errant LIMIT clause in CqlNativeStorage (CASSANDRA-8166)
 * Throw ConfigurationException when hsha is used with the default
   rpc_max_threads setting of 'unlimited' (CASSANDRA-8116)
 * Allow concurrent writing of the same table in the same JVM using
   CQLSSTableWriter (CASSANDRA-7463)
 * Fix totalDiskSpaceUsed calculation (CASSANDRA-8205)


2.1.1
 * Fix spin loop in AtomicSortedColumns (CASSANDRA-7546)
 * Dont notify when replacing tmplink files (CASSANDRA-8157)
 * Fix validation with multiple CONTAINS clause (CASSANDRA-8131)
 * Fix validation of collections in TriggerExecutor (CASSANDRA-8146)
 * Fix IllegalArgumentException when a list of IN values containing tuples
   is passed as a single arg to a prepared statement with the v1 or v2
   protocol (CASSANDRA-8062)
 * Fix ClassCastException in DISTINCT query on static columns with
   query paging (CASSANDRA-8108)
 * Fix NPE on null nested UDT inside a set (CASSANDRA-8105)
 * Fix exception when querying secondary index on set items or map keys
   when some clustering columns are specified (CASSANDRA-8073)
 * Send proper error response when there is an error during native
   protocol message decode (CASSANDRA-8118)
 * Gossip should ignore generation numbers too far in the future (CASSANDRA-8113)
 * Fix NPE when creating a table with frozen sets, lists (CASSANDRA-8104)
 * Fix high memory use due to tracking reads on incrementally opened sstable
   readers (CASSANDRA-8066)
 * Fix EXECUTE request with skipMetadata=false returning no metadata
   (CASSANDRA-8054)
 * Allow concurrent use of CQLBulkOutputFormat (CASSANDRA-7776)
 * Shutdown JVM on OOM (CASSANDRA-7507)
 * Upgrade netty version and enable epoll event loop (CASSANDRA-7761)
 * Don't duplicate sstables smaller than split size when using
   the sstablesplitter tool (CASSANDRA-7616)
 * Avoid re-parsing already prepared statements (CASSANDRA-7923)
 * Fix some Thrift slice deletions and updates of COMPACT STORAGE
   tables with some clustering columns omitted (CASSANDRA-7990)
 * Fix filtering for CONTAINS on sets (CASSANDRA-8033)
 * Properly track added size (CASSANDRA-7239)
 * Allow compilation in java 8 (CASSANDRA-7208)
 * Fix Assertion error on RangeTombstoneList diff (CASSANDRA-8013)
 * Release references to overlapping sstables during compaction (CASSANDRA-7819)
 * Send notification when opening compaction results early (CASSANDRA-8034)
 * Make native server start block until properly bound (CASSANDRA-7885)
 * (cqlsh) Fix IPv6 support (CASSANDRA-7988)
 * Ignore fat clients when checking for endpoint collision (CASSANDRA-7939)
 * Make sstablerepairedset take a list of files (CASSANDRA-7995)
 * (cqlsh) Tab completeion for indexes on map keys (CASSANDRA-7972)
 * (cqlsh) Fix UDT field selection in select clause (CASSANDRA-7891)
 * Fix resource leak in event of corrupt sstable
 * (cqlsh) Add command line option for cqlshrc file path (CASSANDRA-7131)
 * Provide visibility into prepared statements churn (CASSANDRA-7921, CASSANDRA-7930)
 * Invalidate prepared statements when their keyspace or table is
   dropped (CASSANDRA-7566)
 * cassandra-stress: fix support for NetworkTopologyStrategy (CASSANDRA-7945)
 * Fix saving caches when a table is dropped (CASSANDRA-7784)
 * Add better error checking of new stress profile (CASSANDRA-7716)
 * Use ThreadLocalRandom and remove FBUtilities.threadLocalRandom (CASSANDRA-7934)
 * Prevent operator mistakes due to simultaneous bootstrap (CASSANDRA-7069)
 * cassandra-stress supports whitelist mode for node config (CASSANDRA-7658)
 * GCInspector more closely tracks GC; cassandra-stress and nodetool report it (CASSANDRA-7916)
 * nodetool won't output bogus ownership info without a keyspace (CASSANDRA-7173)
 * Add human readable option to nodetool commands (CASSANDRA-5433)
 * Don't try to set repairedAt on old sstables (CASSANDRA-7913)
 * Add metrics for tracking PreparedStatement use (CASSANDRA-7719)
 * (cqlsh) tab-completion for triggers (CASSANDRA-7824)
 * (cqlsh) Support for query paging (CASSANDRA-7514)
 * (cqlsh) Show progress of COPY operations (CASSANDRA-7789)
 * Add syntax to remove multiple elements from a map (CASSANDRA-6599)
 * Support non-equals conditions in lightweight transactions (CASSANDRA-6839)
 * Add IF [NOT] EXISTS to create/drop triggers (CASSANDRA-7606)
 * (cqlsh) Display the current logged-in user (CASSANDRA-7785)
 * (cqlsh) Don't ignore CTRL-C during COPY FROM execution (CASSANDRA-7815)
 * (cqlsh) Order UDTs according to cross-type dependencies in DESCRIBE
   output (CASSANDRA-7659)
 * (cqlsh) Fix handling of CAS statement results (CASSANDRA-7671)
 * (cqlsh) COPY TO/FROM improvements (CASSANDRA-7405)
 * Support list index operations with conditions (CASSANDRA-7499)
 * Add max live/tombstoned cells to nodetool cfstats output (CASSANDRA-7731)
 * Validate IPv6 wildcard addresses properly (CASSANDRA-7680)
 * (cqlsh) Error when tracing query (CASSANDRA-7613)
 * Avoid IOOBE when building SyntaxError message snippet (CASSANDRA-7569)
 * SSTableExport uses correct validator to create string representation of partition
   keys (CASSANDRA-7498)
 * Avoid NPEs when receiving type changes for an unknown keyspace (CASSANDRA-7689)
 * Add support for custom 2i validation (CASSANDRA-7575)
 * Pig support for hadoop CqlInputFormat (CASSANDRA-6454)
 * Add duration mode to cassandra-stress (CASSANDRA-7468)
 * Add listen_interface and rpc_interface options (CASSANDRA-7417)
 * Improve schema merge performance (CASSANDRA-7444)
 * Adjust MT depth based on # of partition validating (CASSANDRA-5263)
 * Optimise NativeCell comparisons (CASSANDRA-6755)
 * Configurable client timeout for cqlsh (CASSANDRA-7516)
 * Include snippet of CQL query near syntax error in messages (CASSANDRA-7111)
 * Make repair -pr work with -local (CASSANDRA-7450)
 * Fix error in sstableloader with -cph > 1 (CASSANDRA-8007)
 * Fix snapshot repair error on indexed tables (CASSANDRA-8020)
 * Do not exit nodetool repair when receiving JMX NOTIF_LOST (CASSANDRA-7909)
 * Stream to private IP when available (CASSANDRA-8084)
Merged from 2.0:
 * Reject conditions on DELETE unless full PK is given (CASSANDRA-6430)
 * Properly reject the token function DELETE (CASSANDRA-7747)
 * Force batchlog replay before decommissioning a node (CASSANDRA-7446)
 * Fix hint replay with many accumulated expired hints (CASSANDRA-6998)
 * Fix duplicate results in DISTINCT queries on static columns with query
   paging (CASSANDRA-8108)
 * Add DateTieredCompactionStrategy (CASSANDRA-6602)
 * Properly validate ascii and utf8 string literals in CQL queries (CASSANDRA-8101)
 * (cqlsh) Fix autocompletion for alter keyspace (CASSANDRA-8021)
 * Create backup directories for commitlog archiving during startup (CASSANDRA-8111)
 * Reduce totalBlockFor() for LOCAL_* consistency levels (CASSANDRA-8058)
 * Fix merging schemas with re-dropped keyspaces (CASSANDRA-7256)
 * Fix counters in supercolumns during live upgrades from 1.2 (CASSANDRA-7188)
 * Notify DT subscribers when a column family is truncated (CASSANDRA-8088)
 * Add sanity check of $JAVA on startup (CASSANDRA-7676)
 * Schedule fat client schema pull on join (CASSANDRA-7993)
 * Don't reset nodes' versions when closing IncomingTcpConnections
   (CASSANDRA-7734)
 * Record the real messaging version in all cases in OutboundTcpConnection
   (CASSANDRA-8057)
 * SSL does not work in cassandra-cli (CASSANDRA-7899)
 * Fix potential exception when using ReversedType in DynamicCompositeType
   (CASSANDRA-7898)
 * Better validation of collection values (CASSANDRA-7833)
 * Track min/max timestamps correctly (CASSANDRA-7969)
 * Fix possible overflow while sorting CL segments for replay (CASSANDRA-7992)
 * Increase nodetool Xmx (CASSANDRA-7956)
 * Archive any commitlog segments present at startup (CASSANDRA-6904)
 * CrcCheckChance should adjust based on live CFMetadata not 
   sstable metadata (CASSANDRA-7978)
 * token() should only accept columns in the partitioning
   key order (CASSANDRA-6075)
 * Add method to invalidate permission cache via JMX (CASSANDRA-7977)
 * Allow propagating multiple gossip states atomically (CASSANDRA-6125)
 * Log exceptions related to unclean native protocol client disconnects
   at DEBUG or INFO (CASSANDRA-7849)
 * Allow permissions cache to be set via JMX (CASSANDRA-7698)
 * Include schema_triggers CF in readable system resources (CASSANDRA-7967)
 * Fix RowIndexEntry to report correct serializedSize (CASSANDRA-7948)
 * Make CQLSSTableWriter sync within partitions (CASSANDRA-7360)
 * Potentially use non-local replicas in CqlConfigHelper (CASSANDRA-7906)
 * Explicitly disallow mixing multi-column and single-column
   relations on clustering columns (CASSANDRA-7711)
 * Better error message when condition is set on PK column (CASSANDRA-7804)
 * Don't send schema change responses and events for no-op DDL
   statements (CASSANDRA-7600)
 * (Hadoop) fix cluster initialisation for a split fetching (CASSANDRA-7774)
 * Throw InvalidRequestException when queries contain relations on entire
   collection columns (CASSANDRA-7506)
 * (cqlsh) enable CTRL-R history search with libedit (CASSANDRA-7577)
 * (Hadoop) allow ACFRW to limit nodes to local DC (CASSANDRA-7252)
 * (cqlsh) cqlsh should automatically disable tracing when selecting
   from system_traces (CASSANDRA-7641)
 * (Hadoop) Add CqlOutputFormat (CASSANDRA-6927)
 * Don't depend on cassandra config for nodetool ring (CASSANDRA-7508)
 * (cqlsh) Fix failing cqlsh formatting tests (CASSANDRA-7703)
 * Fix IncompatibleClassChangeError from hadoop2 (CASSANDRA-7229)
 * Add 'nodetool sethintedhandoffthrottlekb' (CASSANDRA-7635)
 * (cqlsh) Add tab-completion for CREATE/DROP USER IF [NOT] EXISTS (CASSANDRA-7611)
 * Catch errors when the JVM pulls the rug out from GCInspector (CASSANDRA-5345)
 * cqlsh fails when version number parts are not int (CASSANDRA-7524)
 * Fix NPE when table dropped during streaming (CASSANDRA-7946)
 * Fix wrong progress when streaming uncompressed (CASSANDRA-7878)
 * Fix possible infinite loop in creating repair range (CASSANDRA-7983)
 * Fix unit in nodetool for streaming throughput (CASSANDRA-7375)
Merged from 1.2:
 * Don't index tombstones (CASSANDRA-7828)
 * Improve PasswordAuthenticator default super user setup (CASSANDRA-7788)


2.1.0
 * (cqlsh) Removed "ALTER TYPE <name> RENAME TO <name>" from tab-completion
   (CASSANDRA-7895)
 * Fixed IllegalStateException in anticompaction (CASSANDRA-7892)
 * cqlsh: DESCRIBE support for frozen UDTs, tuples (CASSANDRA-7863)
 * Avoid exposing internal classes over JMX (CASSANDRA-7879)
 * Add null check for keys when freezing collection (CASSANDRA-7869)
 * Improve stress workload realism (CASSANDRA-7519)
Merged from 2.0:
 * Configure system.paxos with LeveledCompactionStrategy (CASSANDRA-7753)
 * Fix ALTER clustering column type from DateType to TimestampType when
   using DESC clustering order (CASSANRDA-7797)
 * Throw EOFException if we run out of chunks in compressed datafile
   (CASSANDRA-7664)
 * Fix PRSI handling of CQL3 row markers for row cleanup (CASSANDRA-7787)
 * Fix dropping collection when it's the last regular column (CASSANDRA-7744)
 * Make StreamReceiveTask thread safe and gc friendly (CASSANDRA-7795)
 * Validate empty cell names from counter updates (CASSANDRA-7798)
Merged from 1.2:
 * Don't allow compacted sstables to be marked as compacting (CASSANDRA-7145)
 * Track expired tombstones (CASSANDRA-7810)


2.1.0-rc7
 * Add frozen keyword and require UDT to be frozen (CASSANDRA-7857)
 * Track added sstable size correctly (CASSANDRA-7239)
 * (cqlsh) Fix case insensitivity (CASSANDRA-7834)
 * Fix failure to stream ranges when moving (CASSANDRA-7836)
 * Correctly remove tmplink files (CASSANDRA-7803)
 * (cqlsh) Fix column name formatting for functions, CAS operations,
   and UDT field selections (CASSANDRA-7806)
 * (cqlsh) Fix COPY FROM handling of null/empty primary key
   values (CASSANDRA-7792)
 * Fix ordering of static cells (CASSANDRA-7763)
Merged from 2.0:
 * Forbid re-adding dropped counter columns (CASSANDRA-7831)
 * Fix CFMetaData#isThriftCompatible() for PK-only tables (CASSANDRA-7832)
 * Always reject inequality on the partition key without token()
   (CASSANDRA-7722)
 * Always send Paxos commit to all replicas (CASSANDRA-7479)
 * Make disruptor_thrift_server invocation pool configurable (CASSANDRA-7594)
 * Make repair no-op when RF=1 (CASSANDRA-7864)


2.1.0-rc6
 * Fix OOM issue from netty caching over time (CASSANDRA-7743)
 * json2sstable couldn't import JSON for CQL table (CASSANDRA-7477)
 * Invalidate all caches on table drop (CASSANDRA-7561)
 * Skip strict endpoint selection for ranges if RF == nodes (CASSANRA-7765)
 * Fix Thrift range filtering without 2ary index lookups (CASSANDRA-7741)
 * Add tracing entries about concurrent range requests (CASSANDRA-7599)
 * (cqlsh) Fix DESCRIBE for NTS keyspaces (CASSANDRA-7729)
 * Remove netty buffer ref-counting (CASSANDRA-7735)
 * Pass mutated cf to index updater for use by PRSI (CASSANDRA-7742)
 * Include stress yaml example in release and deb (CASSANDRA-7717)
 * workaround for netty issue causing corrupted data off the wire (CASSANDRA-7695)
 * cqlsh DESC CLUSTER fails retrieving ring information (CASSANDRA-7687)
 * Fix binding null values inside UDT (CASSANDRA-7685)
 * Fix UDT field selection with empty fields (CASSANDRA-7670)
 * Bogus deserialization of static cells from sstable (CASSANDRA-7684)
 * Fix NPE on compaction leftover cleanup for dropped table (CASSANDRA-7770)
Merged from 2.0:
 * Fix race condition in StreamTransferTask that could lead to
   infinite loops and premature sstable deletion (CASSANDRA-7704)
 * (cqlsh) Wait up to 10 sec for a tracing session (CASSANDRA-7222)
 * Fix NPE in FileCacheService.sizeInBytes (CASSANDRA-7756)
 * Remove duplicates from StorageService.getJoiningNodes (CASSANDRA-7478)
 * Clone token map outside of hot gossip loops (CASSANDRA-7758)
 * Fix MS expiring map timeout for Paxos messages (CASSANDRA-7752)
 * Do not flush on truncate if durable_writes is false (CASSANDRA-7750)
 * Give CRR a default input_cql Statement (CASSANDRA-7226)
 * Better error message when adding a collection with the same name
   than a previously dropped one (CASSANDRA-6276)
 * Fix validation when adding static columns (CASSANDRA-7730)
 * (Thrift) fix range deletion of supercolumns (CASSANDRA-7733)
 * Fix potential AssertionError in RangeTombstoneList (CASSANDRA-7700)
 * Validate arguments of blobAs* functions (CASSANDRA-7707)
 * Fix potential AssertionError with 2ndary indexes (CASSANDRA-6612)
 * Avoid logging CompactionInterrupted at ERROR (CASSANDRA-7694)
 * Minor leak in sstable2jon (CASSANDRA-7709)
 * Add cassandra.auto_bootstrap system property (CASSANDRA-7650)
 * Update java driver (for hadoop) (CASSANDRA-7618)
 * Remove CqlPagingRecordReader/CqlPagingInputFormat (CASSANDRA-7570)
 * Support connecting to ipv6 jmx with nodetool (CASSANDRA-7669)


2.1.0-rc5
 * Reject counters inside user types (CASSANDRA-7672)
 * Switch to notification-based GCInspector (CASSANDRA-7638)
 * (cqlsh) Handle nulls in UDTs and tuples correctly (CASSANDRA-7656)
 * Don't use strict consistency when replacing (CASSANDRA-7568)
 * Fix min/max cell name collection on 2.0 SSTables with range
   tombstones (CASSANDRA-7593)
 * Tolerate min/max cell names of different lengths (CASSANDRA-7651)
 * Filter cached results correctly (CASSANDRA-7636)
 * Fix tracing on the new SEPExecutor (CASSANDRA-7644)
 * Remove shuffle and taketoken (CASSANDRA-7601)
 * Clean up Windows batch scripts (CASSANDRA-7619)
 * Fix native protocol drop user type notification (CASSANDRA-7571)
 * Give read access to system.schema_usertypes to all authenticated users
   (CASSANDRA-7578)
 * (cqlsh) Fix cqlsh display when zero rows are returned (CASSANDRA-7580)
 * Get java version correctly when JAVA_TOOL_OPTIONS is set (CASSANDRA-7572)
 * Fix NPE when dropping index from non-existent keyspace, AssertionError when
   dropping non-existent index with IF EXISTS (CASSANDRA-7590)
 * Fix sstablelevelresetter hang (CASSANDRA-7614)
 * (cqlsh) Fix deserialization of blobs (CASSANDRA-7603)
 * Use "keyspace updated" schema change message for UDT changes in v1 and
   v2 protocols (CASSANDRA-7617)
 * Fix tracing of range slices and secondary index lookups that are local
   to the coordinator (CASSANDRA-7599)
 * Set -Dcassandra.storagedir for all tool shell scripts (CASSANDRA-7587)
 * Don't swap max/min col names when mutating sstable metadata (CASSANDRA-7596)
 * (cqlsh) Correctly handle paged result sets (CASSANDRA-7625)
 * (cqlsh) Improve waiting for a trace to complete (CASSANDRA-7626)
 * Fix tracing of concurrent range slices and 2ary index queries (CASSANDRA-7626)
 * Fix scrub against collection type (CASSANDRA-7665)
Merged from 2.0:
 * Set gc_grace_seconds to seven days for system schema tables (CASSANDRA-7668)
 * SimpleSeedProvider no longer caches seeds forever (CASSANDRA-7663)
 * Always flush on truncate (CASSANDRA-7511)
 * Fix ReversedType(DateType) mapping to native protocol (CASSANDRA-7576)
 * Always merge ranges owned by a single node (CASSANDRA-6930)
 * Track max/min timestamps for range tombstones (CASSANDRA-7647)
 * Fix NPE when listing saved caches dir (CASSANDRA-7632)


2.1.0-rc4
 * Fix word count hadoop example (CASSANDRA-7200)
 * Updated memtable_cleanup_threshold and memtable_flush_writers defaults 
   (CASSANDRA-7551)
 * (Windows) fix startup when WMI memory query fails (CASSANDRA-7505)
 * Anti-compaction proceeds if any part of the repair failed (CASSANDRA-7521)
 * Add missing table name to DROP INDEX responses and notifications (CASSANDRA-7539)
 * Bump CQL version to 3.2.0 and update CQL documentation (CASSANDRA-7527)
 * Fix configuration error message when running nodetool ring (CASSANDRA-7508)
 * Support conditional updates, tuple type, and the v3 protocol in cqlsh (CASSANDRA-7509)
 * Handle queries on multiple secondary index types (CASSANDRA-7525)
 * Fix cqlsh authentication with v3 native protocol (CASSANDRA-7564)
 * Fix NPE when unknown prepared statement ID is used (CASSANDRA-7454)
Merged from 2.0:
 * (Windows) force range-based repair to non-sequential mode (CASSANDRA-7541)
 * Fix range merging when DES scores are zero (CASSANDRA-7535)
 * Warn when SSL certificates have expired (CASSANDRA-7528)
 * Fix error when doing reversed queries with static columns (CASSANDRA-7490)
Merged from 1.2:
 * Set correct stream ID on responses when non-Exception Throwables
   are thrown while handling native protocol messages (CASSANDRA-7470)


2.1.0-rc3
 * Consider expiry when reconciling otherwise equal cells (CASSANDRA-7403)
 * Introduce CQL support for stress tool (CASSANDRA-6146)
 * Fix ClassCastException processing expired messages (CASSANDRA-7496)
 * Fix prepared marker for collections inside UDT (CASSANDRA-7472)
 * Remove left-over populate_io_cache_on_flush and replicate_on_write
   uses (CASSANDRA-7493)
 * (Windows) handle spaces in path names (CASSANDRA-7451)
 * Ensure writes have completed after dropping a table, before recycling
   commit log segments (CASSANDRA-7437)
 * Remove left-over rows_per_partition_to_cache (CASSANDRA-7493)
 * Fix error when CONTAINS is used with a bind marker (CASSANDRA-7502)
 * Properly reject unknown UDT field (CASSANDRA-7484)
Merged from 2.0:
 * Fix CC#collectTimeOrderedData() tombstone optimisations (CASSANDRA-7394)
 * Support DISTINCT for static columns and fix behaviour when DISTINC is
   not use (CASSANDRA-7305).
 * Workaround JVM NPE on JMX bind failure (CASSANDRA-7254)
 * Fix race in FileCacheService RemovalListener (CASSANDRA-7278)
 * Fix inconsistent use of consistencyForCommit that allowed LOCAL_QUORUM
   operations to incorrect become full QUORUM (CASSANDRA-7345)
 * Properly handle unrecognized opcodes and flags (CASSANDRA-7440)
 * (Hadoop) close CqlRecordWriter clients when finished (CASSANDRA-7459)
 * Commit disk failure policy (CASSANDRA-7429)
 * Make sure high level sstables get compacted (CASSANDRA-7414)
 * Fix AssertionError when using empty clustering columns and static columns
   (CASSANDRA-7455)
 * Add option to disable STCS in L0 (CASSANDRA-6621)
 * Upgrade to snappy-java 1.0.5.2 (CASSANDRA-7476)


2.1.0-rc2
 * Fix heap size calculation for CompoundSparseCellName and 
   CompoundSparseCellName.WithCollection (CASSANDRA-7421)
 * Allow counter mutations in UNLOGGED batches (CASSANDRA-7351)
 * Modify reconcile logic to always pick a tombstone over a counter cell
   (CASSANDRA-7346)
 * Avoid incremental compaction on Windows (CASSANDRA-7365)
 * Fix exception when querying a composite-keyed table with a collection index
   (CASSANDRA-7372)
 * Use node's host id in place of counter ids (CASSANDRA-7366)
 * Fix error when doing reversed queries with static columns (CASSANDRA-7490)
 * Backport CASSANDRA-6747 (CASSANDRA-7560)
 * Track max/min timestamps for range tombstones (CASSANDRA-7647)
 * Fix NPE when listing saved caches dir (CASSANDRA-7632)
 * Fix sstableloader unable to connect encrypted node (CASSANDRA-7585)
Merged from 1.2:
 * Clone token map outside of hot gossip loops (CASSANDRA-7758)
 * Add stop method to EmbeddedCassandraService (CASSANDRA-7595)
 * Support connecting to ipv6 jmx with nodetool (CASSANDRA-7669)
 * Set gc_grace_seconds to seven days for system schema tables (CASSANDRA-7668)
 * SimpleSeedProvider no longer caches seeds forever (CASSANDRA-7663)
 * Set correct stream ID on responses when non-Exception Throwables
   are thrown while handling native protocol messages (CASSANDRA-7470)
 * Fix row size miscalculation in LazilyCompactedRow (CASSANDRA-7543)
 * Fix race in background compaction check (CASSANDRA-7745)
 * Don't clear out range tombstones during compaction (CASSANDRA-7808)


2.1.0-rc1
 * Revert flush directory (CASSANDRA-6357)
 * More efficient executor service for fast operations (CASSANDRA-4718)
 * Move less common tools into a new cassandra-tools package (CASSANDRA-7160)
 * Support more concurrent requests in native protocol (CASSANDRA-7231)
 * Add tab-completion to debian nodetool packaging (CASSANDRA-6421)
 * Change concurrent_compactors defaults (CASSANDRA-7139)
 * Add PowerShell Windows launch scripts (CASSANDRA-7001)
 * Make commitlog archive+restore more robust (CASSANDRA-6974)
 * Fix marking commitlogsegments clean (CASSANDRA-6959)
 * Add snapshot "manifest" describing files included (CASSANDRA-6326)
 * Parallel streaming for sstableloader (CASSANDRA-3668)
 * Fix bugs in supercolumns handling (CASSANDRA-7138)
 * Fix ClassClassException on composite dense tables (CASSANDRA-7112)
 * Cleanup and optimize collation and slice iterators (CASSANDRA-7107)
 * Upgrade NBHM lib (CASSANDRA-7128)
 * Optimize netty server (CASSANDRA-6861)
 * Fix repair hang when given CF does not exist (CASSANDRA-7189)
 * Allow c* to be shutdown in an embedded mode (CASSANDRA-5635)
 * Add server side batching to native transport (CASSANDRA-5663)
 * Make batchlog replay asynchronous (CASSANDRA-6134)
 * remove unused classes (CASSANDRA-7197)
 * Limit user types to the keyspace they are defined in (CASSANDRA-6643)
 * Add validate method to CollectionType (CASSANDRA-7208)
 * New serialization format for UDT values (CASSANDRA-7209, CASSANDRA-7261)
 * Fix nodetool netstats (CASSANDRA-7270)
 * Fix potential ClassCastException in HintedHandoffManager (CASSANDRA-7284)
 * Use prepared statements internally (CASSANDRA-6975)
 * Fix broken paging state with prepared statement (CASSANDRA-7120)
 * Fix IllegalArgumentException in CqlStorage (CASSANDRA-7287)
 * Allow nulls/non-existant fields in UDT (CASSANDRA-7206)
 * Add Thrift MultiSliceRequest (CASSANDRA-6757, CASSANDRA-7027)
 * Handle overlapping MultiSlices (CASSANDRA-7279)
 * Fix DataOutputTest on Windows (CASSANDRA-7265)
 * Embedded sets in user defined data-types are not updating (CASSANDRA-7267)
 * Add tuple type to CQL/native protocol (CASSANDRA-7248)
 * Fix CqlPagingRecordReader on tables with few rows (CASSANDRA-7322)
Merged from 2.0:
 * Copy compaction options to make sure they are reloaded (CASSANDRA-7290)
 * Add option to do more aggressive tombstone compactions (CASSANDRA-6563)
 * Don't try to compact already-compacting files in HHOM (CASSANDRA-7288)
 * Always reallocate buffers in HSHA (CASSANDRA-6285)
 * (Hadoop) support authentication in CqlRecordReader (CASSANDRA-7221)
 * (Hadoop) Close java driver Cluster in CQLRR.close (CASSANDRA-7228)
 * Warn when 'USING TIMESTAMP' is used on a CAS BATCH (CASSANDRA-7067)
 * return all cpu values from BackgroundActivityMonitor.readAndCompute (CASSANDRA-7183)
 * Correctly delete scheduled range xfers (CASSANDRA-7143)
 * return all cpu values from BackgroundActivityMonitor.readAndCompute (CASSANDRA-7183)  
 * reduce garbage creation in calculatePendingRanges (CASSANDRA-7191)
 * fix c* launch issues on Russian os's due to output of linux 'free' cmd (CASSANDRA-6162)
 * Fix disabling autocompaction (CASSANDRA-7187)
 * Fix potential NumberFormatException when deserializing IntegerType (CASSANDRA-7088)
 * cqlsh can't tab-complete disabling compaction (CASSANDRA-7185)
 * cqlsh: Accept and execute CQL statement(s) from command-line parameter (CASSANDRA-7172)
 * Fix IllegalStateException in CqlPagingRecordReader (CASSANDRA-7198)
 * Fix the InvertedIndex trigger example (CASSANDRA-7211)
 * Add --resolve-ip option to 'nodetool ring' (CASSANDRA-7210)
 * reduce garbage on codec flag deserialization (CASSANDRA-7244) 
 * Fix duplicated error messages on directory creation error at startup (CASSANDRA-5818)
 * Proper null handle for IF with map element access (CASSANDRA-7155)
 * Improve compaction visibility (CASSANDRA-7242)
 * Correctly delete scheduled range xfers (CASSANDRA-7143)
 * Make batchlog replica selection rack-aware (CASSANDRA-6551)
 * Fix CFMetaData#getColumnDefinitionFromColumnName() (CASSANDRA-7074)
 * Fix writetime/ttl functions for static columns (CASSANDRA-7081)
 * Suggest CTRL-C or semicolon after three blank lines in cqlsh (CASSANDRA-7142)
 * Fix 2ndary index queries with DESC clustering order (CASSANDRA-6950)
 * Invalid key cache entries on DROP (CASSANDRA-6525)
 * Fix flapping RecoveryManagerTest (CASSANDRA-7084)
 * Add missing iso8601 patterns for date strings (CASSANDRA-6973)
 * Support selecting multiple rows in a partition using IN (CASSANDRA-6875)
 * Add authentication support to shuffle (CASSANDRA-6484)
 * Swap local and global default read repair chances (CASSANDRA-7320)
 * Add conditional CREATE/DROP USER support (CASSANDRA-7264)
 * Cqlsh counts non-empty lines for "Blank lines" warning (CASSANDRA-7325)
Merged from 1.2:
 * Add Cloudstack snitch (CASSANDRA-7147)
 * Update system.peers correctly when relocating tokens (CASSANDRA-7126)
 * Add Google Compute Engine snitch (CASSANDRA-7132)
 * remove duplicate query for local tokens (CASSANDRA-7182)
 * exit CQLSH with error status code if script fails (CASSANDRA-6344)
 * Fix bug with some IN queries missig results (CASSANDRA-7105)
 * Fix availability validation for LOCAL_ONE CL (CASSANDRA-7319)
 * Hint streaming can cause decommission to fail (CASSANDRA-7219)


2.1.0-beta2
 * Increase default CL space to 8GB (CASSANDRA-7031)
 * Add range tombstones to read repair digests (CASSANDRA-6863)
 * Fix BTree.clear for large updates (CASSANDRA-6943)
 * Fail write instead of logging a warning when unable to append to CL
   (CASSANDRA-6764)
 * Eliminate possibility of CL segment appearing twice in active list 
   (CASSANDRA-6557)
 * Apply DONTNEED fadvise to commitlog segments (CASSANDRA-6759)
 * Switch CRC component to Adler and include it for compressed sstables 
   (CASSANDRA-4165)
 * Allow cassandra-stress to set compaction strategy options (CASSANDRA-6451)
 * Add broadcast_rpc_address option to cassandra.yaml (CASSANDRA-5899)
 * Auto reload GossipingPropertyFileSnitch config (CASSANDRA-5897)
 * Fix overflow of memtable_total_space_in_mb (CASSANDRA-6573)
 * Fix ABTC NPE and apply update function correctly (CASSANDRA-6692)
 * Allow nodetool to use a file or prompt for password (CASSANDRA-6660)
 * Fix AIOOBE when concurrently accessing ABSC (CASSANDRA-6742)
 * Fix assertion error in ALTER TYPE RENAME (CASSANDRA-6705)
 * Scrub should not always clear out repaired status (CASSANDRA-5351)
 * Improve handling of range tombstone for wide partitions (CASSANDRA-6446)
 * Fix ClassCastException for compact table with composites (CASSANDRA-6738)
 * Fix potentially repairing with wrong nodes (CASSANDRA-6808)
 * Change caching option syntax (CASSANDRA-6745)
 * Fix stress to do proper counter reads (CASSANDRA-6835)
 * Fix help message for stress counter_write (CASSANDRA-6824)
 * Fix stress smart Thrift client to pick servers correctly (CASSANDRA-6848)
 * Add logging levels (minimal, normal or verbose) to stress tool (CASSANDRA-6849)
 * Fix race condition in Batch CLE (CASSANDRA-6860)
 * Improve cleanup/scrub/upgradesstables failure handling (CASSANDRA-6774)
 * ByteBuffer write() methods for serializing sstables (CASSANDRA-6781)
 * Proper compare function for CollectionType (CASSANDRA-6783)
 * Update native server to Netty 4 (CASSANDRA-6236)
 * Fix off-by-one error in stress (CASSANDRA-6883)
 * Make OpOrder AutoCloseable (CASSANDRA-6901)
 * Remove sync repair JMX interface (CASSANDRA-6900)
 * Add multiple memory allocation options for memtables (CASSANDRA-6689, 6694)
 * Remove adjusted op rate from stress output (CASSANDRA-6921)
 * Add optimized CF.hasColumns() implementations (CASSANDRA-6941)
 * Serialize batchlog mutations with the version of the target node
   (CASSANDRA-6931)
 * Optimize CounterColumn#reconcile() (CASSANDRA-6953)
 * Properly remove 1.2 sstable support in 2.1 (CASSANDRA-6869)
 * Lock counter cells, not partitions (CASSANDRA-6880)
 * Track presence of legacy counter shards in sstables (CASSANDRA-6888)
 * Ensure safe resource cleanup when replacing sstables (CASSANDRA-6912)
 * Add failure handler to async callback (CASSANDRA-6747)
 * Fix AE when closing SSTable without releasing reference (CASSANDRA-7000)
 * Clean up IndexInfo on keyspace/table drops (CASSANDRA-6924)
 * Only snapshot relative SSTables when sequential repair (CASSANDRA-7024)
 * Require nodetool rebuild_index to specify index names (CASSANDRA-7038)
 * fix cassandra stress errors on reads with native protocol (CASSANDRA-7033)
 * Use OpOrder to guard sstable references for reads (CASSANDRA-6919)
 * Preemptive opening of compaction result (CASSANDRA-6916)
 * Multi-threaded scrub/cleanup/upgradesstables (CASSANDRA-5547)
 * Optimize cellname comparison (CASSANDRA-6934)
 * Native protocol v3 (CASSANDRA-6855)
 * Optimize Cell liveness checks and clean up Cell (CASSANDRA-7119)
 * Support consistent range movements (CASSANDRA-2434)
 * Display min timestamp in sstablemetadata viewer (CASSANDRA-6767)
Merged from 2.0:
 * Avoid race-prone second "scrub" of system keyspace (CASSANDRA-6797)
 * Pool CqlRecordWriter clients by inetaddress rather than Range
   (CASSANDRA-6665)
 * Fix compaction_history timestamps (CASSANDRA-6784)
 * Compare scores of full replica ordering in DES (CASSANDRA-6683)
 * fix CME in SessionInfo updateProgress affecting netstats (CASSANDRA-6577)
 * Allow repairing between specific replicas (CASSANDRA-6440)
 * Allow per-dc enabling of hints (CASSANDRA-6157)
 * Add compatibility for Hadoop 0.2.x (CASSANDRA-5201)
 * Fix EstimatedHistogram races (CASSANDRA-6682)
 * Failure detector correctly converts initial value to nanos (CASSANDRA-6658)
 * Add nodetool taketoken to relocate vnodes (CASSANDRA-4445)
 * Expose bulk loading progress over JMX (CASSANDRA-4757)
 * Correctly handle null with IF conditions and TTL (CASSANDRA-6623)
 * Account for range/row tombstones in tombstone drop
   time histogram (CASSANDRA-6522)
 * Stop CommitLogSegment.close() from calling sync() (CASSANDRA-6652)
 * Make commitlog failure handling configurable (CASSANDRA-6364)
 * Avoid overlaps in LCS (CASSANDRA-6688)
 * Improve support for paginating over composites (CASSANDRA-4851)
 * Fix count(*) queries in a mixed cluster (CASSANDRA-6707)
 * Improve repair tasks(snapshot, differencing) concurrency (CASSANDRA-6566)
 * Fix replaying pre-2.0 commit logs (CASSANDRA-6714)
 * Add static columns to CQL3 (CASSANDRA-6561)
 * Optimize single partition batch statements (CASSANDRA-6737)
 * Disallow post-query re-ordering when paging (CASSANDRA-6722)
 * Fix potential paging bug with deleted columns (CASSANDRA-6748)
 * Fix NPE on BulkLoader caused by losing StreamEvent (CASSANDRA-6636)
 * Fix truncating compression metadata (CASSANDRA-6791)
 * Add CMSClassUnloadingEnabled JVM option (CASSANDRA-6541)
 * Catch memtable flush exceptions during shutdown (CASSANDRA-6735)
 * Fix upgradesstables NPE for non-CF-based indexes (CASSANDRA-6645)
 * Fix UPDATE updating PRIMARY KEY columns implicitly (CASSANDRA-6782)
 * Fix IllegalArgumentException when updating from 1.2 with SuperColumns
   (CASSANDRA-6733)
 * FBUtilities.singleton() should use the CF comparator (CASSANDRA-6778)
 * Fix CQLSStableWriter.addRow(Map<String, Object>) (CASSANDRA-6526)
 * Fix HSHA server introducing corrupt data (CASSANDRA-6285)
 * Fix CAS conditions for COMPACT STORAGE tables (CASSANDRA-6813)
 * Starting threads in OutboundTcpConnectionPool constructor causes race conditions (CASSANDRA-7177)
 * Allow overriding cassandra-rackdc.properties file (CASSANDRA-7072)
 * Set JMX RMI port to 7199 (CASSANDRA-7087)
 * Use LOCAL_QUORUM for data reads at LOCAL_SERIAL (CASSANDRA-6939)
 * Log a warning for large batches (CASSANDRA-6487)
 * Put nodes in hibernate when join_ring is false (CASSANDRA-6961)
 * Avoid early loading of non-system keyspaces before compaction-leftovers 
   cleanup at startup (CASSANDRA-6913)
 * Restrict Windows to parallel repairs (CASSANDRA-6907)
 * (Hadoop) Allow manually specifying start/end tokens in CFIF (CASSANDRA-6436)
 * Fix NPE in MeteredFlusher (CASSANDRA-6820)
 * Fix race processing range scan responses (CASSANDRA-6820)
 * Allow deleting snapshots from dropped keyspaces (CASSANDRA-6821)
 * Add uuid() function (CASSANDRA-6473)
 * Omit tombstones from schema digests (CASSANDRA-6862)
 * Include correct consistencyLevel in LWT timeout (CASSANDRA-6884)
 * Lower chances for losing new SSTables during nodetool refresh and
   ColumnFamilyStore.loadNewSSTables (CASSANDRA-6514)
 * Add support for DELETE ... IF EXISTS to CQL3 (CASSANDRA-5708)
 * Update hadoop_cql3_word_count example (CASSANDRA-6793)
 * Fix handling of RejectedExecution in sync Thrift server (CASSANDRA-6788)
 * Log more information when exceeding tombstone_warn_threshold (CASSANDRA-6865)
 * Fix truncate to not abort due to unreachable fat clients (CASSANDRA-6864)
 * Fix schema concurrency exceptions (CASSANDRA-6841)
 * Fix leaking validator FH in StreamWriter (CASSANDRA-6832)
 * Fix saving triggers to schema (CASSANDRA-6789)
 * Fix trigger mutations when base mutation list is immutable (CASSANDRA-6790)
 * Fix accounting in FileCacheService to allow re-using RAR (CASSANDRA-6838)
 * Fix static counter columns (CASSANDRA-6827)
 * Restore expiring->deleted (cell) compaction optimization (CASSANDRA-6844)
 * Fix CompactionManager.needsCleanup (CASSANDRA-6845)
 * Correctly compare BooleanType values other than 0 and 1 (CASSANDRA-6779)
 * Read message id as string from earlier versions (CASSANDRA-6840)
 * Properly use the Paxos consistency for (non-protocol) batch (CASSANDRA-6837)
 * Add paranoid disk failure option (CASSANDRA-6646)
 * Improve PerRowSecondaryIndex performance (CASSANDRA-6876)
 * Extend triggers to support CAS updates (CASSANDRA-6882)
 * Static columns with IF NOT EXISTS don't always work as expected (CASSANDRA-6873)
 * Fix paging with SELECT DISTINCT (CASSANDRA-6857)
 * Fix UnsupportedOperationException on CAS timeout (CASSANDRA-6923)
 * Improve MeteredFlusher handling of MF-unaffected column families
   (CASSANDRA-6867)
 * Add CqlRecordReader using native pagination (CASSANDRA-6311)
 * Add QueryHandler interface (CASSANDRA-6659)
 * Track liveRatio per-memtable, not per-CF (CASSANDRA-6945)
 * Make sure upgradesstables keeps sstable level (CASSANDRA-6958)
 * Fix LIMIT with static columns (CASSANDRA-6956)
 * Fix clash with CQL column name in thrift validation (CASSANDRA-6892)
 * Fix error with super columns in mixed 1.2-2.0 clusters (CASSANDRA-6966)
 * Fix bad skip of sstables on slice query with composite start/finish (CASSANDRA-6825)
 * Fix unintended update with conditional statement (CASSANDRA-6893)
 * Fix map element access in IF (CASSANDRA-6914)
 * Avoid costly range calculations for range queries on system keyspaces
   (CASSANDRA-6906)
 * Fix SSTable not released if stream session fails (CASSANDRA-6818)
 * Avoid build failure due to ANTLR timeout (CASSANDRA-6991)
 * Queries on compact tables can return more rows that requested (CASSANDRA-7052)
 * USING TIMESTAMP for batches does not work (CASSANDRA-7053)
 * Fix performance regression from CASSANDRA-5614 (CASSANDRA-6949)
 * Ensure that batchlog and hint timeouts do not produce hints (CASSANDRA-7058)
 * Merge groupable mutations in TriggerExecutor#execute() (CASSANDRA-7047)
 * Plug holes in resource release when wiring up StreamSession (CASSANDRA-7073)
 * Re-add parameter columns to tracing session (CASSANDRA-6942)
 * Preserves CQL metadata when updating table from thrift (CASSANDRA-6831)
Merged from 1.2:
 * Fix nodetool display with vnodes (CASSANDRA-7082)
 * Add UNLOGGED, COUNTER options to BATCH documentation (CASSANDRA-6816)
 * add extra SSL cipher suites (CASSANDRA-6613)
 * fix nodetool getsstables for blob PK (CASSANDRA-6803)
 * Fix BatchlogManager#deleteBatch() use of millisecond timestamps
   (CASSANDRA-6822)
 * Continue assassinating even if the endpoint vanishes (CASSANDRA-6787)
 * Schedule schema pulls on change (CASSANDRA-6971)
 * Non-droppable verbs shouldn't be dropped from OTC (CASSANDRA-6980)
 * Shutdown batchlog executor in SS#drain() (CASSANDRA-7025)
 * Fix batchlog to account for CF truncation records (CASSANDRA-6999)
 * Fix CQLSH parsing of functions and BLOB literals (CASSANDRA-7018)
 * Properly load trustore in the native protocol (CASSANDRA-6847)
 * Always clean up references in SerializingCache (CASSANDRA-6994)
 * Don't shut MessagingService down when replacing a node (CASSANDRA-6476)
 * fix npe when doing -Dcassandra.fd_initial_value_ms (CASSANDRA-6751)


2.1.0-beta1
 * Add flush directory distinct from compaction directories (CASSANDRA-6357)
 * Require JNA by default (CASSANDRA-6575)
 * add listsnapshots command to nodetool (CASSANDRA-5742)
 * Introduce AtomicBTreeColumns (CASSANDRA-6271, 6692)
 * Multithreaded commitlog (CASSANDRA-3578)
 * allocate fixed index summary memory pool and resample cold index summaries 
   to use less memory (CASSANDRA-5519)
 * Removed multithreaded compaction (CASSANDRA-6142)
 * Parallelize fetching rows for low-cardinality indexes (CASSANDRA-1337)
 * change logging from log4j to logback (CASSANDRA-5883)
 * switch to LZ4 compression for internode communication (CASSANDRA-5887)
 * Stop using Thrift-generated Index* classes internally (CASSANDRA-5971)
 * Remove 1.2 network compatibility code (CASSANDRA-5960)
 * Remove leveled json manifest migration code (CASSANDRA-5996)
 * Remove CFDefinition (CASSANDRA-6253)
 * Use AtomicIntegerFieldUpdater in RefCountedMemory (CASSANDRA-6278)
 * User-defined types for CQL3 (CASSANDRA-5590)
 * Use of o.a.c.metrics in nodetool (CASSANDRA-5871, 6406)
 * Batch read from OTC's queue and cleanup (CASSANDRA-1632)
 * Secondary index support for collections (CASSANDRA-4511, 6383)
 * SSTable metadata(Stats.db) format change (CASSANDRA-6356)
 * Push composites support in the storage engine
   (CASSANDRA-5417, CASSANDRA-6520)
 * Add snapshot space used to cfstats (CASSANDRA-6231)
 * Add cardinality estimator for key count estimation (CASSANDRA-5906)
 * CF id is changed to be non-deterministic. Data dir/key cache are created
   uniquely for CF id (CASSANDRA-5202)
 * New counters implementation (CASSANDRA-6504)
 * Replace UnsortedColumns, EmptyColumns, TreeMapBackedSortedColumns with new
   ArrayBackedSortedColumns (CASSANDRA-6630, CASSANDRA-6662, CASSANDRA-6690)
 * Add option to use row cache with a given amount of rows (CASSANDRA-5357)
 * Avoid repairing already repaired data (CASSANDRA-5351)
 * Reject counter updates with USING TTL/TIMESTAMP (CASSANDRA-6649)
 * Replace index_interval with min/max_index_interval (CASSANDRA-6379)
 * Lift limitation that order by columns must be selected for IN queries (CASSANDRA-4911)


2.0.5
 * Reduce garbage generated by bloom filter lookups (CASSANDRA-6609)
 * Add ks.cf names to tombstone logging (CASSANDRA-6597)
 * Use LOCAL_QUORUM for LWT operations at LOCAL_SERIAL (CASSANDRA-6495)
 * Wait for gossip to settle before accepting client connections (CASSANDRA-4288)
 * Delete unfinished compaction incrementally (CASSANDRA-6086)
 * Allow specifying custom secondary index options in CQL3 (CASSANDRA-6480)
 * Improve replica pinning for cache efficiency in DES (CASSANDRA-6485)
 * Fix LOCAL_SERIAL from thrift (CASSANDRA-6584)
 * Don't special case received counts in CAS timeout exceptions (CASSANDRA-6595)
 * Add support for 2.1 global counter shards (CASSANDRA-6505)
 * Fix NPE when streaming connection is not yet established (CASSANDRA-6210)
 * Avoid rare duplicate read repair triggering (CASSANDRA-6606)
 * Fix paging discardFirst (CASSANDRA-6555)
 * Fix ArrayIndexOutOfBoundsException in 2ndary index query (CASSANDRA-6470)
 * Release sstables upon rebuilding 2i (CASSANDRA-6635)
 * Add AbstractCompactionStrategy.startup() method (CASSANDRA-6637)
 * SSTableScanner may skip rows during cleanup (CASSANDRA-6638)
 * sstables from stalled repair sessions can resurrect deleted data (CASSANDRA-6503)
 * Switch stress to use ITransportFactory (CASSANDRA-6641)
 * Fix IllegalArgumentException during prepare (CASSANDRA-6592)
 * Fix possible loss of 2ndary index entries during compaction (CASSANDRA-6517)
 * Fix direct Memory on architectures that do not support unaligned long access
   (CASSANDRA-6628)
 * Let scrub optionally skip broken counter partitions (CASSANDRA-5930)
Merged from 1.2:
 * fsync compression metadata (CASSANDRA-6531)
 * Validate CF existence on execution for prepared statement (CASSANDRA-6535)
 * Add ability to throttle batchlog replay (CASSANDRA-6550)
 * Fix executing LOCAL_QUORUM with SimpleStrategy (CASSANDRA-6545)
 * Avoid StackOverflow when using large IN queries (CASSANDRA-6567)
 * Nodetool upgradesstables includes secondary indexes (CASSANDRA-6598)
 * Paginate batchlog replay (CASSANDRA-6569)
 * skip blocking on streaming during drain (CASSANDRA-6603)
 * Improve error message when schema doesn't match loaded sstable (CASSANDRA-6262)
 * Add properties to adjust FD initial value and max interval (CASSANDRA-4375)
 * Fix preparing with batch and delete from collection (CASSANDRA-6607)
 * Fix ABSC reverse iterator's remove() method (CASSANDRA-6629)
 * Handle host ID conflicts properly (CASSANDRA-6615)
 * Move handling of migration event source to solve bootstrap race. (CASSANDRA-6648)
 * Make sure compaction throughput value doesn't overflow with int math (CASSANDRA-6647)


2.0.4
 * Allow removing snapshots of no-longer-existing CFs (CASSANDRA-6418)
 * add StorageService.stopDaemon() (CASSANDRA-4268)
 * add IRE for invalid CF supplied to get_count (CASSANDRA-5701)
 * add client encryption support to sstableloader (CASSANDRA-6378)
 * Fix accept() loop for SSL sockets post-shutdown (CASSANDRA-6468)
 * Fix size-tiered compaction in LCS L0 (CASSANDRA-6496)
 * Fix assertion failure in filterColdSSTables (CASSANDRA-6483)
 * Fix row tombstones in larger-than-memory compactions (CASSANDRA-6008)
 * Fix cleanup ClassCastException (CASSANDRA-6462)
 * Reduce gossip memory use by interning VersionedValue strings (CASSANDRA-6410)
 * Allow specifying datacenters to participate in a repair (CASSANDRA-6218)
 * Fix divide-by-zero in PCI (CASSANDRA-6403)
 * Fix setting last compacted key in the wrong level for LCS (CASSANDRA-6284)
 * Add millisecond precision formats to the timestamp parser (CASSANDRA-6395)
 * Expose a total memtable size metric for a CF (CASSANDRA-6391)
 * cqlsh: handle symlinks properly (CASSANDRA-6425)
 * Fix potential infinite loop when paging query with IN (CASSANDRA-6464)
 * Fix assertion error in AbstractQueryPager.discardFirst (CASSANDRA-6447)
 * Fix streaming older SSTable yields unnecessary tombstones (CASSANDRA-6527)
Merged from 1.2:
 * Improved error message on bad properties in DDL queries (CASSANDRA-6453)
 * Randomize batchlog candidates selection (CASSANDRA-6481)
 * Fix thundering herd on endpoint cache invalidation (CASSANDRA-6345, 6485)
 * Improve batchlog write performance with vnodes (CASSANDRA-6488)
 * cqlsh: quote single quotes in strings inside collections (CASSANDRA-6172)
 * Improve gossip performance for typical messages (CASSANDRA-6409)
 * Throw IRE if a prepared statement has more markers than supported 
   (CASSANDRA-5598)
 * Expose Thread metrics for the native protocol server (CASSANDRA-6234)
 * Change snapshot response message verb to INTERNAL to avoid dropping it 
   (CASSANDRA-6415)
 * Warn when collection read has > 65K elements (CASSANDRA-5428)
 * Fix cache persistence when both row and key cache are enabled 
   (CASSANDRA-6413)
 * (Hadoop) add describe_local_ring (CASSANDRA-6268)
 * Fix handling of concurrent directory creation failure (CASSANDRA-6459)
 * Allow executing CREATE statements multiple times (CASSANDRA-6471)
 * Don't send confusing info with timeouts (CASSANDRA-6491)
 * Don't resubmit counter mutation runnables internally (CASSANDRA-6427)
 * Don't drop local mutations without a hint (CASSANDRA-6510)
 * Don't allow null max_hint_window_in_ms (CASSANDRA-6419)
 * Validate SliceRange start and finish lengths (CASSANDRA-6521)


2.0.3
 * Fix FD leak on slice read path (CASSANDRA-6275)
 * Cancel read meter task when closing SSTR (CASSANDRA-6358)
 * free off-heap IndexSummary during bulk (CASSANDRA-6359)
 * Recover from IOException in accept() thread (CASSANDRA-6349)
 * Improve Gossip tolerance of abnormally slow tasks (CASSANDRA-6338)
 * Fix trying to hint timed out counter writes (CASSANDRA-6322)
 * Allow restoring specific columnfamilies from archived CL (CASSANDRA-4809)
 * Avoid flushing compaction_history after each operation (CASSANDRA-6287)
 * Fix repair assertion error when tombstones expire (CASSANDRA-6277)
 * Skip loading corrupt key cache (CASSANDRA-6260)
 * Fixes for compacting larger-than-memory rows (CASSANDRA-6274)
 * Compact hottest sstables first and optionally omit coldest from
   compaction entirely (CASSANDRA-6109)
 * Fix modifying column_metadata from thrift (CASSANDRA-6182)
 * cqlsh: fix LIST USERS output (CASSANDRA-6242)
 * Add IRequestSink interface (CASSANDRA-6248)
 * Update memtable size while flushing (CASSANDRA-6249)
 * Provide hooks around CQL2/CQL3 statement execution (CASSANDRA-6252)
 * Require Permission.SELECT for CAS updates (CASSANDRA-6247)
 * New CQL-aware SSTableWriter (CASSANDRA-5894)
 * Reject CAS operation when the protocol v1 is used (CASSANDRA-6270)
 * Correctly throw error when frame too large (CASSANDRA-5981)
 * Fix serialization bug in PagedRange with 2ndary indexes (CASSANDRA-6299)
 * Fix CQL3 table validation in Thrift (CASSANDRA-6140)
 * Fix bug missing results with IN clauses (CASSANDRA-6327)
 * Fix paging with reversed slices (CASSANDRA-6343)
 * Set minTimestamp correctly to be able to drop expired sstables (CASSANDRA-6337)
 * Support NaN and Infinity as float literals (CASSANDRA-6003)
 * Remove RF from nodetool ring output (CASSANDRA-6289)
 * Fix attempting to flush empty rows (CASSANDRA-6374)
 * Fix potential out of bounds exception when paging (CASSANDRA-6333)
Merged from 1.2:
 * Optimize FD phi calculation (CASSANDRA-6386)
 * Improve initial FD phi estimate when starting up (CASSANDRA-6385)
 * Don't list CQL3 table in CLI describe even if named explicitely 
   (CASSANDRA-5750)
 * Invalidate row cache when dropping CF (CASSANDRA-6351)
 * add non-jamm path for cached statements (CASSANDRA-6293)
 * add windows bat files for shell commands (CASSANDRA-6145)
 * Require logging in for Thrift CQL2/3 statement preparation (CASSANDRA-6254)
 * restrict max_num_tokens to 1536 (CASSANDRA-6267)
 * Nodetool gets default JMX port from cassandra-env.sh (CASSANDRA-6273)
 * make calculatePendingRanges asynchronous (CASSANDRA-6244)
 * Remove blocking flushes in gossip thread (CASSANDRA-6297)
 * Fix potential socket leak in connectionpool creation (CASSANDRA-6308)
 * Allow LOCAL_ONE/LOCAL_QUORUM to work with SimpleStrategy (CASSANDRA-6238)
 * cqlsh: handle 'null' as session duration (CASSANDRA-6317)
 * Fix json2sstable handling of range tombstones (CASSANDRA-6316)
 * Fix missing one row in reverse query (CASSANDRA-6330)
 * Fix reading expired row value from row cache (CASSANDRA-6325)
 * Fix AssertionError when doing set element deletion (CASSANDRA-6341)
 * Make CL code for the native protocol match the one in C* 2.0
   (CASSANDRA-6347)
 * Disallow altering CQL3 table from thrift (CASSANDRA-6370)
 * Fix size computation of prepared statement (CASSANDRA-6369)


2.0.2
 * Update FailureDetector to use nanontime (CASSANDRA-4925)
 * Fix FileCacheService regressions (CASSANDRA-6149)
 * Never return WriteTimeout for CL.ANY (CASSANDRA-6132)
 * Fix race conditions in bulk loader (CASSANDRA-6129)
 * Add configurable metrics reporting (CASSANDRA-4430)
 * drop queries exceeding a configurable number of tombstones (CASSANDRA-6117)
 * Track and persist sstable read activity (CASSANDRA-5515)
 * Fixes for speculative retry (CASSANDRA-5932, CASSANDRA-6194)
 * Improve memory usage of metadata min/max column names (CASSANDRA-6077)
 * Fix thrift validation refusing row markers on CQL3 tables (CASSANDRA-6081)
 * Fix insertion of collections with CAS (CASSANDRA-6069)
 * Correctly send metadata on SELECT COUNT (CASSANDRA-6080)
 * Track clients' remote addresses in ClientState (CASSANDRA-6070)
 * Create snapshot dir if it does not exist when migrating
   leveled manifest (CASSANDRA-6093)
 * make sequential nodetool repair the default (CASSANDRA-5950)
 * Add more hooks for compaction strategy implementations (CASSANDRA-6111)
 * Fix potential NPE on composite 2ndary indexes (CASSANDRA-6098)
 * Delete can potentially be skipped in batch (CASSANDRA-6115)
 * Allow alter keyspace on system_traces (CASSANDRA-6016)
 * Disallow empty column names in cql (CASSANDRA-6136)
 * Use Java7 file-handling APIs and fix file moving on Windows (CASSANDRA-5383)
 * Save compaction history to system keyspace (CASSANDRA-5078)
 * Fix NPE if StorageService.getOperationMode() is executed before full startup (CASSANDRA-6166)
 * CQL3: support pre-epoch longs for TimestampType (CASSANDRA-6212)
 * Add reloadtriggers command to nodetool (CASSANDRA-4949)
 * cqlsh: ignore empty 'value alias' in DESCRIBE (CASSANDRA-6139)
 * Fix sstable loader (CASSANDRA-6205)
 * Reject bootstrapping if the node already exists in gossip (CASSANDRA-5571)
 * Fix NPE while loading paxos state (CASSANDRA-6211)
 * cqlsh: add SHOW SESSION <tracing-session> command (CASSANDRA-6228)
Merged from 1.2:
 * (Hadoop) Require CFRR batchSize to be at least 2 (CASSANDRA-6114)
 * Add a warning for small LCS sstable size (CASSANDRA-6191)
 * Add ability to list specific KS/CF combinations in nodetool cfstats (CASSANDRA-4191)
 * Mark CF clean if a mutation raced the drop and got it marked dirty (CASSANDRA-5946)
 * Add a LOCAL_ONE consistency level (CASSANDRA-6202)
 * Limit CQL prepared statement cache by size instead of count (CASSANDRA-6107)
 * Tracing should log write failure rather than raw exceptions (CASSANDRA-6133)
 * lock access to TM.endpointToHostIdMap (CASSANDRA-6103)
 * Allow estimated memtable size to exceed slab allocator size (CASSANDRA-6078)
 * Start MeteredFlusher earlier to prevent OOM during CL replay (CASSANDRA-6087)
 * Avoid sending Truncate command to fat clients (CASSANDRA-6088)
 * Allow where clause conditions to be in parenthesis (CASSANDRA-6037)
 * Do not open non-ssl storage port if encryption option is all (CASSANDRA-3916)
 * Move batchlog replay to its own executor (CASSANDRA-6079)
 * Add tombstone debug threshold and histogram (CASSANDRA-6042, 6057)
 * Enable tcp keepalive on incoming connections (CASSANDRA-4053)
 * Fix fat client schema pull NPE (CASSANDRA-6089)
 * Fix memtable flushing for indexed tables (CASSANDRA-6112)
 * Fix skipping columns with multiple slices (CASSANDRA-6119)
 * Expose connected thrift + native client counts (CASSANDRA-5084)
 * Optimize auth setup (CASSANDRA-6122)
 * Trace index selection (CASSANDRA-6001)
 * Update sstablesPerReadHistogram to use biased sampling (CASSANDRA-6164)
 * Log UnknownColumnfamilyException when closing socket (CASSANDRA-5725)
 * Properly error out on CREATE INDEX for counters table (CASSANDRA-6160)
 * Handle JMX notification failure for repair (CASSANDRA-6097)
 * (Hadoop) Fetch no more than 128 splits in parallel (CASSANDRA-6169)
 * stress: add username/password authentication support (CASSANDRA-6068)
 * Fix indexed queries with row cache enabled on parent table (CASSANDRA-5732)
 * Fix compaction race during columnfamily drop (CASSANDRA-5957)
 * Fix validation of empty column names for compact tables (CASSANDRA-6152)
 * Skip replaying mutations that pass CRC but fail to deserialize (CASSANDRA-6183)
 * Rework token replacement to use replace_address (CASSANDRA-5916)
 * Fix altering column types (CASSANDRA-6185)
 * cqlsh: fix CREATE/ALTER WITH completion (CASSANDRA-6196)
 * add windows bat files for shell commands (CASSANDRA-6145)
 * Fix potential stack overflow during range tombstones insertion (CASSANDRA-6181)
 * (Hadoop) Make LOCAL_ONE the default consistency level (CASSANDRA-6214)


2.0.1
 * Fix bug that could allow reading deleted data temporarily (CASSANDRA-6025)
 * Improve memory use defaults (CASSANDRA-6059)
 * Make ThriftServer more easlly extensible (CASSANDRA-6058)
 * Remove Hadoop dependency from ITransportFactory (CASSANDRA-6062)
 * add file_cache_size_in_mb setting (CASSANDRA-5661)
 * Improve error message when yaml contains invalid properties (CASSANDRA-5958)
 * Improve leveled compaction's ability to find non-overlapping L0 compactions
   to work on concurrently (CASSANDRA-5921)
 * Notify indexer of columns shadowed by range tombstones (CASSANDRA-5614)
 * Log Merkle tree stats (CASSANDRA-2698)
 * Switch from crc32 to adler32 for compressed sstable checksums (CASSANDRA-5862)
 * Improve offheap memcpy performance (CASSANDRA-5884)
 * Use a range aware scanner for cleanup (CASSANDRA-2524)
 * Cleanup doesn't need to inspect sstables that contain only local data
   (CASSANDRA-5722)
 * Add ability for CQL3 to list partition keys (CASSANDRA-4536)
 * Improve native protocol serialization (CASSANDRA-5664)
 * Upgrade Thrift to 0.9.1 (CASSANDRA-5923)
 * Require superuser status for adding triggers (CASSANDRA-5963)
 * Make standalone scrubber handle old and new style leveled manifest
   (CASSANDRA-6005)
 * Fix paxos bugs (CASSANDRA-6012, 6013, 6023)
 * Fix paged ranges with multiple replicas (CASSANDRA-6004)
 * Fix potential AssertionError during tracing (CASSANDRA-6041)
 * Fix NPE in sstablesplit (CASSANDRA-6027)
 * Migrate pre-2.0 key/value/column aliases to system.schema_columns
   (CASSANDRA-6009)
 * Paging filter empty rows too agressively (CASSANDRA-6040)
 * Support variadic parameters for IN clauses (CASSANDRA-4210)
 * cqlsh: return the result of CAS writes (CASSANDRA-5796)
 * Fix validation of IN clauses with 2ndary indexes (CASSANDRA-6050)
 * Support named bind variables in CQL (CASSANDRA-6033)
Merged from 1.2:
 * Allow cache-keys-to-save to be set at runtime (CASSANDRA-5980)
 * Avoid second-guessing out-of-space state (CASSANDRA-5605)
 * Tuning knobs for dealing with large blobs and many CFs (CASSANDRA-5982)
 * (Hadoop) Fix CQLRW for thrift tables (CASSANDRA-6002)
 * Fix possible divide-by-zero in HHOM (CASSANDRA-5990)
 * Allow local batchlog writes for CL.ANY (CASSANDRA-5967)
 * Upgrade metrics-core to version 2.2.0 (CASSANDRA-5947)
 * Fix CqlRecordWriter with composite keys (CASSANDRA-5949)
 * Add snitch, schema version, cluster, partitioner to JMX (CASSANDRA-5881)
 * Allow disabling SlabAllocator (CASSANDRA-5935)
 * Make user-defined compaction JMX blocking (CASSANDRA-4952)
 * Fix streaming does not transfer wrapped range (CASSANDRA-5948)
 * Fix loading index summary containing empty key (CASSANDRA-5965)
 * Correctly handle limits in CompositesSearcher (CASSANDRA-5975)
 * Pig: handle CQL collections (CASSANDRA-5867)
 * Pass the updated cf to the PRSI index() method (CASSANDRA-5999)
 * Allow empty CQL3 batches (as no-op) (CASSANDRA-5994)
 * Support null in CQL3 functions (CASSANDRA-5910)
 * Replace the deprecated MapMaker with CacheLoader (CASSANDRA-6007)
 * Add SSTableDeletingNotification to DataTracker (CASSANDRA-6010)
 * Fix snapshots in use get deleted during snapshot repair (CASSANDRA-6011)
 * Move hints and exception count to o.a.c.metrics (CASSANDRA-6017)
 * Fix memory leak in snapshot repair (CASSANDRA-6047)
 * Fix sstable2sjon for CQL3 tables (CASSANDRA-5852)


2.0.0
 * Fix thrift validation when inserting into CQL3 tables (CASSANDRA-5138)
 * Fix periodic memtable flushing behavior with clean memtables (CASSANDRA-5931)
 * Fix dateOf() function for pre-2.0 timestamp columns (CASSANDRA-5928)
 * Fix SSTable unintentionally loads BF when opened for batch (CASSANDRA-5938)
 * Add stream session progress to JMX (CASSANDRA-4757)
 * Fix NPE during CAS operation (CASSANDRA-5925)
Merged from 1.2:
 * Fix getBloomFilterDiskSpaceUsed for AlwaysPresentFilter (CASSANDRA-5900)
 * Don't announce schema version until we've loaded the changes locally
   (CASSANDRA-5904)
 * Fix to support off heap bloom filters size greater than 2 GB (CASSANDRA-5903)
 * Properly handle parsing huge map and set literals (CASSANDRA-5893)


2.0.0-rc2
 * enable vnodes by default (CASSANDRA-5869)
 * fix CAS contention timeout (CASSANDRA-5830)
 * fix HsHa to respect max frame size (CASSANDRA-4573)
 * Fix (some) 2i on composite components omissions (CASSANDRA-5851)
 * cqlsh: add DESCRIBE FULL SCHEMA variant (CASSANDRA-5880)
Merged from 1.2:
 * Correctly validate sparse composite cells in scrub (CASSANDRA-5855)
 * Add KeyCacheHitRate metric to CF metrics (CASSANDRA-5868)
 * cqlsh: add support for multiline comments (CASSANDRA-5798)
 * Handle CQL3 SELECT duplicate IN restrictions on clustering columns
   (CASSANDRA-5856)


2.0.0-rc1
 * improve DecimalSerializer performance (CASSANDRA-5837)
 * fix potential spurious wakeup in AsyncOneResponse (CASSANDRA-5690)
 * fix schema-related trigger issues (CASSANDRA-5774)
 * Better validation when accessing CQL3 table from thrift (CASSANDRA-5138)
 * Fix assertion error during repair (CASSANDRA-5801)
 * Fix range tombstone bug (CASSANDRA-5805)
 * DC-local CAS (CASSANDRA-5797)
 * Add a native_protocol_version column to the system.local table (CASSANRDA-5819)
 * Use index_interval from cassandra.yaml when upgraded (CASSANDRA-5822)
 * Fix buffer underflow on socket close (CASSANDRA-5792)
Merged from 1.2:
 * Fix reading DeletionTime from 1.1-format sstables (CASSANDRA-5814)
 * cqlsh: add collections support to COPY (CASSANDRA-5698)
 * retry important messages for any IOException (CASSANDRA-5804)
 * Allow empty IN relations in SELECT/UPDATE/DELETE statements (CASSANDRA-5626)
 * cqlsh: fix crashing on Windows due to libedit detection (CASSANDRA-5812)
 * fix bulk-loading compressed sstables (CASSANDRA-5820)
 * (Hadoop) fix quoting in CqlPagingRecordReader and CqlRecordWriter 
   (CASSANDRA-5824)
 * update default LCS sstable size to 160MB (CASSANDRA-5727)
 * Allow compacting 2Is via nodetool (CASSANDRA-5670)
 * Hex-encode non-String keys in OPP (CASSANDRA-5793)
 * nodetool history logging (CASSANDRA-5823)
 * (Hadoop) fix support for Thrift tables in CqlPagingRecordReader 
   (CASSANDRA-5752)
 * add "all time blocked" to StatusLogger output (CASSANDRA-5825)
 * Future-proof inter-major-version schema migrations (CASSANDRA-5845)
 * (Hadoop) add CqlPagingRecordReader support for ReversedType in Thrift table
   (CASSANDRA-5718)
 * Add -no-snapshot option to scrub (CASSANDRA-5891)
 * Fix to support off heap bloom filters size greater than 2 GB (CASSANDRA-5903)
 * Properly handle parsing huge map and set literals (CASSANDRA-5893)
 * Fix LCS L0 compaction may overlap in L1 (CASSANDRA-5907)
 * New sstablesplit tool to split large sstables offline (CASSANDRA-4766)
 * Fix potential deadlock in native protocol server (CASSANDRA-5926)
 * Disallow incompatible type change in CQL3 (CASSANDRA-5882)
Merged from 1.1:
 * Correctly validate sparse composite cells in scrub (CASSANDRA-5855)


2.0.0-beta2
 * Replace countPendingHints with Hints Created metric (CASSANDRA-5746)
 * Allow nodetool with no args, and with help to run without a server (CASSANDRA-5734)
 * Cleanup AbstractType/TypeSerializer classes (CASSANDRA-5744)
 * Remove unimplemented cli option schema-mwt (CASSANDRA-5754)
 * Support range tombstones in thrift (CASSANDRA-5435)
 * Normalize table-manipulating CQL3 statements' class names (CASSANDRA-5759)
 * cqlsh: add missing table options to DESCRIBE output (CASSANDRA-5749)
 * Fix assertion error during repair (CASSANDRA-5757)
 * Fix bulkloader (CASSANDRA-5542)
 * Add LZ4 compression to the native protocol (CASSANDRA-5765)
 * Fix bugs in the native protocol v2 (CASSANDRA-5770)
 * CAS on 'primary key only' table (CASSANDRA-5715)
 * Support streaming SSTables of old versions (CASSANDRA-5772)
 * Always respect protocol version in native protocol (CASSANDRA-5778)
 * Fix ConcurrentModificationException during streaming (CASSANDRA-5782)
 * Update deletion timestamp in Commit#updatesWithPaxosTime (CASSANDRA-5787)
 * Thrift cas() method crashes if input columns are not sorted (CASSANDRA-5786)
 * Order columns names correctly when querying for CAS (CASSANDRA-5788)
 * Fix streaming retry (CASSANDRA-5775)
Merged from 1.2:
 * if no seeds can be a reached a node won't start in a ring by itself (CASSANDRA-5768)
 * add cassandra.unsafesystem property (CASSANDRA-5704)
 * (Hadoop) quote identifiers in CqlPagingRecordReader (CASSANDRA-5763)
 * Add replace_node functionality for vnodes (CASSANDRA-5337)
 * Add timeout events to query traces (CASSANDRA-5520)
 * Fix serialization of the LEFT gossip value (CASSANDRA-5696)
 * Pig: support for cql3 tables (CASSANDRA-5234)
 * Fix skipping range tombstones with reverse queries (CASSANDRA-5712)
 * Expire entries out of ThriftSessionManager (CASSANDRA-5719)
 * Don't keep ancestor information in memory (CASSANDRA-5342)
 * Expose native protocol server status in nodetool info (CASSANDRA-5735)
 * Fix pathetic performance of range tombstones (CASSANDRA-5677)
 * Fix querying with an empty (impossible) range (CASSANDRA-5573)
 * cqlsh: handle CUSTOM 2i in DESCRIBE output (CASSANDRA-5760)
 * Fix minor bug in Range.intersects(Bound) (CASSANDRA-5771)
 * cqlsh: handle disabled compression in DESCRIBE output (CASSANDRA-5766)
 * Ensure all UP events are notified on the native protocol (CASSANDRA-5769)
 * Fix formatting of sstable2json with multiple -k arguments (CASSANDRA-5781)
 * Don't rely on row marker for queries in general to hide lost markers
   after TTL expires (CASSANDRA-5762)
 * Sort nodetool help output (CASSANDRA-5776)
 * Fix column expiring during 2 phases compaction (CASSANDRA-5799)
 * now() is being rejected in INSERTs when inside collections (CASSANDRA-5795)


2.0.0-beta1
 * Add support for indexing clustered columns (CASSANDRA-5125)
 * Removed on-heap row cache (CASSANDRA-5348)
 * use nanotime consistently for node-local timeouts (CASSANDRA-5581)
 * Avoid unnecessary second pass on name-based queries (CASSANDRA-5577)
 * Experimental triggers (CASSANDRA-1311)
 * JEMalloc support for off-heap allocation (CASSANDRA-3997)
 * Single-pass compaction (CASSANDRA-4180)
 * Removed token range bisection (CASSANDRA-5518)
 * Removed compatibility with pre-1.2.5 sstables and network messages
   (CASSANDRA-5511)
 * removed PBSPredictor (CASSANDRA-5455)
 * CAS support (CASSANDRA-5062, 5441, 5442, 5443, 5619, 5667)
 * Leveled compaction performs size-tiered compactions in L0 
   (CASSANDRA-5371, 5439)
 * Add yaml network topology snitch for mixed ec2/other envs (CASSANDRA-5339)
 * Log when a node is down longer than the hint window (CASSANDRA-4554)
 * Optimize tombstone creation for ExpiringColumns (CASSANDRA-4917)
 * Improve LeveledScanner work estimation (CASSANDRA-5250, 5407)
 * Replace compaction lock with runWithCompactionsDisabled (CASSANDRA-3430)
 * Change Message IDs to ints (CASSANDRA-5307)
 * Move sstable level information into the Stats component, removing the
   need for a separate Manifest file (CASSANDRA-4872)
 * avoid serializing to byte[] on commitlog append (CASSANDRA-5199)
 * make index_interval configurable per columnfamily (CASSANDRA-3961, CASSANDRA-5650)
 * add default_time_to_live (CASSANDRA-3974)
 * add memtable_flush_period_in_ms (CASSANDRA-4237)
 * replace supercolumns internally by composites (CASSANDRA-3237, 5123)
 * upgrade thrift to 0.9.0 (CASSANDRA-3719)
 * drop unnecessary keyspace parameter from user-defined compaction API 
   (CASSANDRA-5139)
 * more robust solution to incomplete compactions + counters (CASSANDRA-5151)
 * Change order of directory searching for c*.in.sh (CASSANDRA-3983)
 * Add tool to reset SSTable compaction level for LCS (CASSANDRA-5271)
 * Allow custom configuration loader (CASSANDRA-5045)
 * Remove memory emergency pressure valve logic (CASSANDRA-3534)
 * Reduce request latency with eager retry (CASSANDRA-4705)
 * cqlsh: Remove ASSUME command (CASSANDRA-5331)
 * Rebuild BF when loading sstables if bloom_filter_fp_chance
   has changed since compaction (CASSANDRA-5015)
 * remove row-level bloom filters (CASSANDRA-4885)
 * Change Kernel Page Cache skipping into row preheating (disabled by default)
   (CASSANDRA-4937)
 * Improve repair by deciding on a gcBefore before sending
   out TreeRequests (CASSANDRA-4932)
 * Add an official way to disable compactions (CASSANDRA-5074)
 * Reenable ALTER TABLE DROP with new semantics (CASSANDRA-3919)
 * Add binary protocol versioning (CASSANDRA-5436)
 * Swap THshaServer for TThreadedSelectorServer (CASSANDRA-5530)
 * Add alias support to SELECT statement (CASSANDRA-5075)
 * Don't create empty RowMutations in CommitLogReplayer (CASSANDRA-5541)
 * Use range tombstones when dropping cfs/columns from schema (CASSANDRA-5579)
 * cqlsh: drop CQL2/CQL3-beta support (CASSANDRA-5585)
 * Track max/min column names in sstables to be able to optimize slice
   queries (CASSANDRA-5514, CASSANDRA-5595, CASSANDRA-5600)
 * Binary protocol: allow batching already prepared statements (CASSANDRA-4693)
 * Allow preparing timestamp, ttl and limit in CQL3 queries (CASSANDRA-4450)
 * Support native link w/o JNA in Java7 (CASSANDRA-3734)
 * Use SASL authentication in binary protocol v2 (CASSANDRA-5545)
 * Replace Thrift HsHa with LMAX Disruptor based implementation (CASSANDRA-5582)
 * cqlsh: Add row count to SELECT output (CASSANDRA-5636)
 * Include a timestamp with all read commands to determine column expiration
   (CASSANDRA-5149)
 * Streaming 2.0 (CASSANDRA-5286, 5699)
 * Conditional create/drop ks/table/index statements in CQL3 (CASSANDRA-2737)
 * more pre-table creation property validation (CASSANDRA-5693)
 * Redesign repair messages (CASSANDRA-5426)
 * Fix ALTER RENAME post-5125 (CASSANDRA-5702)
 * Disallow renaming a 2ndary indexed column (CASSANDRA-5705)
 * Rename Table to Keyspace (CASSANDRA-5613)
 * Ensure changing column_index_size_in_kb on different nodes don't corrupt the
   sstable (CASSANDRA-5454)
 * Move resultset type information into prepare, not execute (CASSANDRA-5649)
 * Auto paging in binary protocol (CASSANDRA-4415, 5714)
 * Don't tie client side use of AbstractType to JDBC (CASSANDRA-4495)
 * Adds new TimestampType to replace DateType (CASSANDRA-5723, CASSANDRA-5729)
Merged from 1.2:
 * make starting native protocol server idempotent (CASSANDRA-5728)
 * Fix loading key cache when a saved entry is no longer valid (CASSANDRA-5706)
 * Fix serialization of the LEFT gossip value (CASSANDRA-5696)
 * cqlsh: Don't show 'null' in place of empty values (CASSANDRA-5675)
 * Race condition in detecting version on a mixed 1.1/1.2 cluster
   (CASSANDRA-5692)
 * Fix skipping range tombstones with reverse queries (CASSANDRA-5712)
 * Expire entries out of ThriftSessionManager (CASSANRDA-5719)
 * Don't keep ancestor information in memory (CASSANDRA-5342)
 * cqlsh: fix handling of semicolons inside BATCH queries (CASSANDRA-5697)


1.2.6
 * Fix tracing when operation completes before all responses arrive 
   (CASSANDRA-5668)
 * Fix cross-DC mutation forwarding (CASSANDRA-5632)
 * Reduce SSTableLoader memory usage (CASSANDRA-5555)
 * Scale hinted_handoff_throttle_in_kb to cluster size (CASSANDRA-5272)
 * (Hadoop) Add CQL3 input/output formats (CASSANDRA-4421, 5622)
 * (Hadoop) Fix InputKeyRange in CFIF (CASSANDRA-5536)
 * Fix dealing with ridiculously large max sstable sizes in LCS (CASSANDRA-5589)
 * Ignore pre-truncate hints (CASSANDRA-4655)
 * Move System.exit on OOM into a separate thread (CASSANDRA-5273)
 * Write row markers when serializing schema (CASSANDRA-5572)
 * Check only SSTables for the requested range when streaming (CASSANDRA-5569)
 * Improve batchlog replay behavior and hint ttl handling (CASSANDRA-5314)
 * Exclude localTimestamp from validation for tombstones (CASSANDRA-5398)
 * cqlsh: add custom prompt support (CASSANDRA-5539)
 * Reuse prepared statements in hot auth queries (CASSANDRA-5594)
 * cqlsh: add vertical output option (see EXPAND) (CASSANDRA-5597)
 * Add a rate limit option to stress (CASSANDRA-5004)
 * have BulkLoader ignore snapshots directories (CASSANDRA-5587) 
 * fix SnitchProperties logging context (CASSANDRA-5602)
 * Expose whether jna is enabled and memory is locked via JMX (CASSANDRA-5508)
 * cqlsh: fix COPY FROM with ReversedType (CASSANDRA-5610)
 * Allow creating CUSTOM indexes on collections (CASSANDRA-5615)
 * Evaluate now() function at execution time (CASSANDRA-5616)
 * Expose detailed read repair metrics (CASSANDRA-5618)
 * Correct blob literal + ReversedType parsing (CASSANDRA-5629)
 * Allow GPFS to prefer the internal IP like EC2MRS (CASSANDRA-5630)
 * fix help text for -tspw cassandra-cli (CASSANDRA-5643)
 * don't throw away initial causes exceptions for internode encryption issues 
   (CASSANDRA-5644)
 * Fix message spelling errors for cql select statements (CASSANDRA-5647)
 * Suppress custom exceptions thru jmx (CASSANDRA-5652)
 * Update CREATE CUSTOM INDEX syntax (CASSANDRA-5639)
 * Fix PermissionDetails.equals() method (CASSANDRA-5655)
 * Never allow partition key ranges in CQL3 without token() (CASSANDRA-5666)
 * Gossiper incorrectly drops AppState for an upgrading node (CASSANDRA-5660)
 * Connection thrashing during multi-region ec2 during upgrade, due to 
   messaging version (CASSANDRA-5669)
 * Avoid over reconnecting in EC2MRS (CASSANDRA-5678)
 * Fix ReadResponseSerializer.serializedSize() for digest reads (CASSANDRA-5476)
 * allow sstable2json on 2i CFs (CASSANDRA-5694)
Merged from 1.1:
 * Remove buggy thrift max message length option (CASSANDRA-5529)
 * Fix NPE in Pig's widerow mode (CASSANDRA-5488)
 * Add split size parameter to Pig and disable split combination (CASSANDRA-5544)


1.2.5
 * make BytesToken.toString only return hex bytes (CASSANDRA-5566)
 * Ensure that submitBackground enqueues at least one task (CASSANDRA-5554)
 * fix 2i updates with identical values and timestamps (CASSANDRA-5540)
 * fix compaction throttling bursty-ness (CASSANDRA-4316)
 * reduce memory consumption of IndexSummary (CASSANDRA-5506)
 * remove per-row column name bloom filters (CASSANDRA-5492)
 * Include fatal errors in trace events (CASSANDRA-5447)
 * Ensure that PerRowSecondaryIndex is notified of row-level deletes
   (CASSANDRA-5445)
 * Allow empty blob literals in CQL3 (CASSANDRA-5452)
 * Fix streaming RangeTombstones at column index boundary (CASSANDRA-5418)
 * Fix preparing statements when current keyspace is not set (CASSANDRA-5468)
 * Fix SemanticVersion.isSupportedBy minor/patch handling (CASSANDRA-5496)
 * Don't provide oldCfId for post-1.1 system cfs (CASSANDRA-5490)
 * Fix primary range ignores replication strategy (CASSANDRA-5424)
 * Fix shutdown of binary protocol server (CASSANDRA-5507)
 * Fix repair -snapshot not working (CASSANDRA-5512)
 * Set isRunning flag later in binary protocol server (CASSANDRA-5467)
 * Fix use of CQL3 functions with descending clustering order (CASSANDRA-5472)
 * Disallow renaming columns one at a time for thrift table in CQL3
   (CASSANDRA-5531)
 * cqlsh: add CLUSTERING ORDER BY support to DESCRIBE (CASSANDRA-5528)
 * Add custom secondary index support to CQL3 (CASSANDRA-5484)
 * Fix repair hanging silently on unexpected error (CASSANDRA-5229)
 * Fix Ec2Snitch regression introduced by CASSANDRA-5171 (CASSANDRA-5432)
 * Add nodetool enablebackup/disablebackup (CASSANDRA-5556)
 * cqlsh: fix DESCRIBE after case insensitive USE (CASSANDRA-5567)
Merged from 1.1
 * Add retry mechanism to OTC for non-droppable_verbs (CASSANDRA-5393)
 * Use allocator information to improve memtable memory usage estimate
   (CASSANDRA-5497)
 * Fix trying to load deleted row into row cache on startup (CASSANDRA-4463)
 * fsync leveled manifest to avoid corruption (CASSANDRA-5535)
 * Fix Bound intersection computation (CASSANDRA-5551)
 * sstablescrub now respects max memory size in cassandra.in.sh (CASSANDRA-5562)


1.2.4
 * Ensure that PerRowSecondaryIndex updates see the most recent values
   (CASSANDRA-5397)
 * avoid duplicate index entries ind PrecompactedRow and 
   ParallelCompactionIterable (CASSANDRA-5395)
 * remove the index entry on oldColumn when new column is a tombstone 
   (CASSANDRA-5395)
 * Change default stream throughput from 400 to 200 mbps (CASSANDRA-5036)
 * Gossiper logs DOWN for symmetry with UP (CASSANDRA-5187)
 * Fix mixing prepared statements between keyspaces (CASSANDRA-5352)
 * Fix consistency level during bootstrap - strike 3 (CASSANDRA-5354)
 * Fix transposed arguments in AlreadyExistsException (CASSANDRA-5362)
 * Improve asynchronous hint delivery (CASSANDRA-5179)
 * Fix Guava dependency version (12.0 -> 13.0.1) for Maven (CASSANDRA-5364)
 * Validate that provided CQL3 collection value are < 64K (CASSANDRA-5355)
 * Make upgradeSSTable skip current version sstables by default (CASSANDRA-5366)
 * Optimize min/max timestamp collection (CASSANDRA-5373)
 * Invalid streamId in cql binary protocol when using invalid CL 
   (CASSANDRA-5164)
 * Fix validation for IN where clauses with collections (CASSANDRA-5376)
 * Copy resultSet on count query to avoid ConcurrentModificationException 
   (CASSANDRA-5382)
 * Correctly typecheck in CQL3 even with ReversedType (CASSANDRA-5386)
 * Fix streaming compressed files when using encryption (CASSANDRA-5391)
 * cassandra-all 1.2.0 pom missing netty dependency (CASSANDRA-5392)
 * Fix writetime/ttl functions on null values (CASSANDRA-5341)
 * Fix NPE during cql3 select with token() (CASSANDRA-5404)
 * IndexHelper.skipBloomFilters won't skip non-SHA filters (CASSANDRA-5385)
 * cqlsh: Print maps ordered by key, sort sets (CASSANDRA-5413)
 * Add null syntax support in CQL3 for inserts (CASSANDRA-3783)
 * Allow unauthenticated set_keyspace() calls (CASSANDRA-5423)
 * Fix potential incremental backups race (CASSANDRA-5410)
 * Fix prepared BATCH statements with batch-level timestamps (CASSANDRA-5415)
 * Allow overriding superuser setup delay (CASSANDRA-5430)
 * cassandra-shuffle with JMX usernames and passwords (CASSANDRA-5431)
Merged from 1.1:
 * cli: Quote ks and cf names in schema output when needed (CASSANDRA-5052)
 * Fix bad default for min/max timestamp in SSTableMetadata (CASSANDRA-5372)
 * Fix cf name extraction from manifest in Directories.migrateFile() 
   (CASSANDRA-5242)
 * Support pluggable internode authentication (CASSANDRA-5401)


1.2.3
 * add check for sstable overlap within a level on startup (CASSANDRA-5327)
 * replace ipv6 colons in jmx object names (CASSANDRA-5298, 5328)
 * Avoid allocating SSTableBoundedScanner during repair when the range does 
   not intersect the sstable (CASSANDRA-5249)
 * Don't lowercase property map keys (this breaks NTS) (CASSANDRA-5292)
 * Fix composite comparator with super columns (CASSANDRA-5287)
 * Fix insufficient validation of UPDATE queries against counter cfs
   (CASSANDRA-5300)
 * Fix PropertyFileSnitch default DC/Rack behavior (CASSANDRA-5285)
 * Handle null values when executing prepared statement (CASSANDRA-5081)
 * Add netty to pom dependencies (CASSANDRA-5181)
 * Include type arguments in Thrift CQLPreparedResult (CASSANDRA-5311)
 * Fix compaction not removing columns when bf_fp_ratio is 1 (CASSANDRA-5182)
 * cli: Warn about missing CQL3 tables in schema descriptions (CASSANDRA-5309)
 * Re-enable unknown option in replication/compaction strategies option for
   backward compatibility (CASSANDRA-4795)
 * Add binary protocol support to stress (CASSANDRA-4993)
 * cqlsh: Fix COPY FROM value quoting and null handling (CASSANDRA-5305)
 * Fix repair -pr for vnodes (CASSANDRA-5329)
 * Relax CL for auth queries for non-default users (CASSANDRA-5310)
 * Fix AssertionError during repair (CASSANDRA-5245)
 * Don't announce migrations to pre-1.2 nodes (CASSANDRA-5334)
Merged from 1.1:
 * Update offline scrub for 1.0 -> 1.1 directory structure (CASSANDRA-5195)
 * add tmp flag to Descriptor hashcode (CASSANDRA-4021)
 * fix logging of "Found table data in data directories" when only system tables
   are present (CASSANDRA-5289)
 * cli: Add JMX authentication support (CASSANDRA-5080)
 * nodetool: ability to repair specific range (CASSANDRA-5280)
 * Fix possible assertion triggered in SliceFromReadCommand (CASSANDRA-5284)
 * cqlsh: Add inet type support on Windows (ipv4-only) (CASSANDRA-4801)
 * Fix race when initializing ColumnFamilyStore (CASSANDRA-5350)
 * Add UseTLAB JVM flag (CASSANDRA-5361)


1.2.2
 * fix potential for multiple concurrent compactions of the same sstables
   (CASSANDRA-5256)
 * avoid no-op caching of byte[] on commitlog append (CASSANDRA-5199)
 * fix symlinks under data dir not working (CASSANDRA-5185)
 * fix bug in compact storage metadata handling (CASSANDRA-5189)
 * Validate login for USE queries (CASSANDRA-5207)
 * cli: remove default username and password (CASSANDRA-5208)
 * configure populate_io_cache_on_flush per-CF (CASSANDRA-4694)
 * allow configuration of internode socket buffer (CASSANDRA-3378)
 * Make sstable directory picking blacklist-aware again (CASSANDRA-5193)
 * Correctly expire gossip states for edge cases (CASSANDRA-5216)
 * Improve handling of directory creation failures (CASSANDRA-5196)
 * Expose secondary indicies to the rest of nodetool (CASSANDRA-4464)
 * Binary protocol: avoid sending notification for 0.0.0.0 (CASSANDRA-5227)
 * add UseCondCardMark XX jvm settings on jdk 1.7 (CASSANDRA-4366)
 * CQL3 refactor to allow conversion function (CASSANDRA-5226)
 * Fix drop of sstables in some circumstance (CASSANDRA-5232)
 * Implement caching of authorization results (CASSANDRA-4295)
 * Add support for LZ4 compression (CASSANDRA-5038)
 * Fix missing columns in wide rows queries (CASSANDRA-5225)
 * Simplify auth setup and make system_auth ks alterable (CASSANDRA-5112)
 * Stop compactions from hanging during bootstrap (CASSANDRA-5244)
 * fix compressed streaming sending extra chunk (CASSANDRA-5105)
 * Add CQL3-based implementations of IAuthenticator and IAuthorizer
   (CASSANDRA-4898)
 * Fix timestamp-based tomstone removal logic (CASSANDRA-5248)
 * cli: Add JMX authentication support (CASSANDRA-5080)
 * Fix forceFlush behavior (CASSANDRA-5241)
 * cqlsh: Add username autocompletion (CASSANDRA-5231)
 * Fix CQL3 composite partition key error (CASSANDRA-5240)
 * Allow IN clause on last clustering key (CASSANDRA-5230)
Merged from 1.1:
 * fix start key/end token validation for wide row iteration (CASSANDRA-5168)
 * add ConfigHelper support for Thrift frame and max message sizes (CASSANDRA-5188)
 * fix nodetool repair not fail on node down (CASSANDRA-5203)
 * always collect tombstone hints (CASSANDRA-5068)
 * Fix error when sourcing file in cqlsh (CASSANDRA-5235)


1.2.1
 * stream undelivered hints on decommission (CASSANDRA-5128)
 * GossipingPropertyFileSnitch loads saved dc/rack info if needed (CASSANDRA-5133)
 * drain should flush system CFs too (CASSANDRA-4446)
 * add inter_dc_tcp_nodelay setting (CASSANDRA-5148)
 * re-allow wrapping ranges for start_token/end_token range pairitspwng (CASSANDRA-5106)
 * fix validation compaction of empty rows (CASSANDRA-5136)
 * nodetool methods to enable/disable hint storage/delivery (CASSANDRA-4750)
 * disallow bloom filter false positive chance of 0 (CASSANDRA-5013)
 * add threadpool size adjustment methods to JMXEnabledThreadPoolExecutor and 
   CompactionManagerMBean (CASSANDRA-5044)
 * fix hinting for dropped local writes (CASSANDRA-4753)
 * off-heap cache doesn't need mutable column container (CASSANDRA-5057)
 * apply disk_failure_policy to bad disks on initial directory creation 
   (CASSANDRA-4847)
 * Optimize name-based queries to use ArrayBackedSortedColumns (CASSANDRA-5043)
 * Fall back to old manifest if most recent is unparseable (CASSANDRA-5041)
 * pool [Compressed]RandomAccessReader objects on the partitioned read path
   (CASSANDRA-4942)
 * Add debug logging to list filenames processed by Directories.migrateFile 
   method (CASSANDRA-4939)
 * Expose black-listed directories via JMX (CASSANDRA-4848)
 * Log compaction merge counts (CASSANDRA-4894)
 * Minimize byte array allocation by AbstractData{Input,Output} (CASSANDRA-5090)
 * Add SSL support for the binary protocol (CASSANDRA-5031)
 * Allow non-schema system ks modification for shuffle to work (CASSANDRA-5097)
 * cqlsh: Add default limit to SELECT statements (CASSANDRA-4972)
 * cqlsh: fix DESCRIBE for 1.1 cfs in CQL3 (CASSANDRA-5101)
 * Correctly gossip with nodes >= 1.1.7 (CASSANDRA-5102)
 * Ensure CL guarantees on digest mismatch (CASSANDRA-5113)
 * Validate correctly selects on composite partition key (CASSANDRA-5122)
 * Fix exception when adding collection (CASSANDRA-5117)
 * Handle states for non-vnode clusters correctly (CASSANDRA-5127)
 * Refuse unrecognized replication and compaction strategy options (CASSANDRA-4795)
 * Pick the correct value validator in sstable2json for cql3 tables (CASSANDRA-5134)
 * Validate login for describe_keyspace, describe_keyspaces and set_keyspace
   (CASSANDRA-5144)
 * Fix inserting empty maps (CASSANDRA-5141)
 * Don't remove tokens from System table for node we know (CASSANDRA-5121)
 * fix streaming progress report for compresed files (CASSANDRA-5130)
 * Coverage analysis for low-CL queries (CASSANDRA-4858)
 * Stop interpreting dates as valid timeUUID value (CASSANDRA-4936)
 * Adds E notation for floating point numbers (CASSANDRA-4927)
 * Detect (and warn) unintentional use of the cql2 thrift methods when cql3 was
   intended (CASSANDRA-5172)
 * cli: Quote ks and cf names in schema output when needed (CASSANDRA-5052)
 * Fix cf name extraction from manifest in Directories.migrateFile() (CASSANDRA-5242)
 * Replace mistaken usage of commons-logging with slf4j (CASSANDRA-5464)
 * Ensure Jackson dependency matches lib (CASSANDRA-5126)
 * Expose droppable tombstone ratio stats over JMX (CASSANDRA-5159)
Merged from 1.1:
 * Simplify CompressedRandomAccessReader to work around JDK FD bug (CASSANDRA-5088)
 * Improve handling a changing target throttle rate mid-compaction (CASSANDRA-5087)
 * Pig: correctly decode row keys in widerow mode (CASSANDRA-5098)
 * nodetool repair command now prints progress (CASSANDRA-4767)
 * fix user defined compaction to run against 1.1 data directory (CASSANDRA-5118)
 * Fix CQL3 BATCH authorization caching (CASSANDRA-5145)
 * fix get_count returns incorrect value with TTL (CASSANDRA-5099)
 * better handling for mid-compaction failure (CASSANDRA-5137)
 * convert default marshallers list to map for better readability (CASSANDRA-5109)
 * fix ConcurrentModificationException in getBootstrapSource (CASSANDRA-5170)
 * fix sstable maxtimestamp for row deletes and pre-1.1.1 sstables (CASSANDRA-5153)
 * Fix thread growth on node removal (CASSANDRA-5175)
 * Make Ec2Region's datacenter name configurable (CASSANDRA-5155)


1.2.0
 * Disallow counters in collections (CASSANDRA-5082)
 * cqlsh: add unit tests (CASSANDRA-3920)
 * fix default bloom_filter_fp_chance for LeveledCompactionStrategy (CASSANDRA-5093)
Merged from 1.1:
 * add validation for get_range_slices with start_key and end_token (CASSANDRA-5089)


1.2.0-rc2
 * fix nodetool ownership display with vnodes (CASSANDRA-5065)
 * cqlsh: add DESCRIBE KEYSPACES command (CASSANDRA-5060)
 * Fix potential infinite loop when reloading CFS (CASSANDRA-5064)
 * Fix SimpleAuthorizer example (CASSANDRA-5072)
 * cqlsh: force CL.ONE for tracing and system.schema* queries (CASSANDRA-5070)
 * Includes cassandra-shuffle in the debian package (CASSANDRA-5058)
Merged from 1.1:
 * fix multithreaded compaction deadlock (CASSANDRA-4492)
 * fix temporarily missing schema after upgrade from pre-1.1.5 (CASSANDRA-5061)
 * Fix ALTER TABLE overriding compression options with defaults
   (CASSANDRA-4996, 5066)
 * fix specifying and altering crc_check_chance (CASSANDRA-5053)
 * fix Murmur3Partitioner ownership% calculation (CASSANDRA-5076)
 * Don't expire columns sooner than they should in 2ndary indexes (CASSANDRA-5079)


1.2-rc1
 * rename rpc_timeout settings to request_timeout (CASSANDRA-5027)
 * add BF with 0.1 FP to LCS by default (CASSANDRA-5029)
 * Fix preparing insert queries (CASSANDRA-5016)
 * Fix preparing queries with counter increment (CASSANDRA-5022)
 * Fix preparing updates with collections (CASSANDRA-5017)
 * Don't generate UUID based on other node address (CASSANDRA-5002)
 * Fix message when trying to alter a clustering key type (CASSANDRA-5012)
 * Update IAuthenticator to match the new IAuthorizer (CASSANDRA-5003)
 * Fix inserting only a key in CQL3 (CASSANDRA-5040)
 * Fix CQL3 token() function when used with strings (CASSANDRA-5050)
Merged from 1.1:
 * reduce log spam from invalid counter shards (CASSANDRA-5026)
 * Improve schema propagation performance (CASSANDRA-5025)
 * Fix for IndexHelper.IndexFor throws OOB Exception (CASSANDRA-5030)
 * cqlsh: make it possible to describe thrift CFs (CASSANDRA-4827)
 * cqlsh: fix timestamp formatting on some platforms (CASSANDRA-5046)


1.2-beta3
 * make consistency level configurable in cqlsh (CASSANDRA-4829)
 * fix cqlsh rendering of blob fields (CASSANDRA-4970)
 * fix cqlsh DESCRIBE command (CASSANDRA-4913)
 * save truncation position in system table (CASSANDRA-4906)
 * Move CompressionMetadata off-heap (CASSANDRA-4937)
 * allow CLI to GET cql3 columnfamily data (CASSANDRA-4924)
 * Fix rare race condition in getExpireTimeForEndpoint (CASSANDRA-4402)
 * acquire references to overlapping sstables during compaction so bloom filter
   doesn't get free'd prematurely (CASSANDRA-4934)
 * Don't share slice query filter in CQL3 SelectStatement (CASSANDRA-4928)
 * Separate tracing from Log4J (CASSANDRA-4861)
 * Exclude gcable tombstones from merkle-tree computation (CASSANDRA-4905)
 * Better printing of AbstractBounds for tracing (CASSANDRA-4931)
 * Optimize mostRecentTombstone check in CC.collectAllData (CASSANDRA-4883)
 * Change stream session ID to UUID to avoid collision from same node (CASSANDRA-4813)
 * Use Stats.db when bulk loading if present (CASSANDRA-4957)
 * Skip repair on system_trace and keyspaces with RF=1 (CASSANDRA-4956)
 * (cql3) Remove arbitrary SELECT limit (CASSANDRA-4918)
 * Correctly handle prepared operation on collections (CASSANDRA-4945)
 * Fix CQL3 LIMIT (CASSANDRA-4877)
 * Fix Stress for CQL3 (CASSANDRA-4979)
 * Remove cassandra specific exceptions from JMX interface (CASSANDRA-4893)
 * (CQL3) Force using ALLOW FILTERING on potentially inefficient queries (CASSANDRA-4915)
 * (cql3) Fix adding column when the table has collections (CASSANDRA-4982)
 * (cql3) Fix allowing collections with compact storage (CASSANDRA-4990)
 * (cql3) Refuse ttl/writetime function on collections (CASSANDRA-4992)
 * Replace IAuthority with new IAuthorizer (CASSANDRA-4874)
 * clqsh: fix KEY pseudocolumn escaping when describing Thrift tables
   in CQL3 mode (CASSANDRA-4955)
 * add basic authentication support for Pig CassandraStorage (CASSANDRA-3042)
 * fix CQL2 ALTER TABLE compaction_strategy_class altering (CASSANDRA-4965)
Merged from 1.1:
 * Fall back to old describe_splits if d_s_ex is not available (CASSANDRA-4803)
 * Improve error reporting when streaming ranges fail (CASSANDRA-5009)
 * Fix cqlsh timestamp formatting of timezone info (CASSANDRA-4746)
 * Fix assertion failure with leveled compaction (CASSANDRA-4799)
 * Check for null end_token in get_range_slice (CASSANDRA-4804)
 * Remove all remnants of removed nodes (CASSANDRA-4840)
 * Add aut-reloading of the log4j file in debian package (CASSANDRA-4855)
 * Fix estimated row cache entry size (CASSANDRA-4860)
 * reset getRangeSlice filter after finishing a row for get_paged_slice
   (CASSANDRA-4919)
 * expunge row cache post-truncate (CASSANDRA-4940)
 * Allow static CF definition with compact storage (CASSANDRA-4910)
 * Fix endless loop/compaction of schema_* CFs due to broken timestamps (CASSANDRA-4880)
 * Fix 'wrong class type' assertion in CounterColumn (CASSANDRA-4976)


1.2-beta2
 * fp rate of 1.0 disables BF entirely; LCS defaults to 1.0 (CASSANDRA-4876)
 * off-heap bloom filters for row keys (CASSANDRA_4865)
 * add extension point for sstable components (CASSANDRA-4049)
 * improve tracing output (CASSANDRA-4852, 4862)
 * make TRACE verb droppable (CASSANDRA-4672)
 * fix BulkLoader recognition of CQL3 columnfamilies (CASSANDRA-4755)
 * Sort commitlog segments for replay by id instead of mtime (CASSANDRA-4793)
 * Make hint delivery asynchronous (CASSANDRA-4761)
 * Pluggable Thrift transport factories for CLI and cqlsh (CASSANDRA-4609, 4610)
 * cassandra-cli: allow Double value type to be inserted to a column (CASSANDRA-4661)
 * Add ability to use custom TServerFactory implementations (CASSANDRA-4608)
 * optimize batchlog flushing to skip successful batches (CASSANDRA-4667)
 * include metadata for system keyspace itself in schema tables (CASSANDRA-4416)
 * add check to PropertyFileSnitch to verify presence of location for
   local node (CASSANDRA-4728)
 * add PBSPredictor consistency modeler (CASSANDRA-4261)
 * remove vestiges of Thrift unframed mode (CASSANDRA-4729)
 * optimize single-row PK lookups (CASSANDRA-4710)
 * adjust blockFor calculation to account for pending ranges due to node 
   movement (CASSANDRA-833)
 * Change CQL version to 3.0.0 and stop accepting 3.0.0-beta1 (CASSANDRA-4649)
 * (CQL3) Make prepared statement global instead of per connection 
   (CASSANDRA-4449)
 * Fix scrubbing of CQL3 created tables (CASSANDRA-4685)
 * (CQL3) Fix validation when using counter and regular columns in the same 
   table (CASSANDRA-4706)
 * Fix bug starting Cassandra with simple authentication (CASSANDRA-4648)
 * Add support for batchlog in CQL3 (CASSANDRA-4545, 4738)
 * Add support for multiple column family outputs in CFOF (CASSANDRA-4208)
 * Support repairing only the local DC nodes (CASSANDRA-4747)
 * Use rpc_address for binary protocol and change default port (CASSANDRA-4751)
 * Fix use of collections in prepared statements (CASSANDRA-4739)
 * Store more information into peers table (CASSANDRA-4351, 4814)
 * Configurable bucket size for size tiered compaction (CASSANDRA-4704)
 * Run leveled compaction in parallel (CASSANDRA-4310)
 * Fix potential NPE during CFS reload (CASSANDRA-4786)
 * Composite indexes may miss results (CASSANDRA-4796)
 * Move consistency level to the protocol level (CASSANDRA-4734, 4824)
 * Fix Subcolumn slice ends not respected (CASSANDRA-4826)
 * Fix Assertion error in cql3 select (CASSANDRA-4783)
 * Fix list prepend logic (CQL3) (CASSANDRA-4835)
 * Add booleans as literals in CQL3 (CASSANDRA-4776)
 * Allow renaming PK columns in CQL3 (CASSANDRA-4822)
 * Fix binary protocol NEW_NODE event (CASSANDRA-4679)
 * Fix potential infinite loop in tombstone compaction (CASSANDRA-4781)
 * Remove system tables accounting from schema (CASSANDRA-4850)
 * (cql3) Force provided columns in clustering key order in 
   'CLUSTERING ORDER BY' (CASSANDRA-4881)
 * Fix composite index bug (CASSANDRA-4884)
 * Fix short read protection for CQL3 (CASSANDRA-4882)
 * Add tracing support to the binary protocol (CASSANDRA-4699)
 * (cql3) Don't allow prepared marker inside collections (CASSANDRA-4890)
 * Re-allow order by on non-selected columns (CASSANDRA-4645)
 * Bug when composite index is created in a table having collections (CASSANDRA-4909)
 * log index scan subject in CompositesSearcher (CASSANDRA-4904)
Merged from 1.1:
 * add get[Row|Key]CacheEntries to CacheServiceMBean (CASSANDRA-4859)
 * fix get_paged_slice to wrap to next row correctly (CASSANDRA-4816)
 * fix indexing empty column values (CASSANDRA-4832)
 * allow JdbcDate to compose null Date objects (CASSANDRA-4830)
 * fix possible stackoverflow when compacting 1000s of sstables
   (CASSANDRA-4765)
 * fix wrong leveled compaction progress calculation (CASSANDRA-4807)
 * add a close() method to CRAR to prevent leaking file descriptors (CASSANDRA-4820)
 * fix potential infinite loop in get_count (CASSANDRA-4833)
 * fix compositeType.{get/from}String methods (CASSANDRA-4842)
 * (CQL) fix CREATE COLUMNFAMILY permissions check (CASSANDRA-4864)
 * Fix DynamicCompositeType same type comparison (CASSANDRA-4711)
 * Fix duplicate SSTable reference when stream session failed (CASSANDRA-3306)
 * Allow static CF definition with compact storage (CASSANDRA-4910)
 * Fix endless loop/compaction of schema_* CFs due to broken timestamps (CASSANDRA-4880)
 * Fix 'wrong class type' assertion in CounterColumn (CASSANDRA-4976)


1.2-beta1
 * add atomic_batch_mutate (CASSANDRA-4542, -4635)
 * increase default max_hint_window_in_ms to 3h (CASSANDRA-4632)
 * include message initiation time to replicas so they can more
   accurately drop timed-out requests (CASSANDRA-2858)
 * fix clientutil.jar dependencies (CASSANDRA-4566)
 * optimize WriteResponse (CASSANDRA-4548)
 * new metrics (CASSANDRA-4009)
 * redesign KEYS indexes to avoid read-before-write (CASSANDRA-2897)
 * debug tracing (CASSANDRA-1123)
 * parallelize row cache loading (CASSANDRA-4282)
 * Make compaction, flush JBOD-aware (CASSANDRA-4292)
 * run local range scans on the read stage (CASSANDRA-3687)
 * clean up ioexceptions (CASSANDRA-2116)
 * add disk_failure_policy (CASSANDRA-2118)
 * Introduce new json format with row level deletion (CASSANDRA-4054)
 * remove redundant "name" column from schema_keyspaces (CASSANDRA-4433)
 * improve "nodetool ring" handling of multi-dc clusters (CASSANDRA-3047)
 * update NTS calculateNaturalEndpoints to be O(N log N) (CASSANDRA-3881)
 * split up rpc timeout by operation type (CASSANDRA-2819)
 * rewrite key cache save/load to use only sequential i/o (CASSANDRA-3762)
 * update MS protocol with a version handshake + broadcast address id
   (CASSANDRA-4311)
 * multithreaded hint replay (CASSANDRA-4189)
 * add inter-node message compression (CASSANDRA-3127)
 * remove COPP (CASSANDRA-2479)
 * Track tombstone expiration and compact when tombstone content is
   higher than a configurable threshold, default 20% (CASSANDRA-3442, 4234)
 * update MurmurHash to version 3 (CASSANDRA-2975)
 * (CLI) track elapsed time for `delete' operation (CASSANDRA-4060)
 * (CLI) jline version is bumped to 1.0 to properly  support
   'delete' key function (CASSANDRA-4132)
 * Save IndexSummary into new SSTable 'Summary' component (CASSANDRA-2392, 4289)
 * Add support for range tombstones (CASSANDRA-3708)
 * Improve MessagingService efficiency (CASSANDRA-3617)
 * Avoid ID conflicts from concurrent schema changes (CASSANDRA-3794)
 * Set thrift HSHA server thread limit to unlimited by default (CASSANDRA-4277)
 * Avoids double serialization of CF id in RowMutation messages
   (CASSANDRA-4293)
 * stream compressed sstables directly with java nio (CASSANDRA-4297)
 * Support multiple ranges in SliceQueryFilter (CASSANDRA-3885)
 * Add column metadata to system column families (CASSANDRA-4018)
 * (cql3) Always use composite types by default (CASSANDRA-4329)
 * (cql3) Add support for set, map and list (CASSANDRA-3647)
 * Validate date type correctly (CASSANDRA-4441)
 * (cql3) Allow definitions with only a PK (CASSANDRA-4361)
 * (cql3) Add support for row key composites (CASSANDRA-4179)
 * improve DynamicEndpointSnitch by using reservoir sampling (CASSANDRA-4038)
 * (cql3) Add support for 2ndary indexes (CASSANDRA-3680)
 * (cql3) fix defining more than one PK to be invalid (CASSANDRA-4477)
 * remove schema agreement checking from all external APIs (Thrift, CQL and CQL3) (CASSANDRA-4487)
 * add Murmur3Partitioner and make it default for new installations (CASSANDRA-3772, 4621)
 * (cql3) update pseudo-map syntax to use map syntax (CASSANDRA-4497)
 * Finer grained exceptions hierarchy and provides error code with exceptions (CASSANDRA-3979)
 * Adds events push to binary protocol (CASSANDRA-4480)
 * Rewrite nodetool help (CASSANDRA-2293)
 * Make CQL3 the default for CQL (CASSANDRA-4640)
 * update stress tool to be able to use CQL3 (CASSANDRA-4406)
 * Accept all thrift update on CQL3 cf but don't expose their metadata (CASSANDRA-4377)
 * Replace Throttle with Guava's RateLimiter for HintedHandOff (CASSANDRA-4541)
 * fix counter add/get using CQL2 and CQL3 in stress tool (CASSANDRA-4633)
 * Add sstable count per level to cfstats (CASSANDRA-4537)
 * (cql3) Add ALTER KEYSPACE statement (CASSANDRA-4611)
 * (cql3) Allow defining default consistency levels (CASSANDRA-4448)
 * (cql3) Fix queries using LIMIT missing results (CASSANDRA-4579)
 * fix cross-version gossip messaging (CASSANDRA-4576)
 * added inet data type (CASSANDRA-4627)


1.1.6
 * Wait for writes on synchronous read digest mismatch (CASSANDRA-4792)
 * fix commitlog replay for nanotime-infected sstables (CASSANDRA-4782)
 * preflight check ttl for maximum of 20 years (CASSANDRA-4771)
 * (Pig) fix widerow input with single column rows (CASSANDRA-4789)
 * Fix HH to compact with correct gcBefore, which avoids wiping out
   undelivered hints (CASSANDRA-4772)
 * LCS will merge up to 32 L0 sstables as intended (CASSANDRA-4778)
 * NTS will default unconfigured DC replicas to zero (CASSANDRA-4675)
 * use default consistency level in counter validation if none is
   explicitly provide (CASSANDRA-4700)
 * Improve IAuthority interface by introducing fine-grained
   access permissions and grant/revoke commands (CASSANDRA-4490, 4644)
 * fix assumption error in CLI when updating/describing keyspace 
   (CASSANDRA-4322)
 * Adds offline sstablescrub to debian packaging (CASSANDRA-4642)
 * Automatic fixing of overlapping leveled sstables (CASSANDRA-4644)
 * fix error when using ORDER BY with extended selections (CASSANDRA-4689)
 * (CQL3) Fix validation for IN queries for non-PK cols (CASSANDRA-4709)
 * fix re-created keyspace disappering after 1.1.5 upgrade 
   (CASSANDRA-4698, 4752)
 * (CLI) display elapsed time in 2 fraction digits (CASSANDRA-3460)
 * add authentication support to sstableloader (CASSANDRA-4712)
 * Fix CQL3 'is reversed' logic (CASSANDRA-4716, 4759)
 * (CQL3) Don't return ReversedType in result set metadata (CASSANDRA-4717)
 * Backport adding AlterKeyspace statement (CASSANDRA-4611)
 * (CQL3) Correcty accept upper-case data types (CASSANDRA-4770)
 * Add binary protocol events for schema changes (CASSANDRA-4684)
Merged from 1.0:
 * Switch from NBHM to CHM in MessagingService's callback map, which
   prevents OOM in long-running instances (CASSANDRA-4708)


1.1.5
 * add SecondaryIndex.reload API (CASSANDRA-4581)
 * use millis + atomicint for commitlog segment creation instead of
   nanotime, which has issues under some hypervisors (CASSANDRA-4601)
 * fix FD leak in slice queries (CASSANDRA-4571)
 * avoid recursion in leveled compaction (CASSANDRA-4587)
 * increase stack size under Java7 to 180K
 * Log(info) schema changes (CASSANDRA-4547)
 * Change nodetool setcachecapcity to manipulate global caches (CASSANDRA-4563)
 * (cql3) fix setting compaction strategy (CASSANDRA-4597)
 * fix broken system.schema_* timestamps on system startup (CASSANDRA-4561)
 * fix wrong skip of cache saving (CASSANDRA-4533)
 * Avoid NPE when lost+found is in data dir (CASSANDRA-4572)
 * Respect five-minute flush moratorium after initial CL replay (CASSANDRA-4474)
 * Adds ntp as recommended in debian packaging (CASSANDRA-4606)
 * Configurable transport in CF Record{Reader|Writer} (CASSANDRA-4558)
 * (cql3) fix potential NPE with both equal and unequal restriction (CASSANDRA-4532)
 * (cql3) improves ORDER BY validation (CASSANDRA-4624)
 * Fix potential deadlock during counter writes (CASSANDRA-4578)
 * Fix cql error with ORDER BY when using IN (CASSANDRA-4612)
Merged from 1.0:
 * increase Xss to 160k to accomodate latest 1.6 JVMs (CASSANDRA-4602)
 * fix toString of hint destination tokens (CASSANDRA-4568)
 * Fix multiple values for CurrentLocal NodeID (CASSANDRA-4626)


1.1.4
 * fix offline scrub to catch >= out of order rows (CASSANDRA-4411)
 * fix cassandra-env.sh on RHEL and other non-dash-based systems 
   (CASSANDRA-4494)
Merged from 1.0:
 * (Hadoop) fix setting key length for old-style mapred api (CASSANDRA-4534)
 * (Hadoop) fix iterating through a resultset consisting entirely
   of tombstoned rows (CASSANDRA-4466)


1.1.3
 * (cqlsh) add COPY TO (CASSANDRA-4434)
 * munmap commitlog segments before rename (CASSANDRA-4337)
 * (JMX) rename getRangeKeySample to sampleKeyRange to avoid returning
   multi-MB results as an attribute (CASSANDRA-4452)
 * flush based on data size, not throughput; overwritten columns no 
   longer artificially inflate liveRatio (CASSANDRA-4399)
 * update default commitlog segment size to 32MB and total commitlog
   size to 32/1024 MB for 32/64 bit JVMs, respectively (CASSANDRA-4422)
 * avoid using global partitioner to estimate ranges in index sstables
   (CASSANDRA-4403)
 * restore pre-CASSANDRA-3862 approach to removing expired tombstones
   from row cache during compaction (CASSANDRA-4364)
 * (stress) support for CQL prepared statements (CASSANDRA-3633)
 * Correctly catch exception when Snappy cannot be loaded (CASSANDRA-4400)
 * (cql3) Support ORDER BY when IN condition is given in WHERE clause (CASSANDRA-4327)
 * (cql3) delete "component_index" column on DROP TABLE call (CASSANDRA-4420)
 * change nanoTime() to currentTimeInMillis() in schema related code (CASSANDRA-4432)
 * add a token generation tool (CASSANDRA-3709)
 * Fix LCS bug with sstable containing only 1 row (CASSANDRA-4411)
 * fix "Can't Modify Index Name" problem on CF update (CASSANDRA-4439)
 * Fix assertion error in getOverlappingSSTables during repair (CASSANDRA-4456)
 * fix nodetool's setcompactionthreshold command (CASSANDRA-4455)
 * Ensure compacted files are never used, to avoid counter overcount (CASSANDRA-4436)
Merged from 1.0:
 * Push the validation of secondary index values to the SecondaryIndexManager (CASSANDRA-4240)
 * allow dropping columns shadowed by not-yet-expired supercolumn or row
   tombstones in PrecompactedRow (CASSANDRA-4396)


1.1.2
 * Fix cleanup not deleting index entries (CASSANDRA-4379)
 * Use correct partitioner when saving + loading caches (CASSANDRA-4331)
 * Check schema before trying to export sstable (CASSANDRA-2760)
 * Raise a meaningful exception instead of NPE when PFS encounters
   an unconfigured node + no default (CASSANDRA-4349)
 * fix bug in sstable blacklisting with LCS (CASSANDRA-4343)
 * LCS no longer promotes tiny sstables out of L0 (CASSANDRA-4341)
 * skip tombstones during hint replay (CASSANDRA-4320)
 * fix NPE in compactionstats (CASSANDRA-4318)
 * enforce 1m min keycache for auto (CASSANDRA-4306)
 * Have DeletedColumn.isMFD always return true (CASSANDRA-4307)
 * (cql3) exeption message for ORDER BY constraints said primary filter can be
    an IN clause, which is misleading (CASSANDRA-4319)
 * (cql3) Reject (not yet supported) creation of 2ndardy indexes on tables with
   composite primary keys (CASSANDRA-4328)
 * Set JVM stack size to 160k for java 7 (CASSANDRA-4275)
 * cqlsh: add COPY command to load data from CSV flat files (CASSANDRA-4012)
 * CFMetaData.fromThrift to throw ConfigurationException upon error (CASSANDRA-4353)
 * Use CF comparator to sort indexed columns in SecondaryIndexManager
   (CASSANDRA-4365)
 * add strategy_options to the KSMetaData.toString() output (CASSANDRA-4248)
 * (cql3) fix range queries containing unqueried results (CASSANDRA-4372)
 * (cql3) allow updating column_alias types (CASSANDRA-4041)
 * (cql3) Fix deletion bug (CASSANDRA-4193)
 * Fix computation of overlapping sstable for leveled compaction (CASSANDRA-4321)
 * Improve scrub and allow to run it offline (CASSANDRA-4321)
 * Fix assertionError in StorageService.bulkLoad (CASSANDRA-4368)
 * (cqlsh) add option to authenticate to a keyspace at startup (CASSANDRA-4108)
 * (cqlsh) fix ASSUME functionality (CASSANDRA-4352)
 * Fix ColumnFamilyRecordReader to not return progress > 100% (CASSANDRA-3942)
Merged from 1.0:
 * Set gc_grace on index CF to 0 (CASSANDRA-4314)


1.1.1
 * add populate_io_cache_on_flush option (CASSANDRA-2635)
 * allow larger cache capacities than 2GB (CASSANDRA-4150)
 * add getsstables command to nodetool (CASSANDRA-4199)
 * apply parent CF compaction settings to secondary index CFs (CASSANDRA-4280)
 * preserve commitlog size cap when recycling segments at startup
   (CASSANDRA-4201)
 * (Hadoop) fix split generation regression (CASSANDRA-4259)
 * ignore min/max compactions settings in LCS, while preserving
   behavior that min=max=0 disables autocompaction (CASSANDRA-4233)
 * log number of rows read from saved cache (CASSANDRA-4249)
 * calculate exact size required for cleanup operations (CASSANDRA-1404)
 * avoid blocking additional writes during flush when the commitlog
   gets behind temporarily (CASSANDRA-1991)
 * enable caching on index CFs based on data CF cache setting (CASSANDRA-4197)
 * warn on invalid replication strategy creation options (CASSANDRA-4046)
 * remove [Freeable]Memory finalizers (CASSANDRA-4222)
 * include tombstone size in ColumnFamily.size, which can prevent OOM
   during sudden mass delete operations by yielding a nonzero liveRatio
   (CASSANDRA-3741)
 * Open 1 sstableScanner per level for leveled compaction (CASSANDRA-4142)
 * Optimize reads when row deletion timestamps allow us to restrict
   the set of sstables we check (CASSANDRA-4116)
 * add support for commitlog archiving and point-in-time recovery
   (CASSANDRA-3690)
 * avoid generating redundant compaction tasks during streaming
   (CASSANDRA-4174)
 * add -cf option to nodetool snapshot, and takeColumnFamilySnapshot to
   StorageService mbean (CASSANDRA-556)
 * optimize cleanup to drop entire sstables where possible (CASSANDRA-4079)
 * optimize truncate when autosnapshot is disabled (CASSANDRA-4153)
 * update caches to use byte[] keys to reduce memory overhead (CASSANDRA-3966)
 * add column limit to cli (CASSANDRA-3012, 4098)
 * clean up and optimize DataOutputBuffer, used by CQL compression and
   CompositeType (CASSANDRA-4072)
 * optimize commitlog checksumming (CASSANDRA-3610)
 * identify and blacklist corrupted SSTables from future compactions 
   (CASSANDRA-2261)
 * Move CfDef and KsDef validation out of thrift (CASSANDRA-4037)
 * Expose API to repair a user provided range (CASSANDRA-3912)
 * Add way to force the cassandra-cli to refresh its schema (CASSANDRA-4052)
 * Avoid having replicate on write tasks stacking up at CL.ONE (CASSANDRA-2889)
 * (cql3) Backwards compatibility for composite comparators in non-cql3-aware
   clients (CASSANDRA-4093)
 * (cql3) Fix order by for reversed queries (CASSANDRA-4160)
 * (cql3) Add ReversedType support (CASSANDRA-4004)
 * (cql3) Add timeuuid type (CASSANDRA-4194)
 * (cql3) Minor fixes (CASSANDRA-4185)
 * (cql3) Fix prepared statement in BATCH (CASSANDRA-4202)
 * (cql3) Reduce the list of reserved keywords (CASSANDRA-4186)
 * (cql3) Move max/min compaction thresholds to compaction strategy options
   (CASSANDRA-4187)
 * Fix exception during move when localhost is the only source (CASSANDRA-4200)
 * (cql3) Allow paging through non-ordered partitioner results (CASSANDRA-3771)
 * (cql3) Fix drop index (CASSANDRA-4192)
 * (cql3) Don't return range ghosts anymore (CASSANDRA-3982)
 * fix re-creating Keyspaces/ColumnFamilies with the same name as dropped
   ones (CASSANDRA-4219)
 * fix SecondaryIndex LeveledManifest save upon snapshot (CASSANDRA-4230)
 * fix missing arrayOffset in FBUtilities.hash (CASSANDRA-4250)
 * (cql3) Add name of parameters in CqlResultSet (CASSANDRA-4242)
 * (cql3) Correctly validate order by queries (CASSANDRA-4246)
 * rename stress to cassandra-stress for saner packaging (CASSANDRA-4256)
 * Fix exception on colum metadata with non-string comparator (CASSANDRA-4269)
 * Check for unknown/invalid compression options (CASSANDRA-4266)
 * (cql3) Adds simple access to column timestamp and ttl (CASSANDRA-4217)
 * (cql3) Fix range queries with secondary indexes (CASSANDRA-4257)
 * Better error messages from improper input in cli (CASSANDRA-3865)
 * Try to stop all compaction upon Keyspace or ColumnFamily drop (CASSANDRA-4221)
 * (cql3) Allow keyspace properties to contain hyphens (CASSANDRA-4278)
 * (cql3) Correctly validate keyspace access in create table (CASSANDRA-4296)
 * Avoid deadlock in migration stage (CASSANDRA-3882)
 * Take supercolumn names and deletion info into account in memtable throughput
   (CASSANDRA-4264)
 * Add back backward compatibility for old style replication factor (CASSANDRA-4294)
 * Preserve compatibility with pre-1.1 index queries (CASSANDRA-4262)
Merged from 1.0:
 * Fix super columns bug where cache is not updated (CASSANDRA-4190)
 * fix maxTimestamp to include row tombstones (CASSANDRA-4116)
 * (CLI) properly handle quotes in create/update keyspace commands (CASSANDRA-4129)
 * Avoids possible deadlock during bootstrap (CASSANDRA-4159)
 * fix stress tool that hangs forever on timeout or error (CASSANDRA-4128)
 * stress tool to return appropriate exit code on failure (CASSANDRA-4188)
 * fix compaction NPE when out of disk space and assertions disabled
   (CASSANDRA-3985)
 * synchronize LCS getEstimatedTasks to avoid CME (CASSANDRA-4255)
 * ensure unique streaming session id's (CASSANDRA-4223)
 * kick off background compaction when min/max thresholds change 
   (CASSANDRA-4279)
 * improve ability of STCS.getBuckets to deal with 100s of 1000s of
   sstables, such as when convertinb back from LCS (CASSANDRA-4287)
 * Oversize integer in CQL throws NumberFormatException (CASSANDRA-4291)
 * fix 1.0.x node join to mixed version cluster, other nodes >= 1.1 (CASSANDRA-4195)
 * Fix LCS splitting sstable base on uncompressed size (CASSANDRA-4419)
 * Push the validation of secondary index values to the SecondaryIndexManager (CASSANDRA-4240)
 * Don't purge columns during upgradesstables (CASSANDRA-4462)
 * Make cqlsh work with piping (CASSANDRA-4113)
 * Validate arguments for nodetool decommission (CASSANDRA-4061)
 * Report thrift status in nodetool info (CASSANDRA-4010)


1.1.0-final
 * average a reduced liveRatio estimate with the previous one (CASSANDRA-4065)
 * Allow KS and CF names up to 48 characters (CASSANDRA-4157)
 * fix stress build (CASSANDRA-4140)
 * add time remaining estimate to nodetool compactionstats (CASSANDRA-4167)
 * (cql) fix NPE in cql3 ALTER TABLE (CASSANDRA-4163)
 * (cql) Add support for CL.TWO and CL.THREE in CQL (CASSANDRA-4156)
 * (cql) Fix type in CQL3 ALTER TABLE preventing update (CASSANDRA-4170)
 * (cql) Throw invalid exception from CQL3 on obsolete options (CASSANDRA-4171)
 * (cqlsh) fix recognizing uppercase SELECT keyword (CASSANDRA-4161)
 * Pig: wide row support (CASSANDRA-3909)
Merged from 1.0:
 * avoid streaming empty files with bulk loader if sstablewriter errors out
   (CASSANDRA-3946)


1.1-rc1
 * Include stress tool in binary builds (CASSANDRA-4103)
 * (Hadoop) fix wide row iteration when last row read was deleted
   (CASSANDRA-4154)
 * fix read_repair_chance to really default to 0.1 in the cli (CASSANDRA-4114)
 * Adds caching and bloomFilterFpChange to CQL options (CASSANDRA-4042)
 * Adds posibility to autoconfigure size of the KeyCache (CASSANDRA-4087)
 * fix KEYS index from skipping results (CASSANDRA-3996)
 * Remove sliced_buffer_size_in_kb dead option (CASSANDRA-4076)
 * make loadNewSStable preserve sstable version (CASSANDRA-4077)
 * Respect 1.0 cache settings as much as possible when upgrading 
   (CASSANDRA-4088)
 * relax path length requirement for sstable files when upgrading on 
   non-Windows platforms (CASSANDRA-4110)
 * fix terminination of the stress.java when errors were encountered
   (CASSANDRA-4128)
 * Move CfDef and KsDef validation out of thrift (CASSANDRA-4037)
 * Fix get_paged_slice (CASSANDRA-4136)
 * CQL3: Support slice with exclusive start and stop (CASSANDRA-3785)
Merged from 1.0:
 * support PropertyFileSnitch in bulk loader (CASSANDRA-4145)
 * add auto_snapshot option allowing disabling snapshot before drop/truncate
   (CASSANDRA-3710)
 * allow short snitch names (CASSANDRA-4130)


1.1-beta2
 * rename loaded sstables to avoid conflicts with local snapshots
   (CASSANDRA-3967)
 * start hint replay as soon as FD notifies that the target is back up
   (CASSANDRA-3958)
 * avoid unproductive deserializing of cached rows during compaction
   (CASSANDRA-3921)
 * fix concurrency issues with CQL keyspace creation (CASSANDRA-3903)
 * Show Effective Owership via Nodetool ring <keyspace> (CASSANDRA-3412)
 * Update ORDER BY syntax for CQL3 (CASSANDRA-3925)
 * Fix BulkRecordWriter to not throw NPE if reducer gets no map data from Hadoop (CASSANDRA-3944)
 * Fix bug with counters in super columns (CASSANDRA-3821)
 * Remove deprecated merge_shard_chance (CASSANDRA-3940)
 * add a convenient way to reset a node's schema (CASSANDRA-2963)
 * fix for intermittent SchemaDisagreementException (CASSANDRA-3884)
 * CLI `list <CF>` to limit number of columns and their order (CASSANDRA-3012)
 * ignore deprecated KsDef/CfDef/ColumnDef fields in native schema (CASSANDRA-3963)
 * CLI to report when unsupported column_metadata pair was given (CASSANDRA-3959)
 * reincarnate removed and deprecated KsDef/CfDef attributes (CASSANDRA-3953)
 * Fix race between writes and read for cache (CASSANDRA-3862)
 * perform static initialization of StorageProxy on start-up (CASSANDRA-3797)
 * support trickling fsync() on writes (CASSANDRA-3950)
 * expose counters for unavailable/timeout exceptions given to thrift clients (CASSANDRA-3671)
 * avoid quadratic startup time in LeveledManifest (CASSANDRA-3952)
 * Add type information to new schema_ columnfamilies and remove thrift
   serialization for schema (CASSANDRA-3792)
 * add missing column validator options to the CLI help (CASSANDRA-3926)
 * skip reading saved key cache if CF's caching strategy is NONE or ROWS_ONLY (CASSANDRA-3954)
 * Unify migration code (CASSANDRA-4017)
Merged from 1.0:
 * cqlsh: guess correct version of Python for Arch Linux (CASSANDRA-4090)
 * (CLI) properly handle quotes in create/update keyspace commands (CASSANDRA-4129)
 * Avoids possible deadlock during bootstrap (CASSANDRA-4159)
 * fix stress tool that hangs forever on timeout or error (CASSANDRA-4128)
 * Fix super columns bug where cache is not updated (CASSANDRA-4190)
 * stress tool to return appropriate exit code on failure (CASSANDRA-4188)


1.0.9
 * improve index sampling performance (CASSANDRA-4023)
 * always compact away deleted hints immediately after handoff (CASSANDRA-3955)
 * delete hints from dropped ColumnFamilies on handoff instead of
   erroring out (CASSANDRA-3975)
 * add CompositeType ref to the CLI doc for create/update column family (CASSANDRA-3980)
 * Pig: support Counter ColumnFamilies (CASSANDRA-3973)
 * Pig: Composite column support (CASSANDRA-3684)
 * Avoid NPE during repair when a keyspace has no CFs (CASSANDRA-3988)
 * Fix division-by-zero error on get_slice (CASSANDRA-4000)
 * don't change manifest level for cleanup, scrub, and upgradesstables
   operations under LeveledCompactionStrategy (CASSANDRA-3989, 4112)
 * fix race leading to super columns assertion failure (CASSANDRA-3957)
 * fix NPE on invalid CQL delete command (CASSANDRA-3755)
 * allow custom types in CLI's assume command (CASSANDRA-4081)
 * fix totalBytes count for parallel compactions (CASSANDRA-3758)
 * fix intermittent NPE in get_slice (CASSANDRA-4095)
 * remove unnecessary asserts in native code interfaces (CASSANDRA-4096)
 * Validate blank keys in CQL to avoid assertion errors (CASSANDRA-3612)
 * cqlsh: fix bad decoding of some column names (CASSANDRA-4003)
 * cqlsh: fix incorrect padding with unicode chars (CASSANDRA-4033)
 * Fix EC2 snitch incorrectly reporting region (CASSANDRA-4026)
 * Shut down thrift during decommission (CASSANDRA-4086)
 * Expose nodetool cfhistograms for 2ndary indexes (CASSANDRA-4063)
Merged from 0.8:
 * Fix ConcurrentModificationException in gossiper (CASSANDRA-4019)


1.1-beta1
 * (cqlsh)
   + add SOURCE and CAPTURE commands, and --file option (CASSANDRA-3479)
   + add ALTER COLUMNFAMILY WITH (CASSANDRA-3523)
   + bundle Python dependencies with Cassandra (CASSANDRA-3507)
   + added to Debian package (CASSANDRA-3458)
   + display byte data instead of erroring out on decode failure 
     (CASSANDRA-3874)
 * add nodetool rebuild_index (CASSANDRA-3583)
 * add nodetool rangekeysample (CASSANDRA-2917)
 * Fix streaming too much data during move operations (CASSANDRA-3639)
 * Nodetool and CLI connect to localhost by default (CASSANDRA-3568)
 * Reduce memory used by primary index sample (CASSANDRA-3743)
 * (Hadoop) separate input/output configurations (CASSANDRA-3197, 3765)
 * avoid returning internal Cassandra classes over JMX (CASSANDRA-2805)
 * add row-level isolation via SnapTree (CASSANDRA-2893)
 * Optimize key count estimation when opening sstable on startup
   (CASSANDRA-2988)
 * multi-dc replication optimization supporting CL > ONE (CASSANDRA-3577)
 * add command to stop compactions (CASSANDRA-1740, 3566, 3582)
 * multithreaded streaming (CASSANDRA-3494)
 * removed in-tree redhat spec (CASSANDRA-3567)
 * "defragment" rows for name-based queries under STCS, again (CASSANDRA-2503)
 * Recycle commitlog segments for improved performance 
   (CASSANDRA-3411, 3543, 3557, 3615)
 * update size-tiered compaction to prioritize small tiers (CASSANDRA-2407)
 * add message expiration logic to OutboundTcpConnection (CASSANDRA-3005)
 * off-heap cache to use sun.misc.Unsafe instead of JNA (CASSANDRA-3271)
 * EACH_QUORUM is only supported for writes (CASSANDRA-3272)
 * replace compactionlock use in schema migration by checking CFS.isValid
   (CASSANDRA-3116)
 * recognize that "SELECT first ... *" isn't really "SELECT *" (CASSANDRA-3445)
 * Use faster bytes comparison (CASSANDRA-3434)
 * Bulk loader is no longer a fat client, (HADOOP) bulk load output format
   (CASSANDRA-3045)
 * (Hadoop) add support for KeyRange.filter
 * remove assumption that keys and token are in bijection
   (CASSANDRA-1034, 3574, 3604)
 * always remove endpoints from delevery queue in HH (CASSANDRA-3546)
 * fix race between cf flush and its 2ndary indexes flush (CASSANDRA-3547)
 * fix potential race in AES when a repair fails (CASSANDRA-3548)
 * Remove columns shadowed by a deleted container even when we cannot purge
   (CASSANDRA-3538)
 * Improve memtable slice iteration performance (CASSANDRA-3545)
 * more efficient allocation of small bloom filters (CASSANDRA-3618)
 * Use separate writer thread in SSTableSimpleUnsortedWriter (CASSANDRA-3619)
 * fsync the directory after new sstable or commitlog segment are created (CASSANDRA-3250)
 * fix minor issues reported by FindBugs (CASSANDRA-3658)
 * global key/row caches (CASSANDRA-3143, 3849)
 * optimize memtable iteration during range scan (CASSANDRA-3638)
 * introduce 'crc_check_chance' in CompressionParameters to support
   a checksum percentage checking chance similarly to read-repair (CASSANDRA-3611)
 * a way to deactivate global key/row cache on per-CF basis (CASSANDRA-3667)
 * fix LeveledCompactionStrategy broken because of generation pre-allocation
   in LeveledManifest (CASSANDRA-3691)
 * finer-grained control over data directories (CASSANDRA-2749)
 * Fix ClassCastException during hinted handoff (CASSANDRA-3694)
 * Upgrade Thrift to 0.7 (CASSANDRA-3213)
 * Make stress.java insert operation to use microseconds (CASSANDRA-3725)
 * Allows (internally) doing a range query with a limit of columns instead of
   rows (CASSANDRA-3742)
 * Allow rangeSlice queries to be start/end inclusive/exclusive (CASSANDRA-3749)
 * Fix BulkLoader to support new SSTable layout and add stream
   throttling to prevent an NPE when there is no yaml config (CASSANDRA-3752)
 * Allow concurrent schema migrations (CASSANDRA-1391, 3832)
 * Add SnapshotCommand to trigger snapshot on remote node (CASSANDRA-3721)
 * Make CFMetaData conversions to/from thrift/native schema inverses
   (CASSANDRA_3559)
 * Add initial code for CQL 3.0-beta (CASSANDRA-2474, 3781, 3753)
 * Add wide row support for ColumnFamilyInputFormat (CASSANDRA-3264)
 * Allow extending CompositeType comparator (CASSANDRA-3657)
 * Avoids over-paging during get_count (CASSANDRA-3798)
 * Add new command to rebuild a node without (repair) merkle tree calculations
   (CASSANDRA-3483, 3922)
 * respect not only row cache capacity but caching mode when
   trying to read data (CASSANDRA-3812)
 * fix system tests (CASSANDRA-3827)
 * CQL support for altering row key type in ALTER TABLE (CASSANDRA-3781)
 * turn compression on by default (CASSANDRA-3871)
 * make hexToBytes refuse invalid input (CASSANDRA-2851)
 * Make secondary indexes CF inherit compression and compaction from their
   parent CF (CASSANDRA-3877)
 * Finish cleanup up tombstone purge code (CASSANDRA-3872)
 * Avoid NPE on aboarted stream-out sessions (CASSANDRA-3904)
 * BulkRecordWriter throws NPE for counter columns (CASSANDRA-3906)
 * Support compression using BulkWriter (CASSANDRA-3907)


1.0.8
 * fix race between cleanup and flush on secondary index CFSes (CASSANDRA-3712)
 * avoid including non-queried nodes in rangeslice read repair
   (CASSANDRA-3843)
 * Only snapshot CF being compacted for snapshot_before_compaction 
   (CASSANDRA-3803)
 * Log active compactions in StatusLogger (CASSANDRA-3703)
 * Compute more accurate compaction score per level (CASSANDRA-3790)
 * Return InvalidRequest when using a keyspace that doesn't exist
   (CASSANDRA-3764)
 * disallow user modification of System keyspace (CASSANDRA-3738)
 * allow using sstable2json on secondary index data (CASSANDRA-3738)
 * (cqlsh) add DESCRIBE COLUMNFAMILIES (CASSANDRA-3586)
 * (cqlsh) format blobs correctly and use colors to improve output
   readability (CASSANDRA-3726)
 * synchronize BiMap of bootstrapping tokens (CASSANDRA-3417)
 * show index options in CLI (CASSANDRA-3809)
 * add optional socket timeout for streaming (CASSANDRA-3838)
 * fix truncate not to leave behind non-CFS backed secondary indexes
   (CASSANDRA-3844)
 * make CLI `show schema` to use output stream directly instead
   of StringBuilder (CASSANDRA-3842)
 * remove the wait on hint future during write (CASSANDRA-3870)
 * (cqlsh) ignore missing CfDef opts (CASSANDRA-3933)
 * (cqlsh) look for cqlshlib relative to realpath (CASSANDRA-3767)
 * Fix short read protection (CASSANDRA-3934)
 * Make sure infered and actual schema match (CASSANDRA-3371)
 * Fix NPE during HH delivery (CASSANDRA-3677)
 * Don't put boostrapping node in 'hibernate' status (CASSANDRA-3737)
 * Fix double quotes in windows bat files (CASSANDRA-3744)
 * Fix bad validator lookup (CASSANDRA-3789)
 * Fix soft reset in EC2MultiRegionSnitch (CASSANDRA-3835)
 * Don't leave zombie connections with THSHA thrift server (CASSANDRA-3867)
 * (cqlsh) fix deserialization of data (CASSANDRA-3874)
 * Fix removetoken force causing an inconsistent state (CASSANDRA-3876)
 * Fix ahndling of some types with Pig (CASSANDRA-3886)
 * Don't allow to drop the system keyspace (CASSANDRA-3759)
 * Make Pig deletes disabled by default and configurable (CASSANDRA-3628)
Merged from 0.8:
 * (Pig) fix CassandraStorage to use correct comparator in Super ColumnFamily
   case (CASSANDRA-3251)
 * fix thread safety issues in commitlog replay, primarily affecting
   systems with many (100s) of CF definitions (CASSANDRA-3751)
 * Fix relevant tombstone ignored with super columns (CASSANDRA-3875)


1.0.7
 * fix regression in HH page size calculation (CASSANDRA-3624)
 * retry failed stream on IOException (CASSANDRA-3686)
 * allow configuring bloom_filter_fp_chance (CASSANDRA-3497)
 * attempt hint delivery every ten minutes, or when failure detector
   notifies us that a node is back up, whichever comes first.  hint
   handoff throttle delay default changed to 1ms, from 50 (CASSANDRA-3554)
 * add nodetool setstreamthroughput (CASSANDRA-3571)
 * fix assertion when dropping a columnfamily with no sstables (CASSANDRA-3614)
 * more efficient allocation of small bloom filters (CASSANDRA-3618)
 * CLibrary.createHardLinkWithExec() to check for errors (CASSANDRA-3101)
 * Avoid creating empty and non cleaned writer during compaction (CASSANDRA-3616)
 * stop thrift service in shutdown hook so we can quiesce MessagingService
   (CASSANDRA-3335)
 * (CQL) compaction_strategy_options and compression_parameters for
   CREATE COLUMNFAMILY statement (CASSANDRA-3374)
 * Reset min/max compaction threshold when creating size tiered compaction
   strategy (CASSANDRA-3666)
 * Don't ignore IOException during compaction (CASSANDRA-3655)
 * Fix assertion error for CF with gc_grace=0 (CASSANDRA-3579)
 * Shutdown ParallelCompaction reducer executor after use (CASSANDRA-3711)
 * Avoid < 0 value for pending tasks in leveled compaction (CASSANDRA-3693)
 * (Hadoop) Support TimeUUID in Pig CassandraStorage (CASSANDRA-3327)
 * Check schema is ready before continuing boostrapping (CASSANDRA-3629)
 * Catch overflows during parsing of chunk_length_kb (CASSANDRA-3644)
 * Improve stream protocol mismatch errors (CASSANDRA-3652)
 * Avoid multiple thread doing HH to the same target (CASSANDRA-3681)
 * Add JMX property for rp_timeout_in_ms (CASSANDRA-2940)
 * Allow DynamicCompositeType to compare component of different types
   (CASSANDRA-3625)
 * Flush non-cfs backed secondary indexes (CASSANDRA-3659)
 * Secondary Indexes should report memory consumption (CASSANDRA-3155)
 * fix for SelectStatement start/end key are not set correctly
   when a key alias is involved (CASSANDRA-3700)
 * fix CLI `show schema` command insert of an extra comma in
   column_metadata (CASSANDRA-3714)
Merged from 0.8:
 * avoid logging (harmless) exception when GC takes < 1ms (CASSANDRA-3656)
 * prevent new nodes from thinking down nodes are up forever (CASSANDRA-3626)
 * use correct list of replicas for LOCAL_QUORUM reads when read repair
   is disabled (CASSANDRA-3696)
 * block on flush before compacting hints (may prevent OOM) (CASSANDRA-3733)


1.0.6
 * (CQL) fix cqlsh support for replicate_on_write (CASSANDRA-3596)
 * fix adding to leveled manifest after streaming (CASSANDRA-3536)
 * filter out unavailable cipher suites when using encryption (CASSANDRA-3178)
 * (HADOOP) add old-style api support for CFIF and CFRR (CASSANDRA-2799)
 * Support TimeUUIDType column names in Stress.java tool (CASSANDRA-3541)
 * (CQL) INSERT/UPDATE/DELETE/TRUNCATE commands should allow CF names to
   be qualified by keyspace (CASSANDRA-3419)
 * always remove endpoints from delevery queue in HH (CASSANDRA-3546)
 * fix race between cf flush and its 2ndary indexes flush (CASSANDRA-3547)
 * fix potential race in AES when a repair fails (CASSANDRA-3548)
 * fix default value validation usage in CLI SET command (CASSANDRA-3553)
 * Optimize componentsFor method for compaction and startup time
   (CASSANDRA-3532)
 * (CQL) Proper ColumnFamily metadata validation on CREATE COLUMNFAMILY 
   (CASSANDRA-3565)
 * fix compression "chunk_length_kb" option to set correct kb value for 
   thrift/avro (CASSANDRA-3558)
 * fix missing response during range slice repair (CASSANDRA-3551)
 * 'describe ring' moved from CLI to nodetool and available through JMX (CASSANDRA-3220)
 * add back partitioner to sstable metadata (CASSANDRA-3540)
 * fix NPE in get_count for counters (CASSANDRA-3601)
Merged from 0.8:
 * remove invalid assertion that table was opened before dropping it
   (CASSANDRA-3580)
 * range and index scans now only send requests to enough replicas to
   satisfy requested CL + RR (CASSANDRA-3598)
 * use cannonical host for local node in nodetool info (CASSANDRA-3556)
 * remove nonlocal DC write optimization since it only worked with
   CL.ONE or CL.LOCAL_QUORUM (CASSANDRA-3577, 3585)
 * detect misuses of CounterColumnType (CASSANDRA-3422)
 * turn off string interning in json2sstable, take 2 (CASSANDRA-2189)
 * validate compression parameters on add/update of the ColumnFamily 
   (CASSANDRA-3573)
 * Check for 0.0.0.0 is incorrect in CFIF (CASSANDRA-3584)
 * Increase vm.max_map_count in debian packaging (CASSANDRA-3563)
 * gossiper will never add itself to saved endpoints (CASSANDRA-3485)


1.0.5
 * revert CASSANDRA-3407 (see CASSANDRA-3540)
 * fix assertion error while forwarding writes to local nodes (CASSANDRA-3539)


1.0.4
 * fix self-hinting of timed out read repair updates and make hinted handoff
   less prone to OOMing a coordinator (CASSANDRA-3440)
 * expose bloom filter sizes via JMX (CASSANDRA-3495)
 * enforce RP tokens 0..2**127 (CASSANDRA-3501)
 * canonicalize paths exposed through JMX (CASSANDRA-3504)
 * fix "liveSize" stat when sstables are removed (CASSANDRA-3496)
 * add bloom filter FP rates to nodetool cfstats (CASSANDRA-3347)
 * record partitioner in sstable metadata component (CASSANDRA-3407)
 * add new upgradesstables nodetool command (CASSANDRA-3406)
 * skip --debug requirement to see common exceptions in CLI (CASSANDRA-3508)
 * fix incorrect query results due to invalid max timestamp (CASSANDRA-3510)
 * make sstableloader recognize compressed sstables (CASSANDRA-3521)
 * avoids race in OutboundTcpConnection in multi-DC setups (CASSANDRA-3530)
 * use SETLOCAL in cassandra.bat (CASSANDRA-3506)
 * fix ConcurrentModificationException in Table.all() (CASSANDRA-3529)
Merged from 0.8:
 * fix concurrence issue in the FailureDetector (CASSANDRA-3519)
 * fix array out of bounds error in counter shard removal (CASSANDRA-3514)
 * avoid dropping tombstones when they might still be needed to shadow
   data in a different sstable (CASSANDRA-2786)


1.0.3
 * revert name-based query defragmentation aka CASSANDRA-2503 (CASSANDRA-3491)
 * fix invalidate-related test failures (CASSANDRA-3437)
 * add next-gen cqlsh to bin/ (CASSANDRA-3188, 3131, 3493)
 * (CQL) fix handling of rows with no columns (CASSANDRA-3424, 3473)
 * fix querying supercolumns by name returning only a subset of
   subcolumns or old subcolumn versions (CASSANDRA-3446)
 * automatically compute sha1 sum for uncompressed data files (CASSANDRA-3456)
 * fix reading metadata/statistics component for version < h (CASSANDRA-3474)
 * add sstable forward-compatibility (CASSANDRA-3478)
 * report compression ratio in CFSMBean (CASSANDRA-3393)
 * fix incorrect size exception during streaming of counters (CASSANDRA-3481)
 * (CQL) fix for counter decrement syntax (CASSANDRA-3418)
 * Fix race introduced by CASSANDRA-2503 (CASSANDRA-3482)
 * Fix incomplete deletion of delivered hints (CASSANDRA-3466)
 * Avoid rescheduling compactions when no compaction was executed 
   (CASSANDRA-3484)
 * fix handling of the chunk_length_kb compression options (CASSANDRA-3492)
Merged from 0.8:
 * fix updating CF row_cache_provider (CASSANDRA-3414)
 * CFMetaData.convertToThrift method to set RowCacheProvider (CASSANDRA-3405)
 * acquire compactionlock during truncate (CASSANDRA-3399)
 * fix displaying cfdef entries for super columnfamilies (CASSANDRA-3415)
 * Make counter shard merging thread safe (CASSANDRA-3178)
 * Revert CASSANDRA-2855
 * Fix bug preventing the use of efficient cross-DC writes (CASSANDRA-3472)
 * `describe ring` command for CLI (CASSANDRA-3220)
 * (Hadoop) skip empty rows when entire row is requested, redux (CASSANDRA-2855)


1.0.2
 * "defragment" rows for name-based queries under STCS (CASSANDRA-2503)
 * Add timing information to cassandra-cli GET/SET/LIST queries (CASSANDRA-3326)
 * Only create one CompressionMetadata object per sstable (CASSANDRA-3427)
 * cleanup usage of StorageService.setMode() (CASSANDRA-3388)
 * Avoid large array allocation for compressed chunk offsets (CASSANDRA-3432)
 * fix DecimalType bytebuffer marshalling (CASSANDRA-3421)
 * fix bug that caused first column in per row indexes to be ignored 
   (CASSANDRA-3441)
 * add JMX call to clean (failed) repair sessions (CASSANDRA-3316)
 * fix sstableloader reference acquisition bug (CASSANDRA-3438)
 * fix estimated row size regression (CASSANDRA-3451)
 * make sure we don't return more columns than asked (CASSANDRA-3303, 3395)
Merged from 0.8:
 * acquire compactionlock during truncate (CASSANDRA-3399)
 * fix displaying cfdef entries for super columnfamilies (CASSANDRA-3415)


1.0.1
 * acquire references during index build to prevent delete problems
   on Windows (CASSANDRA-3314)
 * describe_ring should include datacenter/topology information (CASSANDRA-2882)
 * Thrift sockets are not properly buffered (CASSANDRA-3261)
 * performance improvement for bytebufferutil compare function (CASSANDRA-3286)
 * add system.versions ColumnFamily (CASSANDRA-3140)
 * reduce network copies (CASSANDRA-3333, 3373)
 * limit nodetool to 32MB of heap (CASSANDRA-3124)
 * (CQL) update parser to accept "timestamp" instead of "date" (CASSANDRA-3149)
 * Fix CLI `show schema` to include "compression_options" (CASSANDRA-3368)
 * Snapshot to include manifest under LeveledCompactionStrategy (CASSANDRA-3359)
 * (CQL) SELECT query should allow CF name to be qualified by keyspace (CASSANDRA-3130)
 * (CQL) Fix internal application error specifying 'using consistency ...'
   in lower case (CASSANDRA-3366)
 * fix Deflate compression when compression actually makes the data bigger
   (CASSANDRA-3370)
 * optimize UUIDGen to avoid lock contention on InetAddress.getLocalHost 
   (CASSANDRA-3387)
 * tolerate index being dropped mid-mutation (CASSANDRA-3334, 3313)
 * CompactionManager is now responsible for checking for new candidates
   post-task execution, enabling more consistent leveled compaction 
   (CASSANDRA-3391)
 * Cache HSHA threads (CASSANDRA-3372)
 * use CF/KS names as snapshot prefix for drop + truncate operations
   (CASSANDRA-2997)
 * Break bloom filters up to avoid heap fragmentation (CASSANDRA-2466)
 * fix cassandra hanging on jsvc stop (CASSANDRA-3302)
 * Avoid leveled compaction getting blocked on errors (CASSANDRA-3408)
 * Make reloading the compaction strategy safe (CASSANDRA-3409)
 * ignore 0.8 hints even if compaction begins before we try to purge
   them (CASSANDRA-3385)
 * remove procrun (bin\daemon) from Cassandra source tree and 
   artifacts (CASSANDRA-3331)
 * make cassandra compile under JDK7 (CASSANDRA-3275)
 * remove dependency of clientutil.jar to FBUtilities (CASSANDRA-3299)
 * avoid truncation errors by using long math on long values (CASSANDRA-3364)
 * avoid clock drift on some Windows machine (CASSANDRA-3375)
 * display cache provider in cli 'describe keyspace' command (CASSANDRA-3384)
 * fix incomplete topology information in describe_ring (CASSANDRA-3403)
 * expire dead gossip states based on time (CASSANDRA-2961)
 * improve CompactionTask extensibility (CASSANDRA-3330)
 * Allow one leveled compaction task to kick off another (CASSANDRA-3363)
 * allow encryption only between datacenters (CASSANDRA-2802)
Merged from 0.8:
 * fix truncate allowing data to be replayed post-restart (CASSANDRA-3297)
 * make iwriter final in IndexWriter to avoid NPE (CASSANDRA-2863)
 * (CQL) update grammar to require key clause in DELETE statement
   (CASSANDRA-3349)
 * (CQL) allow numeric keyspace names in USE statement (CASSANDRA-3350)
 * (Hadoop) skip empty rows when slicing the entire row (CASSANDRA-2855)
 * Fix handling of tombstone by SSTableExport/Import (CASSANDRA-3357)
 * fix ColumnIndexer to use long offsets (CASSANDRA-3358)
 * Improved CLI exceptions (CASSANDRA-3312)
 * Fix handling of tombstone by SSTableExport/Import (CASSANDRA-3357)
 * Only count compaction as active (for throttling) when they have
   successfully acquired the compaction lock (CASSANDRA-3344)
 * Display CLI version string on startup (CASSANDRA-3196)
 * (Hadoop) make CFIF try rpc_address or fallback to listen_address
   (CASSANDRA-3214)
 * (Hadoop) accept comma delimited lists of initial thrift connections
   (CASSANDRA-3185)
 * ColumnFamily min_compaction_threshold should be >= 2 (CASSANDRA-3342)
 * (Pig) add 0.8+ types and key validation type in schema (CASSANDRA-3280)
 * Fix completely removing column metadata using CLI (CASSANDRA-3126)
 * CLI `describe cluster;` output should be on separate lines for separate versions
   (CASSANDRA-3170)
 * fix changing durable_writes keyspace option during CF creation
   (CASSANDRA-3292)
 * avoid locking on update when no indexes are involved (CASSANDRA-3386)
 * fix assertionError during repair with ordered partitioners (CASSANDRA-3369)
 * correctly serialize key_validation_class for avro (CASSANDRA-3391)
 * don't expire counter tombstone after streaming (CASSANDRA-3394)
 * prevent nodes that failed to join from hanging around forever 
   (CASSANDRA-3351)
 * remove incorrect optimization from slice read path (CASSANDRA-3390)
 * Fix race in AntiEntropyService (CASSANDRA-3400)


1.0.0-final
 * close scrubbed sstable fd before deleting it (CASSANDRA-3318)
 * fix bug preventing obsolete commitlog segments from being removed
   (CASSANDRA-3269)
 * tolerate whitespace in seed CDL (CASSANDRA-3263)
 * Change default heap thresholds to max(min(1/2 ram, 1G), min(1/4 ram, 8GB))
   (CASSANDRA-3295)
 * Fix broken CompressedRandomAccessReaderTest (CASSANDRA-3298)
 * (CQL) fix type information returned for wildcard queries (CASSANDRA-3311)
 * add estimated tasks to LeveledCompactionStrategy (CASSANDRA-3322)
 * avoid including compaction cache-warming in keycache stats (CASSANDRA-3325)
 * run compaction and hinted handoff threads at MIN_PRIORITY (CASSANDRA-3308)
 * default hsha thrift server to cpu core count in rpc pool (CASSANDRA-3329)
 * add bin\daemon to binary tarball for Windows service (CASSANDRA-3331)
 * Fix places where uncompressed size of sstables was use in place of the
   compressed one (CASSANDRA-3338)
 * Fix hsha thrift server (CASSANDRA-3346)
 * Make sure repair only stream needed sstables (CASSANDRA-3345)


1.0.0-rc2
 * Log a meaningful warning when a node receives a message for a repair session
   that doesn't exist anymore (CASSANDRA-3256)
 * test for NUMA policy support as well as numactl presence (CASSANDRA-3245)
 * Fix FD leak when internode encryption is enabled (CASSANDRA-3257)
 * Remove incorrect assertion in mergeIterator (CASSANDRA-3260)
 * FBUtilities.hexToBytes(String) to throw NumberFormatException when string
   contains non-hex characters (CASSANDRA-3231)
 * Keep SimpleSnitch proximity ordering unchanged from what the Strategy
   generates, as intended (CASSANDRA-3262)
 * remove Scrub from compactionstats when finished (CASSANDRA-3255)
 * fix counter entry in jdbc TypesMap (CASSANDRA-3268)
 * fix full queue scenario for ParallelCompactionIterator (CASSANDRA-3270)
 * fix bootstrap process (CASSANDRA-3285)
 * don't try delivering hints if when there isn't any (CASSANDRA-3176)
 * CLI documentation change for ColumnFamily `compression_options` (CASSANDRA-3282)
 * ignore any CF ids sent by client for adding CF/KS (CASSANDRA-3288)
 * remove obsolete hints on first startup (CASSANDRA-3291)
 * use correct ISortedColumns for time-optimized reads (CASSANDRA-3289)
 * Evict gossip state immediately when a token is taken over by a new IP 
   (CASSANDRA-3259)


1.0.0-rc1
 * Update CQL to generate microsecond timestamps by default (CASSANDRA-3227)
 * Fix counting CFMetadata towards Memtable liveRatio (CASSANDRA-3023)
 * Kill server on wrapped OOME such as from FileChannel.map (CASSANDRA-3201)
 * remove unnecessary copy when adding to row cache (CASSANDRA-3223)
 * Log message when a full repair operation completes (CASSANDRA-3207)
 * Fix streamOutSession keeping sstables references forever if the remote end
   dies (CASSANDRA-3216)
 * Remove dynamic_snitch boolean from example configuration (defaulting to 
   true) and set default badness threshold to 0.1 (CASSANDRA-3229)
 * Base choice of random or "balanced" token on bootstrap on whether
   schema definitions were found (CASSANDRA-3219)
 * Fixes for LeveledCompactionStrategy score computation, prioritization,
   scheduling, and performance (CASSANDRA-3224, 3234)
 * parallelize sstable open at server startup (CASSANDRA-2988)
 * fix handling of exceptions writing to OutboundTcpConnection (CASSANDRA-3235)
 * Allow using quotes in "USE <keyspace>;" CLI command (CASSANDRA-3208)
 * Don't allow any cache loading exceptions to halt startup (CASSANDRA-3218)
 * Fix sstableloader --ignores option (CASSANDRA-3247)
 * File descriptor limit increased in packaging (CASSANDRA-3206)
 * Fix deadlock in commit log during flush (CASSANDRA-3253) 


1.0.0-beta1
 * removed binarymemtable (CASSANDRA-2692)
 * add commitlog_total_space_in_mb to prevent fragmented logs (CASSANDRA-2427)
 * removed commitlog_rotation_threshold_in_mb configuration (CASSANDRA-2771)
 * make AbstractBounds.normalize de-overlapp overlapping ranges (CASSANDRA-2641)
 * replace CollatingIterator, ReducingIterator with MergeIterator 
   (CASSANDRA-2062)
 * Fixed the ability to set compaction strategy in cli using create column 
   family command (CASSANDRA-2778)
 * clean up tmp files after failed compaction (CASSANDRA-2468)
 * restrict repair streaming to specific columnfamilies (CASSANDRA-2280)
 * don't bother persisting columns shadowed by a row tombstone (CASSANDRA-2589)
 * reset CF and SC deletion times after gc_grace (CASSANDRA-2317)
 * optimize away seek when compacting wide rows (CASSANDRA-2879)
 * single-pass streaming (CASSANDRA-2677, 2906, 2916, 3003)
 * use reference counting for deleting sstables instead of relying on GC
   (CASSANDRA-2521, 3179)
 * store hints as serialized mutations instead of pointers to data row
   (CASSANDRA-2045)
 * store hints in the coordinator node instead of in the closest replica 
   (CASSANDRA-2914)
 * add row_cache_keys_to_save CF option (CASSANDRA-1966)
 * check column family validity in nodetool repair (CASSANDRA-2933)
 * use lazy initialization instead of class initialization in NodeId
   (CASSANDRA-2953)
 * add paging to get_count (CASSANDRA-2894)
 * fix "short reads" in [multi]get (CASSANDRA-2643, 3157, 3192)
 * add optional compression for sstables (CASSANDRA-47, 2994, 3001, 3128)
 * add scheduler JMX metrics (CASSANDRA-2962)
 * add block level checksum for compressed data (CASSANDRA-1717)
 * make column family backed column map pluggable and introduce unsynchronized
   ArrayList backed one to speedup reads (CASSANDRA-2843, 3165, 3205)
 * refactoring of the secondary index api (CASSANDRA-2982)
 * make CL > ONE reads wait for digest reconciliation before returning
   (CASSANDRA-2494)
 * fix missing logging for some exceptions (CASSANDRA-2061)
 * refactor and optimize ColumnFamilyStore.files(...) and Descriptor.fromFilename(String)
   and few other places responsible for work with SSTable files (CASSANDRA-3040)
 * Stop reading from sstables once we know we have the most recent columns,
   for query-by-name requests (CASSANDRA-2498)
 * Add query-by-column mode to stress.java (CASSANDRA-3064)
 * Add "install" command to cassandra.bat (CASSANDRA-292)
 * clean up KSMetadata, CFMetadata from unnecessary
   Thrift<->Avro conversion methods (CASSANDRA-3032)
 * Add timeouts to client request schedulers (CASSANDRA-3079, 3096)
 * Cli to use hashes rather than array of hashes for strategy options (CASSANDRA-3081)
 * LeveledCompactionStrategy (CASSANDRA-1608, 3085, 3110, 3087, 3145, 3154, 3182)
 * Improvements of the CLI `describe` command (CASSANDRA-2630)
 * reduce window where dropped CF sstables may not be deleted (CASSANDRA-2942)
 * Expose gossip/FD info to JMX (CASSANDRA-2806)
 * Fix streaming over SSL when compressed SSTable involved (CASSANDRA-3051)
 * Add support for pluggable secondary index implementations (CASSANDRA-3078)
 * remove compaction_thread_priority setting (CASSANDRA-3104)
 * generate hints for replicas that timeout, not just replicas that are known
   to be down before starting (CASSANDRA-2034)
 * Add throttling for internode streaming (CASSANDRA-3080)
 * make the repair of a range repair all replica (CASSANDRA-2610, 3194)
 * expose the ability to repair the first range (as returned by the
   partitioner) of a node (CASSANDRA-2606)
 * Streams Compression (CASSANDRA-3015)
 * add ability to use multiple threads during a single compaction
   (CASSANDRA-2901)
 * make AbstractBounds.normalize support overlapping ranges (CASSANDRA-2641)
 * fix of the CQL count() behavior (CASSANDRA-3068)
 * use TreeMap backed column families for the SSTable simple writers
   (CASSANDRA-3148)
 * fix inconsistency of the CLI syntax when {} should be used instead of [{}]
   (CASSANDRA-3119)
 * rename CQL type names to match expected SQL behavior (CASSANDRA-3149, 3031)
 * Arena-based allocation for memtables (CASSANDRA-2252, 3162, 3163, 3168)
 * Default RR chance to 0.1 (CASSANDRA-3169)
 * Add RowLevel support to secondary index API (CASSANDRA-3147)
 * Make SerializingCacheProvider the default if JNA is available (CASSANDRA-3183)
 * Fix backwards compatibilty for CQL memtable properties (CASSANDRA-3190)
 * Add five-minute delay before starting compactions on a restarted server
   (CASSANDRA-3181)
 * Reduce copies done for intra-host messages (CASSANDRA-1788, 3144)
 * support of compaction strategy option for stress.java (CASSANDRA-3204)
 * make memtable throughput and column count thresholds no-ops (CASSANDRA-2449)
 * Return schema information along with the resultSet in CQL (CASSANDRA-2734)
 * Add new DecimalType (CASSANDRA-2883)
 * Fix assertion error in RowRepairResolver (CASSANDRA-3156)
 * Reduce unnecessary high buffer sizes (CASSANDRA-3171)
 * Pluggable compaction strategy (CASSANDRA-1610)
 * Add new broadcast_address config option (CASSANDRA-2491)


0.8.7
 * Kill server on wrapped OOME such as from FileChannel.map (CASSANDRA-3201)
 * Allow using quotes in "USE <keyspace>;" CLI command (CASSANDRA-3208)
 * Log message when a full repair operation completes (CASSANDRA-3207)
 * Don't allow any cache loading exceptions to halt startup (CASSANDRA-3218)
 * Fix sstableloader --ignores option (CASSANDRA-3247)
 * File descriptor limit increased in packaging (CASSANDRA-3206)
 * Log a meaningfull warning when a node receive a message for a repair session
   that doesn't exist anymore (CASSANDRA-3256)
 * Fix FD leak when internode encryption is enabled (CASSANDRA-3257)
 * FBUtilities.hexToBytes(String) to throw NumberFormatException when string
   contains non-hex characters (CASSANDRA-3231)
 * Keep SimpleSnitch proximity ordering unchanged from what the Strategy
   generates, as intended (CASSANDRA-3262)
 * remove Scrub from compactionstats when finished (CASSANDRA-3255)
 * Fix tool .bat files when CASSANDRA_HOME contains spaces (CASSANDRA-3258)
 * Force flush of status table when removing/updating token (CASSANDRA-3243)
 * Evict gossip state immediately when a token is taken over by a new IP (CASSANDRA-3259)
 * Fix bug where the failure detector can take too long to mark a host
   down (CASSANDRA-3273)
 * (Hadoop) allow wrapping ranges in queries (CASSANDRA-3137)
 * (Hadoop) check all interfaces for a match with split location
   before falling back to random replica (CASSANDRA-3211)
 * (Hadoop) Make Pig storage handle implements LoadMetadata (CASSANDRA-2777)
 * (Hadoop) Fix exception during PIG 'dump' (CASSANDRA-2810)
 * Fix stress COUNTER_GET option (CASSANDRA-3301)
 * Fix missing fields in CLI `show schema` output (CASSANDRA-3304)
 * Nodetool no longer leaks threads and closes JMX connections (CASSANDRA-3309)
 * fix truncate allowing data to be replayed post-restart (CASSANDRA-3297)
 * Move SimpleAuthority and SimpleAuthenticator to examples (CASSANDRA-2922)
 * Fix handling of tombstone by SSTableExport/Import (CASSANDRA-3357)
 * Fix transposition in cfHistograms (CASSANDRA-3222)
 * Allow using number as DC name when creating keyspace in CQL (CASSANDRA-3239)
 * Force flush of system table after updating/removing a token (CASSANDRA-3243)


0.8.6
 * revert CASSANDRA-2388
 * change TokenRange.endpoints back to listen/broadcast address to match
   pre-1777 behavior, and add TokenRange.rpc_endpoints instead (CASSANDRA-3187)
 * avoid trying to watch cassandra-topology.properties when loaded from jar
   (CASSANDRA-3138)
 * prevent users from creating keyspaces with LocalStrategy replication
   (CASSANDRA-3139)
 * fix CLI `show schema;` to output correct keyspace definition statement
   (CASSANDRA-3129)
 * CustomTThreadPoolServer to log TTransportException at DEBUG level
   (CASSANDRA-3142)
 * allow topology sort to work with non-unique rack names between 
   datacenters (CASSANDRA-3152)
 * Improve caching of same-version Messages on digest and repair paths
   (CASSANDRA-3158)
 * Randomize choice of first replica for counter increment (CASSANDRA-2890)
 * Fix using read_repair_chance instead of merge_shard_change (CASSANDRA-3202)
 * Avoid streaming data to nodes that already have it, on move as well as
   decommission (CASSANDRA-3041)
 * Fix divide by zero error in GCInspector (CASSANDRA-3164)
 * allow quoting of the ColumnFamily name in CLI `create column family`
   statement (CASSANDRA-3195)
 * Fix rolling upgrade from 0.7 to 0.8 problem (CASSANDRA-3166)
 * Accomodate missing encryption_options in IncomingTcpConnection.stream
   (CASSANDRA-3212)


0.8.5
 * fix NPE when encryption_options is unspecified (CASSANDRA-3007)
 * include column name in validation failure exceptions (CASSANDRA-2849)
 * make sure truncate clears out the commitlog so replay won't re-
   populate with truncated data (CASSANDRA-2950)
 * fix NPE when debug logging is enabled and dropped CF is present
   in a commitlog segment (CASSANDRA-3021)
 * fix cassandra.bat when CASSANDRA_HOME contains spaces (CASSANDRA-2952)
 * fix to SSTableSimpleUnsortedWriter bufferSize calculation (CASSANDRA-3027)
 * make cleanup and normal compaction able to skip empty rows
   (rows containing nothing but expired tombstones) (CASSANDRA-3039)
 * work around native memory leak in com.sun.management.GarbageCollectorMXBean
   (CASSANDRA-2868)
 * validate that column names in column_metadata are not equal to key_alias
   on create/update of the ColumnFamily and CQL 'ALTER' statement (CASSANDRA-3036)
 * return an InvalidRequestException if an indexed column is assigned
   a value larger than 64KB (CASSANDRA-3057)
 * fix of numeric-only and string column names handling in CLI "drop index" 
   (CASSANDRA-3054)
 * prune index scan resultset back to original request for lazy
   resultset expansion case (CASSANDRA-2964)
 * (Hadoop) fail jobs when Cassandra node has failed but TaskTracker
   has not (CASSANDRA-2388)
 * fix dynamic snitch ignoring nodes when read_repair_chance is zero
   (CASSANDRA-2662)
 * avoid retaining references to dropped CFS objects in 
   CompactionManager.estimatedCompactions (CASSANDRA-2708)
 * expose rpc timeouts per host in MessagingServiceMBean (CASSANDRA-2941)
 * avoid including cwd in classpath for deb and rpm packages (CASSANDRA-2881)
 * remove gossip state when a new IP takes over a token (CASSANDRA-3071)
 * allow sstable2json to work on index sstable files (CASSANDRA-3059)
 * always hint counters (CASSANDRA-3099)
 * fix log4j initialization in EmbeddedCassandraService (CASSANDRA-2857)
 * remove gossip state when a new IP takes over a token (CASSANDRA-3071)
 * work around native memory leak in com.sun.management.GarbageCollectorMXBean
    (CASSANDRA-2868)
 * fix UnavailableException with writes at CL.EACH_QUORM (CASSANDRA-3084)
 * fix parsing of the Keyspace and ColumnFamily names in numeric
   and string representations in CLI (CASSANDRA-3075)
 * fix corner cases in Range.differenceToFetch (CASSANDRA-3084)
 * fix ip address String representation in the ring cache (CASSANDRA-3044)
 * fix ring cache compatibility when mixing pre-0.8.4 nodes with post-
   in the same cluster (CASSANDRA-3023)
 * make repair report failure when a node participating dies (instead of
   hanging forever) (CASSANDRA-2433)
 * fix handling of the empty byte buffer by ReversedType (CASSANDRA-3111)
 * Add validation that Keyspace names are case-insensitively unique (CASSANDRA-3066)
 * catch invalid key_validation_class before instantiating UpdateColumnFamily (CASSANDRA-3102)
 * make Range and Bounds objects client-safe (CASSANDRA-3108)
 * optionally skip log4j configuration (CASSANDRA-3061)
 * bundle sstableloader with the debian package (CASSANDRA-3113)
 * don't try to build secondary indexes when there is none (CASSANDRA-3123)
 * improve SSTableSimpleUnsortedWriter speed for large rows (CASSANDRA-3122)
 * handle keyspace arguments correctly in nodetool snapshot (CASSANDRA-3038)
 * Fix SSTableImportTest on windows (CASSANDRA-3043)
 * expose compactionThroughputMbPerSec through JMX (CASSANDRA-3117)
 * log keyspace and CF of large rows being compacted


0.8.4
 * change TokenRing.endpoints to be a list of rpc addresses instead of 
   listen/broadcast addresses (CASSANDRA-1777)
 * include files-to-be-streamed in StreamInSession.getSources (CASSANDRA-2972)
 * use JAVA env var in cassandra-env.sh (CASSANDRA-2785, 2992)
 * avoid doing read for no-op replicate-on-write at CL=1 (CASSANDRA-2892)
 * refuse counter write for CL.ANY (CASSANDRA-2990)
 * switch back to only logging recent dropped messages (CASSANDRA-3004)
 * always deserialize RowMutation for counters (CASSANDRA-3006)
 * ignore saved replication_factor strategy_option for NTS (CASSANDRA-3011)
 * make sure pre-truncate CL segments are discarded (CASSANDRA-2950)


0.8.3
 * add ability to drop local reads/writes that are going to timeout
   (CASSANDRA-2943)
 * revamp token removal process, keep gossip states for 3 days (CASSANDRA-2496)
 * don't accept extra args for 0-arg nodetool commands (CASSANDRA-2740)
 * log unavailableexception details at debug level (CASSANDRA-2856)
 * expose data_dir though jmx (CASSANDRA-2770)
 * don't include tmp files as sstable when create cfs (CASSANDRA-2929)
 * log Java classpath on startup (CASSANDRA-2895)
 * keep gossipped version in sync with actual on migration coordinator 
   (CASSANDRA-2946)
 * use lazy initialization instead of class initialization in NodeId
   (CASSANDRA-2953)
 * check column family validity in nodetool repair (CASSANDRA-2933)
 * speedup bytes to hex conversions dramatically (CASSANDRA-2850)
 * Flush memtables on shutdown when durable writes are disabled 
   (CASSANDRA-2958)
 * improved POSIX compatibility of start scripts (CASsANDRA-2965)
 * add counter support to Hadoop InputFormat (CASSANDRA-2981)
 * fix bug where dirty commitlog segments were removed (and avoid keeping 
   segments with no post-flush activity permanently dirty) (CASSANDRA-2829)
 * fix throwing exception with batch mutation of counter super columns
   (CASSANDRA-2949)
 * ignore system tables during repair (CASSANDRA-2979)
 * throw exception when NTS is given replication_factor as an option
   (CASSANDRA-2960)
 * fix assertion error during compaction of counter CFs (CASSANDRA-2968)
 * avoid trying to create index names, when no index exists (CASSANDRA-2867)
 * don't sample the system table when choosing a bootstrap token
   (CASSANDRA-2825)
 * gossiper notifies of local state changes (CASSANDRA-2948)
 * add asynchronous and half-sync/half-async (hsha) thrift servers 
   (CASSANDRA-1405)
 * fix potential use of free'd native memory in SerializingCache 
   (CASSANDRA-2951)
 * prune index scan resultset back to original request for lazy
   resultset expansion case (CASSANDRA-2964)
 * (Hadoop) fail jobs when Cassandra node has failed but TaskTracker
    has not (CASSANDRA-2388)


0.8.2
 * CQL: 
   - include only one row per unique key for IN queries (CASSANDRA-2717)
   - respect client timestamp on full row deletions (CASSANDRA-2912)
 * improve thread-safety in StreamOutSession (CASSANDRA-2792)
 * allow deleting a row and updating indexed columns in it in the
   same mutation (CASSANDRA-2773)
 * Expose number of threads blocked on submitting memtable to flush
   in JMX (CASSANDRA-2817)
 * add ability to return "endpoints" to nodetool (CASSANDRA-2776)
 * Add support for multiple (comma-delimited) coordinator addresses
   to ColumnFamilyInputFormat (CASSANDRA-2807)
 * fix potential NPE while scheduling read repair for range slice
   (CASSANDRA-2823)
 * Fix race in SystemTable.getCurrentLocalNodeId (CASSANDRA-2824)
 * Correctly set default for replicate_on_write (CASSANDRA-2835)
 * improve nodetool compactionstats formatting (CASSANDRA-2844)
 * fix index-building status display (CASSANDRA-2853)
 * fix CLI perpetuating obsolete KsDef.replication_factor (CASSANDRA-2846)
 * improve cli treatment of multiline comments (CASSANDRA-2852)
 * handle row tombstones correctly in EchoedRow (CASSANDRA-2786)
 * add MessagingService.get[Recently]DroppedMessages and
   StorageService.getExceptionCount (CASSANDRA-2804)
 * fix possibility of spurious UnavailableException for LOCAL_QUORUM
   reads with dynamic snitch + read repair disabled (CASSANDRA-2870)
 * add ant-optional as dependence for the debian package (CASSANDRA-2164)
 * add option to specify limit for get_slice in the CLI (CASSANDRA-2646)
 * decrease HH page size (CASSANDRA-2832)
 * reset cli keyspace after dropping the current one (CASSANDRA-2763)
 * add KeyRange option to Hadoop inputformat (CASSANDRA-1125)
 * fix protocol versioning (CASSANDRA-2818, 2860)
 * support spaces in path to log4j configuration (CASSANDRA-2383)
 * avoid including inferred types in CF update (CASSANDRA-2809)
 * fix JMX bulkload call (CASSANDRA-2908)
 * fix updating KS with durable_writes=false (CASSANDRA-2907)
 * add simplified facade to SSTableWriter for bulk loading use
   (CASSANDRA-2911)
 * fix re-using index CF sstable names after drop/recreate (CASSANDRA-2872)
 * prepend CF to default index names (CASSANDRA-2903)
 * fix hint replay (CASSANDRA-2928)
 * Properly synchronize repair's merkle tree computation (CASSANDRA-2816)


0.8.1
 * CQL:
   - support for insert, delete in BATCH (CASSANDRA-2537)
   - support for IN to SELECT, UPDATE (CASSANDRA-2553)
   - timestamp support for INSERT, UPDATE, and BATCH (CASSANDRA-2555)
   - TTL support (CASSANDRA-2476)
   - counter support (CASSANDRA-2473)
   - ALTER COLUMNFAMILY (CASSANDRA-1709)
   - DROP INDEX (CASSANDRA-2617)
   - add SCHEMA/TABLE as aliases for KS/CF (CASSANDRA-2743)
   - server handles wait-for-schema-agreement (CASSANDRA-2756)
   - key alias support (CASSANDRA-2480)
 * add support for comparator parameters and a generic ReverseType
   (CASSANDRA-2355)
 * add CompositeType and DynamicCompositeType (CASSANDRA-2231)
 * optimize batches containing multiple updates to the same row
   (CASSANDRA-2583)
 * adjust hinted handoff page size to avoid OOM with large columns 
   (CASSANDRA-2652)
 * mark BRAF buffer invalid post-flush so we don't re-flush partial
   buffers again, especially on CL writes (CASSANDRA-2660)
 * add DROP INDEX support to CLI (CASSANDRA-2616)
 * don't perform HH to client-mode [storageproxy] nodes (CASSANDRA-2668)
 * Improve forceDeserialize/getCompactedRow encapsulation (CASSANDRA-2659)
 * Don't write CounterUpdateColumn to disk in tests (CASSANDRA-2650)
 * Add sstable bulk loading utility (CASSANDRA-1278)
 * avoid replaying hints to dropped columnfamilies (CASSANDRA-2685)
 * add placeholders for missing rows in range query pseudo-RR (CASSANDRA-2680)
 * remove no-op HHOM.renameHints (CASSANDRA-2693)
 * clone super columns to avoid modifying them during flush (CASSANDRA-2675)
 * allow writes to bypass the commitlog for certain keyspaces (CASSANDRA-2683)
 * avoid NPE when bypassing commitlog during memtable flush (CASSANDRA-2781)
 * Added support for making bootstrap retry if nodes flap (CASSANDRA-2644)
 * Added statusthrift to nodetool to report if thrift server is running (CASSANDRA-2722)
 * Fixed rows being cached if they do not exist (CASSANDRA-2723)
 * Support passing tableName and cfName to RowCacheProviders (CASSANDRA-2702)
 * close scrub file handles (CASSANDRA-2669)
 * throttle migration replay (CASSANDRA-2714)
 * optimize column serializer creation (CASSANDRA-2716)
 * Added support for making bootstrap retry if nodes flap (CASSANDRA-2644)
 * Added statusthrift to nodetool to report if thrift server is running
   (CASSANDRA-2722)
 * Fixed rows being cached if they do not exist (CASSANDRA-2723)
 * fix truncate/compaction race (CASSANDRA-2673)
 * workaround large resultsets causing large allocation retention
   by nio sockets (CASSANDRA-2654)
 * fix nodetool ring use with Ec2Snitch (CASSANDRA-2733)
 * fix removing columns and subcolumns that are supressed by a row or
   supercolumn tombstone during replica resolution (CASSANDRA-2590)
 * support sstable2json against snapshot sstables (CASSANDRA-2386)
 * remove active-pull schema requests (CASSANDRA-2715)
 * avoid marking entire list of sstables as actively being compacted
   in multithreaded compaction (CASSANDRA-2765)
 * seek back after deserializing a row to update cache with (CASSANDRA-2752)
 * avoid skipping rows in scrub for counter column family (CASSANDRA-2759)
 * fix ConcurrentModificationException in repair when dealing with 0.7 node
   (CASSANDRA-2767)
 * use threadsafe collections for StreamInSession (CASSANDRA-2766)
 * avoid infinite loop when creating merkle tree (CASSANDRA-2758)
 * avoids unmarking compacting sstable prematurely in cleanup (CASSANDRA-2769)
 * fix NPE when the commit log is bypassed (CASSANDRA-2718)
 * don't throw an exception in SS.isRPCServerRunning (CASSANDRA-2721)
 * make stress.jar executable (CASSANDRA-2744)
 * add daemon mode to java stress (CASSANDRA-2267)
 * expose the DC and rack of a node through JMX and nodetool ring (CASSANDRA-2531)
 * fix cache mbean getSize (CASSANDRA-2781)
 * Add Date, Float, Double, and Boolean types (CASSANDRA-2530)
 * Add startup flag to renew counter node id (CASSANDRA-2788)
 * add jamm agent to cassandra.bat (CASSANDRA-2787)
 * fix repair hanging if a neighbor has nothing to send (CASSANDRA-2797)
 * purge tombstone even if row is in only one sstable (CASSANDRA-2801)
 * Fix wrong purge of deleted cf during compaction (CASSANDRA-2786)
 * fix race that could result in Hadoop writer failing to throw an
   exception encountered after close() (CASSANDRA-2755)
 * fix scan wrongly throwing assertion error (CASSANDRA-2653)
 * Always use even distribution for merkle tree with RandomPartitionner
   (CASSANDRA-2841)
 * fix describeOwnership for OPP (CASSANDRA-2800)
 * ensure that string tokens do not contain commas (CASSANDRA-2762)


0.8.0-final
 * fix CQL grammar warning and cqlsh regression from CASSANDRA-2622
 * add ant generate-cql-html target (CASSANDRA-2526)
 * update CQL consistency levels (CASSANDRA-2566)
 * debian packaging fixes (CASSANDRA-2481, 2647)
 * fix UUIDType, IntegerType for direct buffers (CASSANDRA-2682, 2684)
 * switch to native Thrift for Hadoop map/reduce (CASSANDRA-2667)
 * fix StackOverflowError when building from eclipse (CASSANDRA-2687)
 * only provide replication_factor to strategy_options "help" for
   SimpleStrategy, OldNetworkTopologyStrategy (CASSANDRA-2678, 2713)
 * fix exception adding validators to non-string columns (CASSANDRA-2696)
 * avoid instantiating DatabaseDescriptor in JDBC (CASSANDRA-2694)
 * fix potential stack overflow during compaction (CASSANDRA-2626)
 * clone super columns to avoid modifying them during flush (CASSANDRA-2675)
 * reset underlying iterator in EchoedRow constructor (CASSANDRA-2653)


0.8.0-rc1
 * faster flushes and compaction from fixing excessively pessimistic 
   rebuffering in BRAF (CASSANDRA-2581)
 * fix returning null column values in the python cql driver (CASSANDRA-2593)
 * fix merkle tree splitting exiting early (CASSANDRA-2605)
 * snapshot_before_compaction directory name fix (CASSANDRA-2598)
 * Disable compaction throttling during bootstrap (CASSANDRA-2612) 
 * fix CQL treatment of > and < operators in range slices (CASSANDRA-2592)
 * fix potential double-application of counter updates on commitlog replay
   by moving replay position from header to sstable metadata (CASSANDRA-2419)
 * JDBC CQL driver exposes getColumn for access to timestamp
 * JDBC ResultSetMetadata properties added to AbstractType
 * r/m clustertool (CASSANDRA-2607)
 * add support for presenting row key as a column in CQL result sets 
   (CASSANDRA-2622)
 * Don't allow {LOCAL|EACH}_QUORUM unless strategy is NTS (CASSANDRA-2627)
 * validate keyspace strategy_options during CQL create (CASSANDRA-2624)
 * fix empty Result with secondary index when limit=1 (CASSANDRA-2628)
 * Fix regression where bootstrapping a node with no schema fails
   (CASSANDRA-2625)
 * Allow removing LocationInfo sstables (CASSANDRA-2632)
 * avoid attempting to replay mutations from dropped keyspaces (CASSANDRA-2631)
 * avoid using cached position of a key when GT is requested (CASSANDRA-2633)
 * fix counting bloom filter true positives (CASSANDRA-2637)
 * initialize local ep state prior to gossip startup if needed (CASSANDRA-2638)
 * fix counter increment lost after restart (CASSANDRA-2642)
 * add quote-escaping via backslash to CLI (CASSANDRA-2623)
 * fix pig example script (CASSANDRA-2487)
 * fix dynamic snitch race in adding latencies (CASSANDRA-2618)
 * Start/stop cassandra after more important services such as mdadm in
   debian packaging (CASSANDRA-2481)


0.8.0-beta2
 * fix NPE compacting index CFs (CASSANDRA-2528)
 * Remove checking all column families on startup for compaction candidates 
   (CASSANDRA-2444)
 * validate CQL create keyspace options (CASSANDRA-2525)
 * fix nodetool setcompactionthroughput (CASSANDRA-2550)
 * move	gossip heartbeat back to its own thread (CASSANDRA-2554)
 * validate cql TRUNCATE columnfamily before truncating (CASSANDRA-2570)
 * fix batch_mutate for mixed standard-counter mutations (CASSANDRA-2457)
 * disallow making schema changes to system keyspace (CASSANDRA-2563)
 * fix sending mutation messages multiple times (CASSANDRA-2557)
 * fix incorrect use of NBHM.size in ReadCallback that could cause
   reads to time out even when responses were received (CASSANDRA-2552)
 * trigger read repair correctly for LOCAL_QUORUM reads (CASSANDRA-2556)
 * Allow configuring the number of compaction thread (CASSANDRA-2558)
 * forceUserDefinedCompaction will attempt to compact what it is given
   even if the pessimistic estimate is that there is not enough disk space;
   automatic compactions will only compact 2 or more sstables (CASSANDRA-2575)
 * refuse to apply migrations with older timestamps than the current 
   schema (CASSANDRA-2536)
 * remove unframed Thrift transport option
 * include indexes in snapshots (CASSANDRA-2596)
 * improve ignoring of obsolete mutations in index maintenance (CASSANDRA-2401)
 * recognize attempt to drop just the index while leaving the column
   definition alone (CASSANDRA-2619)
  

0.8.0-beta1
 * remove Avro RPC support (CASSANDRA-926)
 * support for columns that act as incr/decr counters 
   (CASSANDRA-1072, 1937, 1944, 1936, 2101, 2093, 2288, 2105, 2384, 2236, 2342,
   2454)
 * CQL (CASSANDRA-1703, 1704, 1705, 1706, 1707, 1708, 1710, 1711, 1940, 
   2124, 2302, 2277, 2493)
 * avoid double RowMutation serialization on write path (CASSANDRA-1800)
 * make NetworkTopologyStrategy the default (CASSANDRA-1960)
 * configurable internode encryption (CASSANDRA-1567, 2152)
 * human readable column names in sstable2json output (CASSANDRA-1933)
 * change default JMX port to 7199 (CASSANDRA-2027)
 * backwards compatible internal messaging (CASSANDRA-1015)
 * atomic switch of memtables and sstables (CASSANDRA-2284)
 * add pluggable SeedProvider (CASSANDRA-1669)
 * Fix clustertool to not throw exception when calling get_endpoints (CASSANDRA-2437)
 * upgrade to thrift 0.6 (CASSANDRA-2412) 
 * repair works on a token range instead of full ring (CASSANDRA-2324)
 * purge tombstones from row cache (CASSANDRA-2305)
 * push replication_factor into strategy_options (CASSANDRA-1263)
 * give snapshots the same name on each node (CASSANDRA-1791)
 * remove "nodetool loadbalance" (CASSANDRA-2448)
 * multithreaded compaction (CASSANDRA-2191)
 * compaction throttling (CASSANDRA-2156)
 * add key type information and alias (CASSANDRA-2311, 2396)
 * cli no longer divides read_repair_chance by 100 (CASSANDRA-2458)
 * made CompactionInfo.getTaskType return an enum (CASSANDRA-2482)
 * add a server-wide cap on measured memtable memory usage and aggressively
   flush to keep under that threshold (CASSANDRA-2006)
 * add unified UUIDType (CASSANDRA-2233)
 * add off-heap row cache support (CASSANDRA-1969)


0.7.5
 * improvements/fixes to PIG driver (CASSANDRA-1618, CASSANDRA-2387,
   CASSANDRA-2465, CASSANDRA-2484)
 * validate index names (CASSANDRA-1761)
 * reduce contention on Table.flusherLock (CASSANDRA-1954)
 * try harder to detect failures during streaming, cleaning up temporary
   files more reliably (CASSANDRA-2088)
 * shut down server for OOM on a Thrift thread (CASSANDRA-2269)
 * fix tombstone handling in repair and sstable2json (CASSANDRA-2279)
 * preserve version when streaming data from old sstables (CASSANDRA-2283)
 * don't start repair if a neighboring node is marked as dead (CASSANDRA-2290)
 * purge tombstones from row cache (CASSANDRA-2305)
 * Avoid seeking when sstable2json exports the entire file (CASSANDRA-2318)
 * clear Built flag in system table when dropping an index (CASSANDRA-2320)
 * don't allow arbitrary argument for stress.java (CASSANDRA-2323)
 * validate values for index predicates in get_indexed_slice (CASSANDRA-2328)
 * queue secondary indexes for flush before the parent (CASSANDRA-2330)
 * allow job configuration to set the CL used in Hadoop jobs (CASSANDRA-2331)
 * add memtable_flush_queue_size defaulting to 4 (CASSANDRA-2333)
 * Allow overriding of initial_token, storage_port and rpc_port from system
   properties (CASSANDRA-2343)
 * fix comparator used for non-indexed secondary expressions in index scan
   (CASSANDRA-2347)
 * ensure size calculation and write phase of large-row compaction use
   the same threshold for TTL expiration (CASSANDRA-2349)
 * fix race when iterating CFs during add/drop (CASSANDRA-2350)
 * add ConsistencyLevel command to CLI (CASSANDRA-2354)
 * allow negative numbers in the cli (CASSANDRA-2358)
 * hard code serialVersionUID for tokens class (CASSANDRA-2361)
 * fix potential infinite loop in ByteBufferUtil.inputStream (CASSANDRA-2365)
 * fix encoding bugs in HintedHandoffManager, SystemTable when default
   charset is not UTF8 (CASSANDRA-2367)
 * avoids having removed node reappearing in Gossip (CASSANDRA-2371)
 * fix incorrect truncation of long to int when reading columns via block
   index (CASSANDRA-2376)
 * fix NPE during stream session (CASSANDRA-2377)
 * fix race condition that could leave orphaned data files when dropping CF or
   KS (CASSANDRA-2381)
 * fsync statistics component on write (CASSANDRA-2382)
 * fix duplicate results from CFS.scan (CASSANDRA-2406)
 * add IntegerType to CLI help (CASSANDRA-2414)
 * avoid caching token-only decoratedkeys (CASSANDRA-2416)
 * convert mmap assertion to if/throw so scrub can catch it (CASSANDRA-2417)
 * don't overwrite gc log (CASSANDR-2418)
 * invalidate row cache for streamed row to avoid inconsitencies
   (CASSANDRA-2420)
 * avoid copies in range/index scans (CASSANDRA-2425)
 * make sure we don't wipe data during cleanup if the node has not join
   the ring (CASSANDRA-2428)
 * Try harder to close files after compaction (CASSANDRA-2431)
 * re-set bootstrapped flag after move finishes (CASSANDRA-2435)
 * display validation_class in CLI 'describe keyspace' (CASSANDRA-2442)
 * make cleanup compactions cleanup the row cache (CASSANDRA-2451)
 * add column fields validation to scrub (CASSANDRA-2460)
 * use 64KB flush buffer instead of in_memory_compaction_limit (CASSANDRA-2463)
 * fix backslash substitutions in CLI (CASSANDRA-2492)
 * disable cache saving for system CFS (CASSANDRA-2502)
 * fixes for verifying destination availability under hinted conditions
   so UE can be thrown intead of timing out (CASSANDRA-2514)
 * fix update of validation class in column metadata (CASSANDRA-2512)
 * support LOCAL_QUORUM, EACH_QUORUM CLs outside of NTS (CASSANDRA-2516)
 * preserve version when streaming data from old sstables (CASSANDRA-2283)
 * fix backslash substitutions in CLI (CASSANDRA-2492)
 * count a row deletion as one operation towards memtable threshold 
   (CASSANDRA-2519)
 * support LOCAL_QUORUM, EACH_QUORUM CLs outside of NTS (CASSANDRA-2516)


0.7.4
 * add nodetool join command (CASSANDRA-2160)
 * fix secondary indexes on pre-existing or streamed data (CASSANDRA-2244)
 * initialize endpoint in gossiper earlier (CASSANDRA-2228)
 * add ability to write to Cassandra from Pig (CASSANDRA-1828)
 * add rpc_[min|max]_threads (CASSANDRA-2176)
 * add CL.TWO, CL.THREE (CASSANDRA-2013)
 * avoid exporting an un-requested row in sstable2json, when exporting 
   a key that does not exist (CASSANDRA-2168)
 * add incremental_backups option (CASSANDRA-1872)
 * add configurable row limit to Pig loadfunc (CASSANDRA-2276)
 * validate column values in batches as well as single-Column inserts
   (CASSANDRA-2259)
 * move sample schema from cassandra.yaml to schema-sample.txt,
   a cli scripts (CASSANDRA-2007)
 * avoid writing empty rows when scrubbing tombstoned rows (CASSANDRA-2296)
 * fix assertion error in range and index scans for CL < ALL
   (CASSANDRA-2282)
 * fix commitlog replay when flush position refers to data that didn't
   get synced before server died (CASSANDRA-2285)
 * fix fd leak in sstable2json with non-mmap'd i/o (CASSANDRA-2304)
 * reduce memory use during streaming of multiple sstables (CASSANDRA-2301)
 * purge tombstoned rows from cache after GCGraceSeconds (CASSANDRA-2305)
 * allow zero replicas in a NTS datacenter (CASSANDRA-1924)
 * make range queries respect snitch for local replicas (CASSANDRA-2286)
 * fix HH delivery when column index is larger than 2GB (CASSANDRA-2297)
 * make 2ary indexes use parent CF flush thresholds during initial build
   (CASSANDRA-2294)
 * update memtable_throughput to be a long (CASSANDRA-2158)


0.7.3
 * Keep endpoint state until aVeryLongTime (CASSANDRA-2115)
 * lower-latency read repair (CASSANDRA-2069)
 * add hinted_handoff_throttle_delay_in_ms option (CASSANDRA-2161)
 * fixes for cache save/load (CASSANDRA-2172, -2174)
 * Handle whole-row deletions in CFOutputFormat (CASSANDRA-2014)
 * Make memtable_flush_writers flush in parallel (CASSANDRA-2178)
 * Add compaction_preheat_key_cache option (CASSANDRA-2175)
 * refactor stress.py to have only one copy of the format string 
   used for creating row keys (CASSANDRA-2108)
 * validate index names for \w+ (CASSANDRA-2196)
 * Fix Cassandra cli to respect timeout if schema does not settle 
   (CASSANDRA-2187)
 * fix for compaction and cleanup writing old-format data into new-version 
   sstable (CASSANDRA-2211, -2216)
 * add nodetool scrub (CASSANDRA-2217, -2240)
 * fix sstable2json large-row pagination (CASSANDRA-2188)
 * fix EOFing on requests for the last bytes in a file (CASSANDRA-2213)
 * fix BufferedRandomAccessFile bugs (CASSANDRA-2218, -2241)
 * check for memtable flush_after_mins exceeded every 10s (CASSANDRA-2183)
 * fix cache saving on Windows (CASSANDRA-2207)
 * add validateSchemaAgreement call + synchronization to schema
   modification operations (CASSANDRA-2222)
 * fix for reversed slice queries on large rows (CASSANDRA-2212)
 * fat clients were writing local data (CASSANDRA-2223)
 * set DEFAULT_MEMTABLE_LIFETIME_IN_MINS to 24h
 * improve detection and cleanup of partially-written sstables 
   (CASSANDRA-2206)
 * fix supercolumn de/serialization when subcolumn comparator is different
   from supercolumn's (CASSANDRA-2104)
 * fix starting up on Windows when CASSANDRA_HOME contains whitespace
   (CASSANDRA-2237)
 * add [get|set][row|key]cacheSavePeriod to JMX (CASSANDRA-2100)
 * fix Hadoop ColumnFamilyOutputFormat dropping of mutations
   when batch fills up (CASSANDRA-2255)
 * move file deletions off of scheduledtasks executor (CASSANDRA-2253)


0.7.2
 * copy DecoratedKey.key when inserting into caches to avoid retaining
   a reference to the underlying buffer (CASSANDRA-2102)
 * format subcolumn names with subcomparator (CASSANDRA-2136)
 * fix column bloom filter deserialization (CASSANDRA-2165)


0.7.1
 * refactor MessageDigest creation code. (CASSANDRA-2107)
 * buffer network stack to avoid inefficient small TCP messages while avoiding
   the nagle/delayed ack problem (CASSANDRA-1896)
 * check log4j configuration for changes every 10s (CASSANDRA-1525, 1907)
 * more-efficient cross-DC replication (CASSANDRA-1530, -2051, -2138)
 * avoid polluting page cache with commitlog or sstable writes
   and seq scan operations (CASSANDRA-1470)
 * add RMI authentication options to nodetool (CASSANDRA-1921)
 * make snitches configurable at runtime (CASSANDRA-1374)
 * retry hadoop split requests on connection failure (CASSANDRA-1927)
 * implement describeOwnership for BOP, COPP (CASSANDRA-1928)
 * make read repair behave as expected for ConsistencyLevel > ONE
   (CASSANDRA-982, 2038)
 * distributed test harness (CASSANDRA-1859, 1964)
 * reduce flush lock contention (CASSANDRA-1930)
 * optimize supercolumn deserialization (CASSANDRA-1891)
 * fix CFMetaData.apply to only compare objects of the same class 
   (CASSANDRA-1962)
 * allow specifying specific SSTables to compact from JMX (CASSANDRA-1963)
 * fix race condition in MessagingService.targets (CASSANDRA-1959, 2094, 2081)
 * refuse to open sstables from a future version (CASSANDRA-1935)
 * zero-copy reads (CASSANDRA-1714)
 * fix copy bounds for word Text in wordcount demo (CASSANDRA-1993)
 * fixes for contrib/javautils (CASSANDRA-1979)
 * check more frequently for memtable expiration (CASSANDRA-2000)
 * fix writing SSTable column count statistics (CASSANDRA-1976)
 * fix streaming of multiple CFs during bootstrap (CASSANDRA-1992)
 * explicitly set JVM GC new generation size with -Xmn (CASSANDRA-1968)
 * add short options for CLI flags (CASSANDRA-1565)
 * make keyspace argument to "describe keyspace" in CLI optional
   when authenticated to keyspace already (CASSANDRA-2029)
 * added option to specify -Dcassandra.join_ring=false on startup
   to allow "warm spare" nodes or performing JMX maintenance before
   joining the ring (CASSANDRA-526)
 * log migrations at INFO (CASSANDRA-2028)
 * add CLI verbose option in file mode (CASSANDRA-2030)
 * add single-line "--" comments to CLI (CASSANDRA-2032)
 * message serialization tests (CASSANDRA-1923)
 * switch from ivy to maven-ant-tasks (CASSANDRA-2017)
 * CLI attempts to block for new schema to propagate (CASSANDRA-2044)
 * fix potential overflow in nodetool cfstats (CASSANDRA-2057)
 * add JVM shutdownhook to sync commitlog (CASSANDRA-1919)
 * allow nodes to be up without being part of  normal traffic (CASSANDRA-1951)
 * fix CLI "show keyspaces" with null options on NTS (CASSANDRA-2049)
 * fix possible ByteBuffer race conditions (CASSANDRA-2066)
 * reduce garbage generated by MessagingService to prevent load spikes
   (CASSANDRA-2058)
 * fix math in RandomPartitioner.describeOwnership (CASSANDRA-2071)
 * fix deletion of sstable non-data components (CASSANDRA-2059)
 * avoid blocking gossip while deleting handoff hints (CASSANDRA-2073)
 * ignore messages from newer versions, keep track of nodes in gossip 
   regardless of version (CASSANDRA-1970)
 * cache writing moved to CompactionManager to reduce i/o contention and
   updated to use non-cache-polluting writes (CASSANDRA-2053)
 * page through large rows when exporting to JSON (CASSANDRA-2041)
 * add flush_largest_memtables_at and reduce_cache_sizes_at options
   (CASSANDRA-2142)
 * add cli 'describe cluster' command (CASSANDRA-2127)
 * add cli support for setting username/password at 'connect' command 
   (CASSANDRA-2111)
 * add -D option to Stress.java to allow reading hosts from a file 
   (CASSANDRA-2149)
 * bound hints CF throughput between 32M and 256M (CASSANDRA-2148)
 * continue starting when invalid saved cache entries are encountered
   (CASSANDRA-2076)
 * add max_hint_window_in_ms option (CASSANDRA-1459)


0.7.0-final
 * fix offsets to ByteBuffer.get (CASSANDRA-1939)


0.7.0-rc4
 * fix cli crash after backgrounding (CASSANDRA-1875)
 * count timeouts in storageproxy latencies, and include latency 
   histograms in StorageProxyMBean (CASSANDRA-1893)
 * fix CLI get recognition of supercolumns (CASSANDRA-1899)
 * enable keepalive on intra-cluster sockets (CASSANDRA-1766)
 * count timeouts towards dynamicsnitch latencies (CASSANDRA-1905)
 * Expose index-building status in JMX + cli schema description
   (CASSANDRA-1871)
 * allow [LOCAL|EACH]_QUORUM to be used with non-NetworkTopology 
   replication Strategies
 * increased amount of index locks for faster commitlog replay
 * collect secondary index tombstones immediately (CASSANDRA-1914)
 * revert commitlog changes from #1780 (CASSANDRA-1917)
 * change RandomPartitioner min token to -1 to avoid collision w/
   tokens on actual nodes (CASSANDRA-1901)
 * examine the right nibble when validating TimeUUID (CASSANDRA-1910)
 * include secondary indexes in cleanup (CASSANDRA-1916)
 * CFS.scrubDataDirectories should also cleanup invalid secondary indexes
   (CASSANDRA-1904)
 * ability to disable/enable gossip on nodes to force them down
   (CASSANDRA-1108)


0.7.0-rc3
 * expose getNaturalEndpoints in StorageServiceMBean taking byte[]
   key; RMI cannot serialize ByteBuffer (CASSANDRA-1833)
 * infer org.apache.cassandra.locator for replication strategy classes
   when not otherwise specified
 * validation that generates less garbage (CASSANDRA-1814)
 * add TTL support to CLI (CASSANDRA-1838)
 * cli defaults to bytestype for subcomparator when creating
   column families (CASSANDRA-1835)
 * unregister index MBeans when index is dropped (CASSANDRA-1843)
 * make ByteBufferUtil.clone thread-safe (CASSANDRA-1847)
 * change exception for read requests during bootstrap from 
   InvalidRequest to Unavailable (CASSANDRA-1862)
 * respect row-level tombstones post-flush in range scans
   (CASSANDRA-1837)
 * ReadResponseResolver check digests against each other (CASSANDRA-1830)
 * return InvalidRequest when remove of subcolumn without supercolumn
   is requested (CASSANDRA-1866)
 * flush before repair (CASSANDRA-1748)
 * SSTableExport validates key order (CASSANDRA-1884)
 * large row support for SSTableExport (CASSANDRA-1867)
 * Re-cache hot keys post-compaction without hitting disk (CASSANDRA-1878)
 * manage read repair in coordinator instead of data source, to
   provide latency information to dynamic snitch (CASSANDRA-1873)


0.7.0-rc2
 * fix live-column-count of slice ranges including tombstoned supercolumn 
   with live subcolumn (CASSANDRA-1591)
 * rename o.a.c.internal.AntientropyStage -> AntiEntropyStage,
   o.a.c.request.Request_responseStage -> RequestResponseStage,
   o.a.c.internal.Internal_responseStage -> InternalResponseStage
 * add AbstractType.fromString (CASSANDRA-1767)
 * require index_type to be present when specifying index_name
   on ColumnDef (CASSANDRA-1759)
 * fix add/remove index bugs in CFMetadata (CASSANDRA-1768)
 * rebuild Strategy during system_update_keyspace (CASSANDRA-1762)
 * cli updates prompt to ... in continuation lines (CASSANDRA-1770)
 * support multiple Mutations per key in hadoop ColumnFamilyOutputFormat
   (CASSANDRA-1774)
 * improvements to Debian init script (CASSANDRA-1772)
 * use local classloader to check for version.properties (CASSANDRA-1778)
 * Validate that column names in column_metadata are valid for the
   defined comparator, and decode properly in cli (CASSANDRA-1773)
 * use cross-platform newlines in cli (CASSANDRA-1786)
 * add ExpiringColumn support to sstable import/export (CASSANDRA-1754)
 * add flush for each append to periodic commitlog mode; added
   periodic_without_flush option to disable this (CASSANDRA-1780)
 * close file handle used for post-flush truncate (CASSANDRA-1790)
 * various code cleanup (CASSANDRA-1793, -1794, -1795)
 * fix range queries against wrapped range (CASSANDRA-1781)
 * fix consistencylevel calculations for NetworkTopologyStrategy
   (CASSANDRA-1804)
 * cli support index type enum names (CASSANDRA-1810)
 * improved validation of column_metadata (CASSANDRA-1813)
 * reads at ConsistencyLevel > 1 throw UnavailableException
   immediately if insufficient live nodes exist (CASSANDRA-1803)
 * copy bytebuffers for local writes to avoid retaining the entire
   Thrift frame (CASSANDRA-1801)
 * fix NPE adding index to column w/o prior metadata (CASSANDRA-1764)
 * reduce fat client timeout (CASSANDRA-1730)
 * fix botched merge of CASSANDRA-1316


0.7.0-rc1
 * fix compaction and flush races with schema updates (CASSANDRA-1715)
 * add clustertool, config-converter, sstablekeys, and schematool 
   Windows .bat files (CASSANDRA-1723)
 * reject range queries received during bootstrap (CASSANDRA-1739)
 * fix wrapping-range queries on non-minimum token (CASSANDRA-1700)
 * add nodetool cfhistogram (CASSANDRA-1698)
 * limit repaired ranges to what the nodes have in common (CASSANDRA-1674)
 * index scan treats missing columns as not matching secondary
   expressions (CASSANDRA-1745)
 * Fix misuse of DataOutputBuffer.getData in AntiEntropyService
   (CASSANDRA-1729)
 * detect and warn when obsolete version of JNA is present (CASSANDRA-1760)
 * reduce fat client timeout (CASSANDRA-1730)
 * cleanup smallest CFs first to increase free temp space for larger ones
   (CASSANDRA-1811)
 * Update windows .bat files to work outside of main Cassandra
   directory (CASSANDRA-1713)
 * fix read repair regression from 0.6.7 (CASSANDRA-1727)
 * more-efficient read repair (CASSANDRA-1719)
 * fix hinted handoff replay (CASSANDRA-1656)
 * log type of dropped messages (CASSANDRA-1677)
 * upgrade to SLF4J 1.6.1
 * fix ByteBuffer bug in ExpiringColumn.updateDigest (CASSANDRA-1679)
 * fix IntegerType.getString (CASSANDRA-1681)
 * make -Djava.net.preferIPv4Stack=true the default (CASSANDRA-628)
 * add INTERNAL_RESPONSE verb to differentiate from responses related
   to client requests (CASSANDRA-1685)
 * log tpstats when dropping messages (CASSANDRA-1660)
 * include unreachable nodes in describeSchemaVersions (CASSANDRA-1678)
 * Avoid dropping messages off the client request path (CASSANDRA-1676)
 * fix jna errno reporting (CASSANDRA-1694)
 * add friendlier error for UnknownHostException on startup (CASSANDRA-1697)
 * include jna dependency in RPM package (CASSANDRA-1690)
 * add --skip-keys option to stress.py (CASSANDRA-1696)
 * improve cli handling of non-string keys and column names 
   (CASSANDRA-1701, -1693)
 * r/m extra subcomparator line in cli keyspaces output (CASSANDRA-1712)
 * add read repair chance to cli "show keyspaces"
 * upgrade to ConcurrentLinkedHashMap 1.1 (CASSANDRA-975)
 * fix index scan routing (CASSANDRA-1722)
 * fix tombstoning of supercolumns in range queries (CASSANDRA-1734)
 * clear endpoint cache after updating keyspace metadata (CASSANDRA-1741)
 * fix wrapping-range queries on non-minimum token (CASSANDRA-1700)
 * truncate includes secondary indexes (CASSANDRA-1747)
 * retain reference to PendingFile sstables (CASSANDRA-1749)
 * fix sstableimport regression (CASSANDRA-1753)
 * fix for bootstrap when no non-system tables are defined (CASSANDRA-1732)
 * handle replica unavailability in index scan (CASSANDRA-1755)
 * fix service initialization order deadlock (CASSANDRA-1756)
 * multi-line cli commands (CASSANDRA-1742)
 * fix race between snapshot and compaction (CASSANDRA-1736)
 * add listEndpointsPendingHints, deleteHintsForEndpoint JMX methods 
   (CASSANDRA-1551)


0.7.0-beta3
 * add strategy options to describe_keyspace output (CASSANDRA-1560)
 * log warning when using randomly generated token (CASSANDRA-1552)
 * re-organize JMX into .db, .net, .internal, .request (CASSANDRA-1217)
 * allow nodes to change IPs between restarts (CASSANDRA-1518)
 * remember ring state between restarts by default (CASSANDRA-1518)
 * flush index built flag so we can read it before log replay (CASSANDRA-1541)
 * lock row cache updates to prevent race condition (CASSANDRA-1293)
 * remove assertion causing rare (and harmless) error messages in
   commitlog (CASSANDRA-1330)
 * fix moving nodes with no keyspaces defined (CASSANDRA-1574)
 * fix unbootstrap when no data is present in a transfer range (CASSANDRA-1573)
 * take advantage of AVRO-495 to simplify our avro IDL (CASSANDRA-1436)
 * extend authorization hierarchy to column family (CASSANDRA-1554)
 * deletion support in secondary indexes (CASSANDRA-1571)
 * meaningful error message for invalid replication strategy class 
   (CASSANDRA-1566)
 * allow keyspace creation with RF > N (CASSANDRA-1428)
 * improve cli error handling (CASSANDRA-1580)
 * add cache save/load ability (CASSANDRA-1417, 1606, 1647)
 * add StorageService.getDrainProgress (CASSANDRA-1588)
 * Disallow bootstrap to an in-use token (CASSANDRA-1561)
 * Allow dynamic secondary index creation and destruction (CASSANDRA-1532)
 * log auto-guessed memtable thresholds (CASSANDRA-1595)
 * add ColumnDef support to cli (CASSANDRA-1583)
 * reduce index sample time by 75% (CASSANDRA-1572)
 * add cli support for column, strategy metadata (CASSANDRA-1578, 1612)
 * add cli support for schema modification (CASSANDRA-1584)
 * delete temp files on failed compactions (CASSANDRA-1596)
 * avoid blocking for dead nodes during removetoken (CASSANDRA-1605)
 * remove ConsistencyLevel.ZERO (CASSANDRA-1607)
 * expose in-progress compaction type in jmx (CASSANDRA-1586)
 * removed IClock & related classes from internals (CASSANDRA-1502)
 * fix removing tokens from SystemTable on decommission and removetoken
   (CASSANDRA-1609)
 * include CF metadata in cli 'show keyspaces' (CASSANDRA-1613)
 * switch from Properties to HashMap in PropertyFileSnitch to
   avoid synchronization bottleneck (CASSANDRA-1481)
 * PropertyFileSnitch configuration file renamed to 
   cassandra-topology.properties
 * add cli support for get_range_slices (CASSANDRA-1088, CASSANDRA-1619)
 * Make memtable flush thresholds per-CF instead of global 
   (CASSANDRA-1007, 1637)
 * add cli support for binary data without CfDef hints (CASSANDRA-1603)
 * fix building SSTable statistics post-stream (CASSANDRA-1620)
 * fix potential infinite loop in 2ary index queries (CASSANDRA-1623)
 * allow creating NTS keyspaces with no replicas configured (CASSANDRA-1626)
 * add jmx histogram of sstables accessed per read (CASSANDRA-1624)
 * remove system_rename_column_family and system_rename_keyspace from the
   client API until races can be fixed (CASSANDRA-1630, CASSANDRA-1585)
 * add cli sanity tests (CASSANDRA-1582)
 * update GC settings in cassandra.bat (CASSANDRA-1636)
 * cli support for index queries (CASSANDRA-1635)
 * cli support for updating schema memtable settings (CASSANDRA-1634)
 * cli --file option (CASSANDRA-1616)
 * reduce automatically chosen memtable sizes by 50% (CASSANDRA-1641)
 * move endpoint cache from snitch to strategy (CASSANDRA-1643)
 * fix commitlog recovery deleting the newly-created segment as well as
   the old ones (CASSANDRA-1644)
 * upgrade to Thrift 0.5 (CASSANDRA-1367)
 * renamed CL.DCQUORUM to LOCAL_QUORUM and DCQUORUMSYNC to EACH_QUORUM
 * cli truncate support (CASSANDRA-1653)
 * update GC settings in cassandra.bat (CASSANDRA-1636)
 * avoid logging when a node's ip/token is gossipped back to it (CASSANDRA-1666)


0.7-beta2
 * always use UTF-8 for hint keys (CASSANDRA-1439)
 * remove cassandra.yaml dependency from Hadoop and Pig (CASSADRA-1322)
 * expose CfDef metadata in describe_keyspaces (CASSANDRA-1363)
 * restore use of mmap_index_only option (CASSANDRA-1241)
 * dropping a keyspace with no column families generated an error 
   (CASSANDRA-1378)
 * rename RackAwareStrategy to OldNetworkTopologyStrategy, RackUnawareStrategy 
   to SimpleStrategy, DatacenterShardStrategy to NetworkTopologyStrategy,
   AbstractRackAwareSnitch to AbstractNetworkTopologySnitch (CASSANDRA-1392)
 * merge StorageProxy.mutate, mutateBlocking (CASSANDRA-1396)
 * faster UUIDType, LongType comparisons (CASSANDRA-1386, 1393)
 * fix setting read_repair_chance from CLI addColumnFamily (CASSANDRA-1399)
 * fix updates to indexed columns (CASSANDRA-1373)
 * fix race condition leaving to FileNotFoundException (CASSANDRA-1382)
 * fix sharded lock hash on index write path (CASSANDRA-1402)
 * add support for GT/E, LT/E in subordinate index clauses (CASSANDRA-1401)
 * cfId counter got out of sync when CFs were added (CASSANDRA-1403)
 * less chatty schema updates (CASSANDRA-1389)
 * rename column family mbeans. 'type' will now include either 
   'IndexColumnFamilies' or 'ColumnFamilies' depending on the CFS type.
   (CASSANDRA-1385)
 * disallow invalid keyspace and column family names. This includes name that
   matches a '^\w+' regex. (CASSANDRA-1377)
 * use JNA, if present, to take snapshots (CASSANDRA-1371)
 * truncate hints if starting 0.7 for the first time (CASSANDRA-1414)
 * fix FD leak in single-row slicepredicate queries (CASSANDRA-1416)
 * allow index expressions against columns that are not part of the 
   SlicePredicate (CASSANDRA-1410)
 * config-converter properly handles snitches and framed support 
   (CASSANDRA-1420)
 * remove keyspace argument from multiget_count (CASSANDRA-1422)
 * allow specifying cassandra.yaml location as (local or remote) URL
   (CASSANDRA-1126)
 * fix using DynamicEndpointSnitch with NetworkTopologyStrategy
   (CASSANDRA-1429)
 * Add CfDef.default_validation_class (CASSANDRA-891)
 * fix EstimatedHistogram.max (CASSANDRA-1413)
 * quorum read optimization (CASSANDRA-1622)
 * handle zero-length (or missing) rows during HH paging (CASSANDRA-1432)
 * include secondary indexes during schema migrations (CASSANDRA-1406)
 * fix commitlog header race during schema change (CASSANDRA-1435)
 * fix ColumnFamilyStoreMBeanIterator to use new type name (CASSANDRA-1433)
 * correct filename generated by xml->yaml converter (CASSANDRA-1419)
 * add CMSInitiatingOccupancyFraction=75 and UseCMSInitiatingOccupancyOnly
   to default JVM options
 * decrease jvm heap for cassandra-cli (CASSANDRA-1446)
 * ability to modify keyspaces and column family definitions on a live cluster
   (CASSANDRA-1285)
 * support for Hadoop Streaming [non-jvm map/reduce via stdin/out]
   (CASSANDRA-1368)
 * Move persistent sstable stats from the system table to an sstable component
   (CASSANDRA-1430)
 * remove failed bootstrap attempt from pending ranges when gossip times
   it out after 1h (CASSANDRA-1463)
 * eager-create tcp connections to other cluster members (CASSANDRA-1465)
 * enumerate stages and derive stage from message type instead of 
   transmitting separately (CASSANDRA-1465)
 * apply reversed flag during collation from different data sources
   (CASSANDRA-1450)
 * make failure to remove commitlog segment non-fatal (CASSANDRA-1348)
 * correct ordering of drain operations so CL.recover is no longer 
   necessary (CASSANDRA-1408)
 * removed keyspace from describe_splits method (CASSANDRA-1425)
 * rename check_schema_agreement to describe_schema_versions
   (CASSANDRA-1478)
 * fix QUORUM calculation for RF > 3 (CASSANDRA-1487)
 * remove tombstones during non-major compactions when bloom filter
   verifies that row does not exist in other sstables (CASSANDRA-1074)
 * nodes that coordinated a loadbalance in the past could not be seen by
   newly added nodes (CASSANDRA-1467)
 * exposed endpoint states (gossip details) via jmx (CASSANDRA-1467)
 * ensure that compacted sstables are not included when new readers are
   instantiated (CASSANDRA-1477)
 * by default, calculate heap size and memtable thresholds at runtime (CASSANDRA-1469)
 * fix races dealing with adding/dropping keyspaces and column families in
   rapid succession (CASSANDRA-1477)
 * clean up of Streaming system (CASSANDRA-1503, 1504, 1506)
 * add options to configure Thrift socket keepalive and buffer sizes (CASSANDRA-1426)
 * make contrib CassandraServiceDataCleaner recursive (CASSANDRA-1509)
 * min, max compaction threshold are configurable and persistent 
   per-ColumnFamily (CASSANDRA-1468)
 * fix replaying the last mutation in a commitlog unnecessarily 
   (CASSANDRA-1512)
 * invoke getDefaultUncaughtExceptionHandler from DTPE with the original
   exception rather than the ExecutionException wrapper (CASSANDRA-1226)
 * remove Clock from the Thrift (and Avro) API (CASSANDRA-1501)
 * Close intra-node sockets when connection is broken (CASSANDRA-1528)
 * RPM packaging spec file (CASSANDRA-786)
 * weighted request scheduler (CASSANDRA-1485)
 * treat expired columns as deleted (CASSANDRA-1539)
 * make IndexInterval configurable (CASSANDRA-1488)
 * add describe_snitch to Thrift API (CASSANDRA-1490)
 * MD5 authenticator compares plain text submitted password with MD5'd
   saved property, instead of vice versa (CASSANDRA-1447)
 * JMX MessagingService pending and completed counts (CASSANDRA-1533)
 * fix race condition processing repair responses (CASSANDRA-1511)
 * make repair blocking (CASSANDRA-1511)
 * create EndpointSnitchInfo and MBean to expose rack and DC (CASSANDRA-1491)
 * added option to contrib/word_count to output results back to Cassandra
   (CASSANDRA-1342)
 * rewrite Hadoop ColumnFamilyRecordWriter to pool connections, retry to
   multiple Cassandra nodes, and smooth impact on the Cassandra cluster
   by using smaller batch sizes (CASSANDRA-1434)
 * fix setting gc_grace_seconds via CLI (CASSANDRA-1549)
 * support TTL'd index values (CASSANDRA-1536)
 * make removetoken work like decommission (CASSANDRA-1216)
 * make cli comparator-aware and improve quote rules (CASSANDRA-1523,-1524)
 * make nodetool compact and cleanup blocking (CASSANDRA-1449)
 * add memtable, cache information to GCInspector logs (CASSANDRA-1558)
 * enable/disable HintedHandoff via JMX (CASSANDRA-1550)
 * Ignore stray files in the commit log directory (CASSANDRA-1547)
 * Disallow bootstrap to an in-use token (CASSANDRA-1561)


0.7-beta1
 * sstable versioning (CASSANDRA-389)
 * switched to slf4j logging (CASSANDRA-625)
 * add (optional) expiration time for column (CASSANDRA-699)
 * access levels for authentication/authorization (CASSANDRA-900)
 * add ReadRepairChance to CF definition (CASSANDRA-930)
 * fix heisenbug in system tests, especially common on OS X (CASSANDRA-944)
 * convert to byte[] keys internally and all public APIs (CASSANDRA-767)
 * ability to alter schema definitions on a live cluster (CASSANDRA-44)
 * renamed configuration file to cassandra.xml, and log4j.properties to
   log4j-server.properties, which must now be loaded from
   the classpath (which is how our scripts in bin/ have always done it)
   (CASSANDRA-971)
 * change get_count to require a SlicePredicate. create multi_get_count
   (CASSANDRA-744)
 * re-organized endpointsnitch implementations and added SimpleSnitch
   (CASSANDRA-994)
 * Added preload_row_cache option (CASSANDRA-946)
 * add CRC to commitlog header (CASSANDRA-999)
 * removed deprecated batch_insert and get_range_slice methods (CASSANDRA-1065)
 * add truncate thrift method (CASSANDRA-531)
 * http mini-interface using mx4j (CASSANDRA-1068)
 * optimize away copy of sliced row on memtable read path (CASSANDRA-1046)
 * replace constant-size 2GB mmaped segments and special casing for index 
   entries spanning segment boundaries, with SegmentedFile that computes 
   segments that always contain entire entries/rows (CASSANDRA-1117)
 * avoid reading large rows into memory during compaction (CASSANDRA-16)
 * added hadoop OutputFormat (CASSANDRA-1101)
 * efficient Streaming (no more anticompaction) (CASSANDRA-579)
 * split commitlog header into separate file and add size checksum to
   mutations (CASSANDRA-1179)
 * avoid allocating a new byte[] for each mutation on replay (CASSANDRA-1219)
 * revise HH schema to be per-endpoint (CASSANDRA-1142)
 * add joining/leaving status to nodetool ring (CASSANDRA-1115)
 * allow multiple repair sessions per node (CASSANDRA-1190)
 * optimize away MessagingService for local range queries (CASSANDRA-1261)
 * make framed transport the default so malformed requests can't OOM the 
   server (CASSANDRA-475)
 * significantly faster reads from row cache (CASSANDRA-1267)
 * take advantage of row cache during range queries (CASSANDRA-1302)
 * make GCGraceSeconds a per-ColumnFamily value (CASSANDRA-1276)
 * keep persistent row size and column count statistics (CASSANDRA-1155)
 * add IntegerType (CASSANDRA-1282)
 * page within a single row during hinted handoff (CASSANDRA-1327)
 * push DatacenterShardStrategy configuration into keyspace definition,
   eliminating datacenter.properties. (CASSANDRA-1066)
 * optimize forward slices starting with '' and single-index-block name 
   queries by skipping the column index (CASSANDRA-1338)
 * streaming refactor (CASSANDRA-1189)
 * faster comparison for UUID types (CASSANDRA-1043)
 * secondary index support (CASSANDRA-749 and subtasks)
 * make compaction buckets deterministic (CASSANDRA-1265)


0.6.6
 * Allow using DynamicEndpointSnitch with RackAwareStrategy (CASSANDRA-1429)
 * remove the remaining vestiges of the unfinished DatacenterShardStrategy 
   (replaced by NetworkTopologyStrategy in 0.7)
   

0.6.5
 * fix key ordering in range query results with RandomPartitioner
   and ConsistencyLevel > ONE (CASSANDRA-1145)
 * fix for range query starting with the wrong token range (CASSANDRA-1042)
 * page within a single row during hinted handoff (CASSANDRA-1327)
 * fix compilation on non-sun JDKs (CASSANDRA-1061)
 * remove String.trim() call on row keys in batch mutations (CASSANDRA-1235)
 * Log summary of dropped messages instead of spamming log (CASSANDRA-1284)
 * add dynamic endpoint snitch (CASSANDRA-981)
 * fix streaming for keyspaces with hyphens in their name (CASSANDRA-1377)
 * fix errors in hard-coded bloom filter optKPerBucket by computing it
   algorithmically (CASSANDRA-1220
 * remove message deserialization stage, and uncap read/write stages
   so slow reads/writes don't block gossip processing (CASSANDRA-1358)
 * add jmx port configuration to Debian package (CASSANDRA-1202)
 * use mlockall via JNA, if present, to prevent Linux from swapping
   out parts of the JVM (CASSANDRA-1214)


0.6.4
 * avoid queuing multiple hint deliveries for the same endpoint
   (CASSANDRA-1229)
 * better performance for and stricter checking of UTF8 column names
   (CASSANDRA-1232)
 * extend option to lower compaction priority to hinted handoff
   as well (CASSANDRA-1260)
 * log errors in gossip instead of re-throwing (CASSANDRA-1289)
 * avoid aborting commitlog replay prematurely if a flushed-but-
   not-removed commitlog segment is encountered (CASSANDRA-1297)
 * fix duplicate rows being read during mapreduce (CASSANDRA-1142)
 * failure detection wasn't closing command sockets (CASSANDRA-1221)
 * cassandra-cli.bat works on windows (CASSANDRA-1236)
 * pre-emptively drop requests that cannot be processed within RPCTimeout
   (CASSANDRA-685)
 * add ack to Binary write verb and update CassandraBulkLoader
   to wait for acks for each row (CASSANDRA-1093)
 * added describe_partitioner Thrift method (CASSANDRA-1047)
 * Hadoop jobs no longer require the Cassandra storage-conf.xml
   (CASSANDRA-1280, CASSANDRA-1047)
 * log thread pool stats when GC is excessive (CASSANDRA-1275)
 * remove gossip message size limit (CASSANDRA-1138)
 * parallelize local and remote reads during multiget, and respect snitch 
   when determining whether to do local read for CL.ONE (CASSANDRA-1317)
 * fix read repair to use requested consistency level on digest mismatch,
   rather than assuming QUORUM (CASSANDRA-1316)
 * process digest mismatch re-reads in parallel (CASSANDRA-1323)
 * switch hints CF comparator to BytesType (CASSANDRA-1274)


0.6.3
 * retry to make streaming connections up to 8 times. (CASSANDRA-1019)
 * reject describe_ring() calls on invalid keyspaces (CASSANDRA-1111)
 * fix cache size calculation for size of 100% (CASSANDRA-1129)
 * fix cache capacity only being recalculated once (CASSANDRA-1129)
 * remove hourly scan of all hints on the off chance that the gossiper
   missed a status change; instead, expose deliverHintsToEndpoint to JMX
   so it can be done manually, if necessary (CASSANDRA-1141)
 * don't reject reads at CL.ALL (CASSANDRA-1152)
 * reject deletions to supercolumns in CFs containing only standard
   columns (CASSANDRA-1139)
 * avoid preserving login information after client disconnects
   (CASSANDRA-1057)
 * prefer sun jdk to openjdk in debian init script (CASSANDRA-1174)
 * detect partioner config changes between restarts and fail fast 
   (CASSANDRA-1146)
 * use generation time to resolve node token reassignment disagreements
   (CASSANDRA-1118)
 * restructure the startup ordering of Gossiper and MessageService to avoid
   timing anomalies (CASSANDRA-1160)
 * detect incomplete commit log hearders (CASSANDRA-1119)
 * force anti-entropy service to stream files on the stream stage to avoid
   sending streams out of order (CASSANDRA-1169)
 * remove inactive stream managers after AES streams files (CASSANDRA-1169)
 * allow removing entire row through batch_mutate Deletion (CASSANDRA-1027)
 * add JMX metrics for row-level bloom filter false positives (CASSANDRA-1212)
 * added a redhat init script to contrib (CASSANDRA-1201)
 * use midpoint when bootstrapping a new machine into range with not
   much data yet instead of random token (CASSANDRA-1112)
 * kill server on OOM in executor stage as well as Thrift (CASSANDRA-1226)
 * remove opportunistic repairs, when two machines with overlapping replica
   responsibilities happen to finish major compactions of the same CF near
   the same time.  repairs are now fully manual (CASSANDRA-1190)
 * add ability to lower compaction priority (default is no change from 0.6.2)
   (CASSANDRA-1181)


0.6.2
 * fix contrib/word_count build. (CASSANDRA-992)
 * split CommitLogExecutorService into BatchCommitLogExecutorService and 
   PeriodicCommitLogExecutorService (CASSANDRA-1014)
 * add latency histograms to CFSMBean (CASSANDRA-1024)
 * make resolving timestamp ties deterministic by using value bytes
   as a tiebreaker (CASSANDRA-1039)
 * Add option to turn off Hinted Handoff (CASSANDRA-894)
 * fix windows startup (CASSANDRA-948)
 * make concurrent_reads, concurrent_writes configurable at runtime via JMX
   (CASSANDRA-1060)
 * disable GCInspector on non-Sun JVMs (CASSANDRA-1061)
 * fix tombstone handling in sstable rows with no other data (CASSANDRA-1063)
 * fix size of row in spanned index entries (CASSANDRA-1056)
 * install json2sstable, sstable2json, and sstablekeys to Debian package
 * StreamingService.StreamDestinations wouldn't empty itself after streaming
   finished (CASSANDRA-1076)
 * added Collections.shuffle(splits) before returning the splits in 
   ColumnFamilyInputFormat (CASSANDRA-1096)
 * do not recalculate cache capacity post-compaction if it's been manually 
   modified (CASSANDRA-1079)
 * better defaults for flush sorter + writer executor queue sizes
   (CASSANDRA-1100)
 * windows scripts for SSTableImport/Export (CASSANDRA-1051)
 * windows script for nodetool (CASSANDRA-1113)
 * expose PhiConvictThreshold (CASSANDRA-1053)
 * make repair of RF==1 a no-op (CASSANDRA-1090)
 * improve default JVM GC options (CASSANDRA-1014)
 * fix SlicePredicate serialization inside Hadoop jobs (CASSANDRA-1049)
 * close Thrift sockets in Hadoop ColumnFamilyRecordReader (CASSANDRA-1081)


0.6.1
 * fix NPE in sstable2json when no excluded keys are given (CASSANDRA-934)
 * keep the replica set constant throughout the read repair process
   (CASSANDRA-937)
 * allow querying getAllRanges with empty token list (CASSANDRA-933)
 * fix command line arguments inversion in clustertool (CASSANDRA-942)
 * fix race condition that could trigger a false-positive assertion
   during post-flush discard of old commitlog segments (CASSANDRA-936)
 * fix neighbor calculation for anti-entropy repair (CASSANDRA-924)
 * perform repair even for small entropy differences (CASSANDRA-924)
 * Use hostnames in CFInputFormat to allow Hadoop's naive string-based
   locality comparisons to work (CASSANDRA-955)
 * cache read-only BufferedRandomAccessFile length to avoid
   3 system calls per invocation (CASSANDRA-950)
 * nodes with IPv6 (and no IPv4) addresses could not join cluster
   (CASSANDRA-969)
 * Retrieve the correct number of undeleted columns, if any, from
   a supercolumn in a row that had been deleted previously (CASSANDRA-920)
 * fix index scans that cross the 2GB mmap boundaries for both mmap
   and standard i/o modes (CASSANDRA-866)
 * expose drain via nodetool (CASSANDRA-978)


0.6.0-RC1
 * JMX drain to flush memtables and run through commit log (CASSANDRA-880)
 * Bootstrapping can skip ranges under the right conditions (CASSANDRA-902)
 * fix merging row versions in range_slice for CL > ONE (CASSANDRA-884)
 * default write ConsistencyLeven chaned from ZERO to ONE
 * fix for index entries spanning mmap buffer boundaries (CASSANDRA-857)
 * use lexical comparison if time part of TimeUUIDs are the same 
   (CASSANDRA-907)
 * bound read, mutation, and response stages to fix possible OOM
   during log replay (CASSANDRA-885)
 * Use microseconds-since-epoch (UTC) in cli, instead of milliseconds
 * Treat batch_mutate Deletion with null supercolumn as "apply this predicate 
   to top level supercolumns" (CASSANDRA-834)
 * Streaming destination nodes do not update their JMX status (CASSANDRA-916)
 * Fix internal RPC timeout calculation (CASSANDRA-911)
 * Added Pig loadfunc to contrib/pig (CASSANDRA-910)


0.6.0-beta3
 * fix compaction bucketing bug (CASSANDRA-814)
 * update windows batch file (CASSANDRA-824)
 * deprecate KeysCachedFraction configuration directive in favor
   of KeysCached; move to unified-per-CF key cache (CASSANDRA-801)
 * add invalidateRowCache to ColumnFamilyStoreMBean (CASSANDRA-761)
 * send Handoff hints to natural locations to reduce load on
   remaining nodes in a failure scenario (CASSANDRA-822)
 * Add RowWarningThresholdInMB configuration option to warn before very 
   large rows get big enough to threaten node stability, and -x option to
   be able to remove them with sstable2json if the warning is unheeded
   until it's too late (CASSANDRA-843)
 * Add logging of GC activity (CASSANDRA-813)
 * fix ConcurrentModificationException in commitlog discard (CASSANDRA-853)
 * Fix hardcoded row count in Hadoop RecordReader (CASSANDRA-837)
 * Add a jmx status to the streaming service and change several DEBUG
   messages to INFO (CASSANDRA-845)
 * fix classpath in cassandra-cli.bat for Windows (CASSANDRA-858)
 * allow re-specifying host, port to cassandra-cli if invalid ones
   are first tried (CASSANDRA-867)
 * fix race condition handling rpc timeout in the coordinator
   (CASSANDRA-864)
 * Remove CalloutLocation and StagingFileDirectory from storage-conf files 
   since those settings are no longer used (CASSANDRA-878)
 * Parse a long from RowWarningThresholdInMB instead of an int (CASSANDRA-882)
 * Remove obsolete ControlPort code from DatabaseDescriptor (CASSANDRA-886)
 * move skipBytes side effect out of assert (CASSANDRA-899)
 * add "double getLoad" to StorageServiceMBean (CASSANDRA-898)
 * track row stats per CF at compaction time (CASSANDRA-870)
 * disallow CommitLogDirectory matching a DataFileDirectory (CASSANDRA-888)
 * default key cache size is 200k entries, changed from 10% (CASSANDRA-863)
 * add -Dcassandra-foreground=yes to cassandra.bat
 * exit if cluster name is changed unexpectedly (CASSANDRA-769)


0.6.0-beta1/beta2
 * add batch_mutate thrift command, deprecating batch_insert (CASSANDRA-336)
 * remove get_key_range Thrift API, deprecated in 0.5 (CASSANDRA-710)
 * add optional login() Thrift call for authentication (CASSANDRA-547)
 * support fat clients using gossiper and StorageProxy to perform
   replication in-process [jvm-only] (CASSANDRA-535)
 * support mmapped I/O for reads, on by default on 64bit JVMs 
   (CASSANDRA-408, CASSANDRA-669)
 * improve insert concurrency, particularly during Hinted Handoff
   (CASSANDRA-658)
 * faster network code (CASSANDRA-675)
 * stress.py moved to contrib (CASSANDRA-635)
 * row caching [must be explicitly enabled per-CF in config] (CASSANDRA-678)
 * present a useful measure of compaction progress in JMX (CASSANDRA-599)
 * add bin/sstablekeys (CASSNADRA-679)
 * add ConsistencyLevel.ANY (CASSANDRA-687)
 * make removetoken remove nodes from gossip entirely (CASSANDRA-644)
 * add ability to set cache sizes at runtime (CASSANDRA-708)
 * report latency and cache hit rate statistics with lifetime totals
   instead of average over the last minute (CASSANDRA-702)
 * support get_range_slice for RandomPartitioner (CASSANDRA-745)
 * per-keyspace replication factory and replication strategy (CASSANDRA-620)
 * track latency in microseconds (CASSANDRA-733)
 * add describe_ Thrift methods, deprecating get_string_property and 
   get_string_list_property
 * jmx interface for tracking operation mode and streams in general.
   (CASSANDRA-709)
 * keep memtables in sorted order to improve range query performance
   (CASSANDRA-799)
 * use while loop instead of recursion when trimming sstables compaction list 
   to avoid blowing stack in pathological cases (CASSANDRA-804)
 * basic Hadoop map/reduce support (CASSANDRA-342)


0.5.1
 * ensure all files for an sstable are streamed to the same directory.
   (CASSANDRA-716)
 * more accurate load estimate for bootstrapping (CASSANDRA-762)
 * tolerate dead or unavailable bootstrap target on write (CASSANDRA-731)
 * allow larger numbers of keys (> 140M) in a sstable bloom filter
   (CASSANDRA-790)
 * include jvm argument improvements from CASSANDRA-504 in debian package
 * change streaming chunk size to 32MB to accomodate Windows XP limitations
   (was 64MB) (CASSANDRA-795)
 * fix get_range_slice returning results in the wrong order (CASSANDRA-781)
 

0.5.0 final
 * avoid attempting to delete temporary bootstrap files twice (CASSANDRA-681)
 * fix bogus NaN in nodeprobe cfstats output (CASSANDRA-646)
 * provide a policy for dealing with single thread executors w/ a full queue
   (CASSANDRA-694)
 * optimize inner read in MessagingService, vastly improving multiple-node
   performance (CASSANDRA-675)
 * wait for table flush before streaming data back to a bootstrapping node.
   (CASSANDRA-696)
 * keep track of bootstrapping sources by table so that bootstrapping doesn't 
   give the indication of finishing early (CASSANDRA-673)


0.5.0 RC3
 * commit the correct version of the patch for CASSANDRA-663


0.5.0 RC2 (unreleased)
 * fix bugs in converting get_range_slice results to Thrift 
   (CASSANDRA-647, CASSANDRA-649)
 * expose java.util.concurrent.TimeoutException in StorageProxy methods
   (CASSANDRA-600)
 * TcpConnectionManager was holding on to disconnected connections, 
   giving the false indication they were being used. (CASSANDRA-651)
 * Remove duplicated write. (CASSANDRA-662)
 * Abort bootstrap if IP is already in the token ring (CASSANDRA-663)
 * increase default commitlog sync period, and wait for last sync to 
   finish before submitting another (CASSANDRA-668)


0.5.0 RC1
 * Fix potential NPE in get_range_slice (CASSANDRA-623)
 * add CRC32 to commitlog entries (CASSANDRA-605)
 * fix data streaming on windows (CASSANDRA-630)
 * GC compacted sstables after cleanup and compaction (CASSANDRA-621)
 * Speed up anti-entropy validation (CASSANDRA-629)
 * Fix anti-entropy assertion error (CASSANDRA-639)
 * Fix pending range conflicts when bootstapping or moving
   multiple nodes at once (CASSANDRA-603)
 * Handle obsolete gossip related to node movement in the case where
   one or more nodes is down when the movement occurs (CASSANDRA-572)
 * Include dead nodes in gossip to avoid a variety of problems
   and fix HH to removed nodes (CASSANDRA-634)
 * return an InvalidRequestException for mal-formed SlicePredicates
   (CASSANDRA-643)
 * fix bug determining closest neighbor for use in multiple datacenters
   (CASSANDRA-648)
 * Vast improvements in anticompaction speed (CASSANDRA-607)
 * Speed up log replay and writes by avoiding redundant serializations
   (CASSANDRA-652)


0.5.0 beta 2
 * Bootstrap improvements (several tickets)
 * add nodeprobe repair anti-entropy feature (CASSANDRA-193, CASSANDRA-520)
 * fix possibility of partition when many nodes restart at once
   in clusters with multiple seeds (CASSANDRA-150)
 * fix NPE in get_range_slice when no data is found (CASSANDRA-578)
 * fix potential NPE in hinted handoff (CASSANDRA-585)
 * fix cleanup of local "system" keyspace (CASSANDRA-576)
 * improve computation of cluster load balance (CASSANDRA-554)
 * added super column read/write, column count, and column/row delete to
   cassandra-cli (CASSANDRA-567, CASSANDRA-594)
 * fix returning live subcolumns of deleted supercolumns (CASSANDRA-583)
 * respect JAVA_HOME in bin/ scripts (several tickets)
 * add StorageService.initClient for fat clients on the JVM (CASSANDRA-535)
   (see contrib/client_only for an example of use)
 * make consistency_level functional in get_range_slice (CASSANDRA-568)
 * optimize key deserialization for RandomPartitioner (CASSANDRA-581)
 * avoid GCing tombstones except on major compaction (CASSANDRA-604)
 * increase failure conviction threshold, resulting in less nodes
   incorrectly (and temporarily) marked as down (CASSANDRA-610)
 * respect memtable thresholds during log replay (CASSANDRA-609)
 * support ConsistencyLevel.ALL on read (CASSANDRA-584)
 * add nodeprobe removetoken command (CASSANDRA-564)


0.5.0 beta
 * Allow multiple simultaneous flushes, improving flush throughput 
   on multicore systems (CASSANDRA-401)
 * Split up locks to improve write and read throughput on multicore systems
   (CASSANDRA-444, CASSANDRA-414)
 * More efficient use of memory during compaction (CASSANDRA-436)
 * autobootstrap option: when enabled, all non-seed nodes will attempt
   to bootstrap when started, until bootstrap successfully
   completes. -b option is removed.  (CASSANDRA-438)
 * Unless a token is manually specified in the configuration xml,
   a bootstraping node will use a token that gives it half the
   keys from the most-heavily-loaded node in the cluster,
   instead of generating a random token. 
   (CASSANDRA-385, CASSANDRA-517)
 * Miscellaneous bootstrap fixes (several tickets)
 * Ability to change a node's token even after it has data on it
   (CASSANDRA-541)
 * Ability to decommission a live node from the ring (CASSANDRA-435)
 * Semi-automatic loadbalancing via nodeprobe (CASSANDRA-192)
 * Add ability to set compaction thresholds at runtime via
   JMX / nodeprobe.  (CASSANDRA-465)
 * Add "comment" field to ColumnFamily definition. (CASSANDRA-481)
 * Additional JMX metrics (CASSANDRA-482)
 * JSON based export and import tools (several tickets)
 * Hinted Handoff fixes (several tickets)
 * Add key cache to improve read performance (CASSANDRA-423)
 * Simplified construction of custom ReplicationStrategy classes
   (CASSANDRA-497)
 * Graphical application (Swing) for ring integrity verification and 
   visualization was added to contrib (CASSANDRA-252)
 * Add DCQUORUM, DCQUORUMSYNC consistency levels and corresponding
   ReplicationStrategy / EndpointSnitch classes.  Experimental.
   (CASSANDRA-492)
 * Web client interface added to contrib (CASSANDRA-457)
 * More-efficient flush for Random, CollatedOPP partitioners 
   for normal writes (CASSANDRA-446) and bulk load (CASSANDRA-420)
 * Add MemtableFlushAfterMinutes, a global replacement for the old 
   per-CF FlushPeriodInMinutes setting (CASSANDRA-463)
 * optimizations to slice reading (CASSANDRA-350) and supercolumn
   queries (CASSANDRA-510)
 * force binding to given listenaddress for nodes with multiple
   interfaces (CASSANDRA-546)
 * stress.py benchmarking tool improvements (several tickets)
 * optimized replica placement code (CASSANDRA-525)
 * faster log replay on restart (CASSANDRA-539, CASSANDRA-540)
 * optimized local-node writes (CASSANDRA-558)
 * added get_range_slice, deprecating get_key_range (CASSANDRA-344)
 * expose TimedOutException to thrift (CASSANDRA-563)
 

0.4.2
 * Add validation disallowing null keys (CASSANDRA-486)
 * Fix race conditions in TCPConnectionManager (CASSANDRA-487)
 * Fix using non-utf8-aware comparison as a sanity check.
   (CASSANDRA-493)
 * Improve default garbage collector options (CASSANDRA-504)
 * Add "nodeprobe flush" (CASSANDRA-505)
 * remove NotFoundException from get_slice throws list (CASSANDRA-518)
 * fix get (not get_slice) of entire supercolumn (CASSANDRA-508)
 * fix null token during bootstrap (CASSANDRA-501)


0.4.1
 * Fix FlushPeriod columnfamily configuration regression
   (CASSANDRA-455)
 * Fix long column name support (CASSANDRA-460)
 * Fix for serializing a row that only contains tombstones
   (CASSANDRA-458)
 * Fix for discarding unneeded commitlog segments (CASSANDRA-459)
 * Add SnapshotBeforeCompaction configuration option (CASSANDRA-426)
 * Fix compaction abort under insufficient disk space (CASSANDRA-473)
 * Fix reading subcolumn slice from tombstoned CF (CASSANDRA-484)
 * Fix race condition in RVH causing occasional NPE (CASSANDRA-478)


0.4.0
 * fix get_key_range problems when a node is down (CASSANDRA-440)
   and add UnavailableException to more Thrift methods
 * Add example EndPointSnitch contrib code (several tickets)


0.4.0 RC2
 * fix SSTable generation clash during compaction (CASSANDRA-418)
 * reject method calls with null parameters (CASSANDRA-308)
 * properly order ranges in nodeprobe output (CASSANDRA-421)
 * fix logging of certain errors on executor threads (CASSANDRA-425)


0.4.0 RC1
 * Bootstrap feature is live; use -b on startup (several tickets)
 * Added multiget api (CASSANDRA-70)
 * fix Deadlock with SelectorManager.doProcess and TcpConnection.write
   (CASSANDRA-392)
 * remove key cache b/c of concurrency bugs in third-party
   CLHM library (CASSANDRA-405)
 * update non-major compaction logic to use two threshold values
   (CASSANDRA-407)
 * add periodic / batch commitlog sync modes (several tickets)
 * inline BatchMutation into batch_insert params (CASSANDRA-403)
 * allow setting the logging level at runtime via mbean (CASSANDRA-402)
 * change default comparator to BytesType (CASSANDRA-400)
 * add forwards-compatible ConsistencyLevel parameter to get_key_range
   (CASSANDRA-322)
 * r/m special case of blocking for local destination when writing with 
   ConsistencyLevel.ZERO (CASSANDRA-399)
 * Fixes to make BinaryMemtable [bulk load interface] useful (CASSANDRA-337);
   see contrib/bmt_example for an example of using it.
 * More JMX properties added (several tickets)
 * Thrift changes (several tickets)
    - Merged _super get methods with the normal ones; return values
      are now of ColumnOrSuperColumn.
    - Similarly, merged batch_insert_super into batch_insert.



0.4.0 beta
 * On-disk data format has changed to allow billions of keys/rows per
   node instead of only millions
 * Multi-keyspace support
 * Scan all sstables for all queries to avoid situations where
   different types of operation on the same ColumnFamily could
   disagree on what data was present
 * Snapshot support via JMX
 * Thrift API has changed a _lot_:
    - removed time-sorted CFs; instead, user-defined comparators
      may be defined on the column names, which are now byte arrays.
      Default comparators are provided for UTF8, Bytes, Ascii, Long (i64),
      and UUID types.
    - removed colon-delimited strings in thrift api in favor of explicit
      structs such as ColumnPath, ColumnParent, etc.  Also normalized
      thrift struct and argument naming.
    - Added columnFamily argument to get_key_range.
    - Change signature of get_slice to accept starting and ending
      columns as well as an offset.  (This allows use of indexes.)
      Added "ascending" flag to allow reasonably-efficient reverse
      scans as well.  Removed get_slice_by_range as redundant.
    - get_key_range operates on one CF at a time
    - changed `block` boolean on insert methods to ConsistencyLevel enum,
      with options of NONE, ONE, QUORUM, and ALL.
    - added similar consistency_level parameter to read methods
    - column-name-set slice with no names given now returns zero columns
      instead of all of them.  ("all" can run your server out of memory.
      use a range-based slice with a high max column count instead.)
 * Removed the web interface. Node information can now be obtained by 
   using the newly introduced nodeprobe utility.
 * More JMX stats
 * Remove magic values from internals (e.g. special key to indicate
   when to flush memtables)
 * Rename configuration "table" to "keyspace"
 * Moved to crash-only design; no more shutdown (just kill the process)
 * Lots of bug fixes

Full list of issues resolved in 0.4 is at https://issues.apache.org/jira/secure/IssueNavigator.jspa?reset=true&&pid=12310865&fixfor=12313862&resolution=1&sorter/field=issuekey&sorter/order=DESC


0.3.0 RC3
 * Fix potential deadlock under load in TCPConnection.
   (CASSANDRA-220)


0.3.0 RC2
 * Fix possible data loss when server is stopped after replaying
   log but before new inserts force memtable flush.
   (CASSANDRA-204)
 * Added BUGS file


0.3.0 RC1
 * Range queries on keys, including user-defined key collation
 * Remove support
 * Workarounds for a weird bug in JDK select/register that seems
   particularly common on VM environments. Cassandra should deploy
   fine on EC2 now
 * Much improved infrastructure: the beginnings of a decent test suite
   ("ant test" for unit tests; "nosetests" for system tests), code
   coverage reporting, etc.
 * Expanded node status reporting via JMX
 * Improved error reporting/logging on both server and client
 * Reduced memory footprint in default configuration
 * Combined blocking and non-blocking versions of insert APIs
 * Added FlushPeriodInMinutes configuration parameter to force
   flushing of infrequently-updated ColumnFamilies<|MERGE_RESOLUTION|>--- conflicted
+++ resolved
@@ -1,4 +1,3 @@
-<<<<<<< HEAD
 3.0.13
  * Bugs handling range tombstones in the sstable iterators (CASSANDRA-13340)
  * Fix CONTAINS filtering for null collections (CASSANDRA-13246)
@@ -7,10 +6,7 @@
  * Slice.isEmpty() returns false for some empty slices (CASSANDRA-13305)
  * Add formatted row output to assertEmpty in CQL Tester (CASSANDRA-13238)
 Merged from 2.2:
-=======
-2.2.10
  * Honor truststore-password parameter in cassandra-stress (CASSANDRA-12773)
->>>>>>> 5978f9d5
  * Discard in-flight shadow round responses (CASSANDRA-12653)
  * Don't anti-compact repaired data to avoid inconsistencies (CASSANDRA-13153)
  * Wrong logger name in AnticompactionTask (CASSANDRA-13343)
