<<<<<<< HEAD
2.1.1
 * Fix IllegalArgumentException when a list of IN values containing tuples
   is passed as a single arg to a prepared statement with the v1 or v2
   protocol (CASSANDRA-8062)
 * Fix ClassCastException in DISTINCT query on static columns with
   query paging (CASSANDRA-8108)
 * Fix NPE on null nested UDT inside a set (CASSANDRA-8105)
 * Fix exception when querying secondary index on set items or map keys
   when some clustering columns are specified (CASSANDRA-8073)
 * Send proper error response when there is an error during native
   protocol message decode (CASSANDRA-8118)
 * Gossip should ignore generation numbers too far in the future (CASSANDRA-8113)
 * Fix NPE when creating a table with frozen sets, lists (CASSANDRA-8104)
 * Fix high memory use due to tracking reads on incrementally opened sstable
   readers (CASSANDRA-8066)
 * Fix EXECUTE request with skipMetadata=false returning no metadata
   (CASSANDRA-8054)
 * Allow concurrent use of CQLBulkOutputFormat (CASSANDRA-7776)
 * Shutdown JVM on OOM (CASSANDRA-7507)
 * Upgrade netty version and enable epoll event loop (CASSANDRA-7761)
 * Don't duplicate sstables smaller than split size when using
   the sstablesplitter tool (CASSANDRA-7616)
 * Avoid re-parsing already prepared statements (CASSANDRA-7923)
 * Fix some Thrift slice deletions and updates of COMPACT STORAGE
   tables with some clustering columns omitted (CASSANDRA-7990)
 * Fix filtering for CONTAINS on sets (CASSANDRA-8033)
 * Properly track added size (CASSANDRA-7239)
 * Allow compilation in java 8 (CASSANDRA-7208)
 * Fix Assertion error on RangeTombstoneList diff (CASSANDRA-8013)
 * Release references to overlapping sstables during compaction (CASSANDRA-7819)
 * Send notification when opening compaction results early (CASSANDRA-8034)
 * Make native server start block until properly bound (CASSANDRA-7885)
 * (cqlsh) Fix IPv6 support (CASSANDRA-7988)
 * Ignore fat clients when checking for endpoint collision (CASSANDRA-7939)
 * Make sstablerepairedset take a list of files (CASSANDRA-7995)
 * (cqlsh) Tab completeion for indexes on map keys (CASSANDRA-7972)
 * (cqlsh) Fix UDT field selection in select clause (CASSANDRA-7891)
 * Fix resource leak in event of corrupt sstable
 * (cqlsh) Add command line option for cqlshrc file path (CASSANDRA-7131)
 * Provide visibility into prepared statements churn (CASSANDRA-7921, CASSANDRA-7930)
 * Invalidate prepared statements when their keyspace or table is
   dropped (CASSANDRA-7566)
 * cassandra-stress: fix support for NetworkTopologyStrategy (CASSANDRA-7945)
 * Fix saving caches when a table is dropped (CASSANDRA-7784)
 * Add better error checking of new stress profile (CASSANDRA-7716)
 * Use ThreadLocalRandom and remove FBUtilities.threadLocalRandom (CASSANDRA-7934)
 * Prevent operator mistakes due to simultaneous bootstrap (CASSANDRA-7069)
 * cassandra-stress supports whitelist mode for node config (CASSANDRA-7658)
 * GCInspector more closely tracks GC; cassandra-stress and nodetool report it (CASSANDRA-7916)
 * nodetool won't output bogus ownership info without a keyspace (CASSANDRA-7173)
 * Add human readable option to nodetool commands (CASSANDRA-5433)
 * Don't try to set repairedAt on old sstables (CASSANDRA-7913)
 * Add metrics for tracking PreparedStatement use (CASSANDRA-7719)
 * (cqlsh) tab-completion for triggers (CASSANDRA-7824)
 * (cqlsh) Support for query paging (CASSANDRA-7514)
 * (cqlsh) Show progress of COPY operations (CASSANDRA-7789)
 * Add syntax to remove multiple elements from a map (CASSANDRA-6599)
 * Support non-equals conditions in lightweight transactions (CASSANDRA-6839)
 * Add IF [NOT] EXISTS to create/drop triggers (CASSANDRA-7606)
 * (cqlsh) Display the current logged-in user (CASSANDRA-7785)
 * (cqlsh) Don't ignore CTRL-C during COPY FROM execution (CASSANDRA-7815)
 * (cqlsh) Order UDTs according to cross-type dependencies in DESCRIBE
   output (CASSANDRA-7659)
 * (cqlsh) Fix handling of CAS statement results (CASSANDRA-7671)
 * (cqlsh) COPY TO/FROM improvements (CASSANDRA-7405)
 * Support list index operations with conditions (CASSANDRA-7499)
 * Add max live/tombstoned cells to nodetool cfstats output (CASSANDRA-7731)
 * Validate IPv6 wildcard addresses properly (CASSANDRA-7680)
 * (cqlsh) Error when tracing query (CASSANDRA-7613)
 * Avoid IOOBE when building SyntaxError message snippet (CASSANDRA-7569)
 * SSTableExport uses correct validator to create string representation of partition
   keys (CASSANDRA-7498)
 * Avoid NPEs when receiving type changes for an unknown keyspace (CASSANDRA-7689)
 * Add support for custom 2i validation (CASSANDRA-7575)
 * Pig support for hadoop CqlInputFormat (CASSANDRA-6454)
 * Add listen_interface and rpc_interface options (CASSANDRA-7417)
 * Improve schema merge performance (CASSANDRA-7444)
 * Adjust MT depth based on # of partition validating (CASSANDRA-5263)
 * Optimise NativeCell comparisons (CASSANDRA-6755)
 * Configurable client timeout for cqlsh (CASSANDRA-7516)
 * Include snippet of CQL query near syntax error in messages (CASSANDRA-7111)
 * Make repair -pr work with -local (CASSANDRA-7450)
 * Fix error in sstableloader with -cph > 1 (CASSANDRA-8007)
 * Fix snapshot repair error on indexed tables (CASSANDRA-8020)
 * Do not exit nodetool repair when receiving JMX NOTIF_LOST (CASSANDRA-7909)
Merged from 2.0:
=======
2.0.11:
 * Force batchlog replay before decommissioning a node (CASSANDRA-7446)
>>>>>>> e916dff8
 * Fix hint replay with many accumulated expired hints (CASSANDRA-6998)
 * Fix duplicate results in DISTINCT queries on static columns with query
   paging (CASSANDRA-8108)
 * Add DateTieredCompactionStrategy (CASSANDRA-6602)
 * Properly validate ascii and utf8 string literals in CQL queries (CASSANDRA-8101)
 * (cqlsh) Fix autocompletion for alter keyspace (CASSANDRA-8021)
 * Create backup directories for commitlog archiving during startup (CASSANDRA-8111)
 * Reduce totalBlockFor() for LOCAL_* consistency levels (CASSANDRA-8058)
 * Fix merging schemas with re-dropped keyspaces (CASSANDRA-7256)
 * Fix counters in supercolumns during live upgrades from 1.2 (CASSANDRA-7188)
 * Notify DT subscribers when a column family is truncated (CASSANDRA-8088)
 * Add sanity check of $JAVA on startup (CASSANDRA-7676)
 * Schedule fat client schema pull on join (CASSANDRA-7993)
 * Don't reset nodes' versions when closing IncomingTcpConnections
   (CASSANDRA-7734)
 * Record the real messaging version in all cases in OutboundTcpConnection
   (CASSANDRA-8057)
 * SSL does not work in cassandra-cli (CASSANDRA-7899)
 * Fix potential exception when using ReversedType in DynamicCompositeType
   (CASSANDRA-7898)
 * Better validation of collection values (CASSANDRA-7833)
 * Track min/max timestamps correctly (CASSANDRA-7969)
 * Fix possible overflow while sorting CL segments for replay (CASSANDRA-7992)
 * Increase nodetool Xmx (CASSANDRA-7956)
 * Archive any commitlog segments present at startup (CASSANDRA-6904)
 * CrcCheckChance should adjust based on live CFMetadata not 
   sstable metadata (CASSANDRA-7978)
 * token() should only accept columns in the partitioning
   key order (CASSANDRA-6075)
 * Add method to invalidate permission cache via JMX (CASSANDRA-7977)
 * Allow propagating multiple gossip states atomically (CASSANDRA-6125)
 * Log exceptions related to unclean native protocol client disconnects
   at DEBUG or INFO (CASSANDRA-7849)
 * Allow permissions cache to be set via JMX (CASSANDRA-7698)
 * Include schema_triggers CF in readable system resources (CASSANDRA-7967)
 * Fix RowIndexEntry to report correct serializedSize (CASSANDRA-7948)
 * Make CQLSSTableWriter sync within partitions (CASSANDRA-7360)
 * Potentially use non-local replicas in CqlConfigHelper (CASSANDRA-7906)
 * Explicitly disallow mixing multi-column and single-column
   relations on clustering columns (CASSANDRA-7711)
 * Better error message when condition is set on PK column (CASSANDRA-7804)
 * Don't send schema change responses and events for no-op DDL
   statements (CASSANDRA-7600)
 * (Hadoop) fix cluster initialisation for a split fetching (CASSANDRA-7774)
 * Throw InvalidRequestException when queries contain relations on entire
   collection columns (CASSANDRA-7506)
 * (cqlsh) enable CTRL-R history search with libedit (CASSANDRA-7577)
 * (Hadoop) allow ACFRW to limit nodes to local DC (CASSANDRA-7252)
 * (cqlsh) cqlsh should automatically disable tracing when selecting
   from system_traces (CASSANDRA-7641)
 * (Hadoop) Add CqlOutputFormat (CASSANDRA-6927)
 * Don't depend on cassandra config for nodetool ring (CASSANDRA-7508)
 * (cqlsh) Fix failing cqlsh formatting tests (CASSANDRA-7703)
 * Fix IncompatibleClassChangeError from hadoop2 (CASSANDRA-7229)
 * Add 'nodetool sethintedhandoffthrottlekb' (CASSANDRA-7635)
 * (cqlsh) Add tab-completion for CREATE/DROP USER IF [NOT] EXISTS (CASSANDRA-7611)
 * Catch errors when the JVM pulls the rug out from GCInspector (CASSANDRA-5345)
 * cqlsh fails when version number parts are not int (CASSANDRA-7524)
 * Fix NPE when table dropped during streaming (CASSANDRA-7946)
 * Fix wrong progress when streaming uncompressed (CASSANDRA-7878)
 * Fix possible infinite loop in creating repair range (CASSANDRA-7983)
 * Fix unit in nodetool for streaming throughput (CASSANDRA-7375)
 * Fix spin loop in AtomicSortedColumns (CASSANDRA-7546)
Merged from 1.2:
 * Don't index tombstones (CASSANDRA-7828)
 * Improve PasswordAuthenticator default super user setup (CASSANDRA-7788)


2.1.0
 * (cqlsh) Removed "ALTER TYPE <name> RENAME TO <name>" from tab-completion
   (CASSANDRA-7895)
 * Fixed IllegalStateException in anticompaction (CASSANDRA-7892)
 * cqlsh: DESCRIBE support for frozen UDTs, tuples (CASSANDRA-7863)
 * Avoid exposing internal classes over JMX (CASSANDRA-7879)
 * Add null check for keys when freezing collection (CASSANDRA-7869)
 * Improve stress workload realism (CASSANDRA-7519)


2.1.0-rc7
 * Add frozen keyword and require UDT to be frozen (CASSANDRA-7857)
 * Track added sstable size correctly (CASSANDRA-7239)
 * (cqlsh) Fix case insensitivity (CASSANDRA-7834)
 * Fix failure to stream ranges when moving (CASSANDRA-7836)
 * Correctly remove tmplink files (CASSANDRA-7803)
 * (cqlsh) Fix column name formatting for functions, CAS operations,
   and UDT field selections (CASSANDRA-7806)
 * (cqlsh) Fix COPY FROM handling of null/empty primary key
   values (CASSANDRA-7792)
 * Fix ordering of static cells (CASSANDRA-7763)
Merged from 2.0:
 * Forbid re-adding dropped counter columns (CASSANDRA-7831)
 * Fix CFMetaData#isThriftCompatible() for PK-only tables (CASSANDRA-7832)
 * Always reject inequality on the partition key without token()
   (CASSANDRA-7722)
 * Always send Paxos commit to all replicas (CASSANDRA-7479)
 * Make disruptor_thrift_server invocation pool configurable (CASSANDRA-7594)
 * Make repair no-op when RF=1 (CASSANDRA-7864)


2.0.10
 * Don't send schema change responses and events for no-op DDL
   statements (CASSANDRA-7600)
 * (Hadoop) fix cluster initialisation for a split fetching (CASSANDRA-7774)
 * Configure system.paxos with LeveledCompactionStrategy (CASSANDRA-7753)
 * Fix ALTER clustering column type from DateType to TimestampType when
   using DESC clustering order (CASSANRDA-7797)
 * Throw EOFException if we run out of chunks in compressed datafile
   (CASSANDRA-7664)
 * Fix PRSI handling of CQL3 row markers for row cleanup (CASSANDRA-7787)
 * Fix dropping collection when it's the last regular column (CASSANDRA-7744)
 * Properly reject operations on list index with conditions (CASSANDRA-7499)
 * Make StreamReceiveTask thread safe and gc friendly (CASSANDRA-7795)
 * Validate empty cell names from counter updates (CASSANDRA-7798)
Merged from 1.2:
 * Don't allow compacted sstables to be marked as compacting (CASSANDRA-7145)
 * Track expired tombstones (CASSANDRA-7810)


2.1.0-rc6
 * Fix OOM issue from netty caching over time (CASSANDRA-7743)
 * json2sstable couldn't import JSON for CQL table (CASSANDRA-7477)
 * Invalidate all caches on table drop (CASSANDRA-7561)
 * Skip strict endpoint selection for ranges if RF == nodes (CASSANRA-7765)
 * Fix Thrift range filtering without 2ary index lookups (CASSANDRA-7741)
 * Add tracing entries about concurrent range requests (CASSANDRA-7599)
 * (cqlsh) Fix DESCRIBE for NTS keyspaces (CASSANDRA-7729)
 * Remove netty buffer ref-counting (CASSANDRA-7735)
 * Pass mutated cf to index updater for use by PRSI (CASSANDRA-7742)
 * Include stress yaml example in release and deb (CASSANDRA-7717)
 * workaround for netty issue causing corrupted data off the wire (CASSANDRA-7695)
 * cqlsh DESC CLUSTER fails retrieving ring information (CASSANDRA-7687)
 * Fix binding null values inside UDT (CASSANDRA-7685)
 * Fix UDT field selection with empty fields (CASSANDRA-7670)
 * Bogus deserialization of static cells from sstable (CASSANDRA-7684)
 * Fix NPE on compaction leftover cleanup for dropped table (CASSANDRA-7770)
Merged from 2.0:
 * (cqlsh) Wait up to 10 sec for a tracing session (CASSANDRA-7222)
 * Fix NPE in FileCacheService.sizeInBytes (CASSANDRA-7756)
 * Remove duplicates from StorageService.getJoiningNodes (CASSANDRA-7478)
 * Clone token map outside of hot gossip loops (CASSANDRA-7758)
 * Fix MS expiring map timeout for Paxos messages (CASSANDRA-7752)
 * Do not flush on truncate if durable_writes is false (CASSANDRA-7750)
 * Give CRR a default input_cql Statement (CASSANDRA-7226)
 * Better error message when adding a collection with the same name
   than a previously dropped one (CASSANDRA-6276)
 * Fix validation when adding static columns (CASSANDRA-7730)
 * (Thrift) fix range deletion of supercolumns (CASSANDRA-7733)
 * Fix potential AssertionError in RangeTombstoneList (CASSANDRA-7700)
 * Validate arguments of blobAs* functions (CASSANDRA-7707)
 * Fix potential AssertionError with 2ndary indexes (CASSANDRA-6612)
 * Avoid logging CompactionInterrupted at ERROR (CASSANDRA-7694)
 * Minor leak in sstable2jon (CASSANDRA-7709)
 * Add cassandra.auto_bootstrap system property (CASSANDRA-7650)
 * Update java driver (for hadoop) (CASSANDRA-7618)
 * Remove CqlPagingRecordReader/CqlPagingInputFormat (CASSANDRA-7570)
 * Support connecting to ipv6 jmx with nodetool (CASSANDRA-7669)


2.1.0-rc5
 * Reject counters inside user types (CASSANDRA-7672)
 * Switch to notification-based GCInspector (CASSANDRA-7638)
 * (cqlsh) Handle nulls in UDTs and tuples correctly (CASSANDRA-7656)
 * Don't use strict consistency when replacing (CASSANDRA-7568)
 * Fix min/max cell name collection on 2.0 SSTables with range
   tombstones (CASSANDRA-7593)
 * Tolerate min/max cell names of different lengths (CASSANDRA-7651)
 * Filter cached results correctly (CASSANDRA-7636)
 * Fix tracing on the new SEPExecutor (CASSANDRA-7644)
 * Remove shuffle and taketoken (CASSANDRA-7601)
 * Clean up Windows batch scripts (CASSANDRA-7619)
 * Fix native protocol drop user type notification (CASSANDRA-7571)
 * Give read access to system.schema_usertypes to all authenticated users
   (CASSANDRA-7578)
 * (cqlsh) Fix cqlsh display when zero rows are returned (CASSANDRA-7580)
 * Get java version correctly when JAVA_TOOL_OPTIONS is set (CASSANDRA-7572)
 * Fix NPE when dropping index from non-existent keyspace, AssertionError when
   dropping non-existent index with IF EXISTS (CASSANDRA-7590)
 * Fix sstablelevelresetter hang (CASSANDRA-7614)
 * (cqlsh) Fix deserialization of blobs (CASSANDRA-7603)
 * Use "keyspace updated" schema change message for UDT changes in v1 and
   v2 protocols (CASSANDRA-7617)
 * Fix tracing of range slices and secondary index lookups that are local
   to the coordinator (CASSANDRA-7599)
 * Set -Dcassandra.storagedir for all tool shell scripts (CASSANDRA-7587)
 * Don't swap max/min col names when mutating sstable metadata (CASSANDRA-7596)
 * (cqlsh) Correctly handle paged result sets (CASSANDRA-7625)
 * (cqlsh) Improve waiting for a trace to complete (CASSANDRA-7626)
 * Fix tracing of concurrent range slices and 2ary index queries (CASSANDRA-7626)
 * Fix scrub against collection type (CASSANDRA-7665)
Merged from 2.0:
 * Set gc_grace_seconds to seven days for system schema tables (CASSANDRA-7668)
 * SimpleSeedProvider no longer caches seeds forever (CASSANDRA-7663)
 * Always flush on truncate (CASSANDRA-7511)
 * Fix ReversedType(DateType) mapping to native protocol (CASSANDRA-7576)
 * Always merge ranges owned by a single node (CASSANDRA-6930)
 * Track max/min timestamps for range tombstones (CASSANDRA-7647)
 * Fix NPE when listing saved caches dir (CASSANDRA-7632)


2.1.0-rc4
 * Fix word count hadoop example (CASSANDRA-7200)
 * Updated memtable_cleanup_threshold and memtable_flush_writers defaults 
   (CASSANDRA-7551)
 * (Windows) fix startup when WMI memory query fails (CASSANDRA-7505)
 * Anti-compaction proceeds if any part of the repair failed (CASANDRA-7521)
 * Add missing table name to DROP INDEX responses and notifications (CASSANDRA-7539)
 * Bump CQL version to 3.2.0 and update CQL documentation (CASSANDRA-7527)
 * Fix configuration error message when running nodetool ring (CASSANDRA-7508)
 * Support conditional updates, tuple type, and the v3 protocol in cqlsh (CASSANDRA-7509)
 * Handle queries on multiple secondary index types (CASSANDRA-7525)
 * Fix cqlsh authentication with v3 native protocol (CASSANDRA-7564)
 * Fix NPE when unknown prepared statement ID is used (CASSANDRA-7454)
Merged from 2.0:
 * (Windows) force range-based repair to non-sequential mode (CASSANDRA-7541)
 * Fix range merging when DES scores are zero (CASSANDRA-7535)
 * Warn when SSL certificates have expired (CASSANDRA-7528)
 * Fix error when doing reversed queries with static columns (CASSANDRA-7490)
Merged from 1.2:
 * Set correct stream ID on responses when non-Exception Throwables
   are thrown while handling native protocol messages (CASSANDRA-7470)


2.1.0-rc3
 * Consider expiry when reconciling otherwise equal cells (CASSANDRA-7403)
 * Introduce CQL support for stress tool (CASSANDRA-6146)
 * Fix ClassCastException processing expired messages (CASSANDRA-7496)
 * Fix prepared marker for collections inside UDT (CASSANDRA-7472)
 * Remove left-over populate_io_cache_on_flush and replicate_on_write
   uses (CASSANDRA-7493)
 * (Windows) handle spaces in path names (CASSANDRA-7451)
 * Ensure writes have completed after dropping a table, before recycling
   commit log segments (CASSANDRA-7437)
 * Remove left-over rows_per_partition_to_cache (CASSANDRA-7493)
 * Fix error when CONTAINS is used with a bind marker (CASSANDRA-7502)
 * Properly reject unknown UDT field (CASSANDRA-7484)
Merged from 2.0:
 * Fix CC#collectTimeOrderedData() tombstone optimisations (CASSANDRA-7394)
 * Support DISTINCT for static columns and fix behaviour when DISTINC is
   not use (CASSANDRA-7305).
 * Workaround JVM NPE on JMX bind failure (CASSANDRA-7254)
 * Fix race in FileCacheService RemovalListener (CASSANDRA-7278)
 * Fix inconsistent use of consistencyForCommit that allowed LOCAL_QUORUM
   operations to incorrect become full QUORUM (CASSANDRA-7345)
 * Properly handle unrecognized opcodes and flags (CASSANDRA-7440)
 * (Hadoop) close CqlRecordWriter clients when finished (CASSANDRA-7459)
 * Commit disk failure policy (CASSANDRA-7429)
 * Make sure high level sstables get compacted (CASSANDRA-7414)
 * Fix AssertionError when using empty clustering columns and static columns
   (CASSANDRA-7455)
 * Add option to disable STCS in L0 (CASSANDRA-6621)
 * Upgrade to snappy-java 1.0.5.2 (CASSANDRA-7476)


2.1.0-rc2
 * Fix heap size calculation for CompoundSparseCellName and 
   CompoundSparseCellName.WithCollection (CASSANDRA-7421)
 * Allow counter mutations in UNLOGGED batches (CASSANDRA-7351)
 * Modify reconcile logic to always pick a tombstone over a counter cell
   (CASSANDRA-7346)
 * Avoid incremental compaction on Windows (CASSANDRA-7365)
 * Fix exception when querying a composite-keyed table with a collection index
   (CASSANDRA-7372)
 * Use node's host id in place of counter ids (CASSANDRA-7366)
 * Fix error when doing reversed queries with static columns (CASSANDRA-7490)
 * Backport CASSANDRA-6747 (CASSANDRA-7560)
 * Track max/min timestamps for range tombstones (CASSANDRA-7647)
 * Fix NPE when listing saved caches dir (CASSANDRA-7632)
 * Fix sstableloader unable to connect encrypted node (CASSANDRA-7585)
Merged from 1.2:
 * Clone token map outside of hot gossip loops (CASSANDRA-7758)
 * Add stop method to EmbeddedCassandraService (CASSANDRA-7595)
 * Support connecting to ipv6 jmx with nodetool (CASSANDRA-7669)
 * Set gc_grace_seconds to seven days for system schema tables (CASSANDRA-7668)
 * SimpleSeedProvider no longer caches seeds forever (CASSANDRA-7663)
 * Set correct stream ID on responses when non-Exception Throwables
   are thrown while handling native protocol messages (CASSANDRA-7470)
 * Fix row size miscalculation in LazilyCompactedRow (CASSANDRA-7543)
 * Fix race in background compaction check (CASSANDRA-7745)
 * Don't clear out range tombstones during compaction (CASSANDRA-7808)


2.1.0-rc1
 * Revert flush directory (CASSANDRA-6357)
 * More efficient executor service for fast operations (CASSANDRA-4718)
 * Move less common tools into a new cassandra-tools package (CASSANDRA-7160)
 * Support more concurrent requests in native protocol (CASSANDRA-7231)
 * Add tab-completion to debian nodetool packaging (CASSANDRA-6421)
 * Change concurrent_compactors defaults (CASSANDRA-7139)
 * Add PowerShell Windows launch scripts (CASSANDRA-7001)
 * Make commitlog archive+restore more robust (CASSANDRA-6974)
 * Fix marking commitlogsegments clean (CASSANDRA-6959)
 * Add snapshot "manifest" describing files included (CASSANDRA-6326)
 * Parallel streaming for sstableloader (CASSANDRA-3668)
 * Fix bugs in supercolumns handling (CASSANDRA-7138)
 * Fix ClassClassException on composite dense tables (CASSANDRA-7112)
 * Cleanup and optimize collation and slice iterators (CASSANDRA-7107)
 * Upgrade NBHM lib (CASSANDRA-7128)
 * Optimize netty server (CASSANDRA-6861)
 * Fix repair hang when given CF does not exist (CASSANDRA-7189)
 * Allow c* to be shutdown in an embedded mode (CASSANDRA-5635)
 * Add server side batching to native transport (CASSANDRA-5663)
 * Make batchlog replay asynchronous (CASSANDRA-6134)
 * remove unused classes (CASSANDRA-7197)
 * Limit user types to the keyspace they are defined in (CASSANDRA-6643)
 * Add validate method to CollectionType (CASSANDRA-7208)
 * New serialization format for UDT values (CASSANDRA-7209, CASSANDRA-7261)
 * Fix nodetool netstats (CASSANDRA-7270)
 * Fix potential ClassCastException in HintedHandoffManager (CASSANDRA-7284)
 * Use prepared statements internally (CASSANDRA-6975)
 * Fix broken paging state with prepared statement (CASSANDRA-7120)
 * Fix IllegalArgumentException in CqlStorage (CASSANDRA-7287)
 * Allow nulls/non-existant fields in UDT (CASSANDRA-7206)
 * Backport Thrift MultiSliceRequest (CASSANDRA-7027)
 * Handle overlapping MultiSlices (CASSANDRA-7279)
 * Fix DataOutputTest on Windows (CASSANDRA-7265)
 * Embedded sets in user defined data-types are not updating (CASSANDRA-7267)
 * Add tuple type to CQL/native protocol (CASSANDRA-7248)
 * Fix CqlPagingRecordReader on tables with few rows (CASSANDRA-7322)
Merged from 2.0:
 * Copy compaction options to make sure they are reloaded (CASSANDRA-7290)
 * Add option to do more aggressive tombstone compactions (CASSANDRA-6563)
 * Don't try to compact already-compacting files in HHOM (CASSANDRA-7288)
 * Always reallocate buffers in HSHA (CASSANDRA-6285)
 * (Hadoop) support authentication in CqlRecordReader (CASSANDRA-7221)
 * (Hadoop) Close java driver Cluster in CQLRR.close (CASSANDRA-7228)
 * Warn when 'USING TIMESTAMP' is used on a CAS BATCH (CASSANDRA-7067)
 * return all cpu values from BackgroundActivityMonitor.readAndCompute (CASSANDRA-7183)
 * Correctly delete scheduled range xfers (CASSANDRA-7143)
 * return all cpu values from BackgroundActivityMonitor.readAndCompute (CASSANDRA-7183)  
 * reduce garbage creation in calculatePendingRanges (CASSANDRA-7191)
 * fix c* launch issues on Russian os's due to output of linux 'free' cmd (CASSANDRA-6162)
 * Fix disabling autocompaction (CASSANDRA-7187)
 * Fix potential NumberFormatException when deserializing IntegerType (CASSANDRA-7088)
 * cqlsh can't tab-complete disabling compaction (CASSANDRA-7185)
 * cqlsh: Accept and execute CQL statement(s) from command-line parameter (CASSANDRA-7172)
 * Fix IllegalStateException in CqlPagingRecordReader (CASSANDRA-7198)
 * Fix the InvertedIndex trigger example (CASSANDRA-7211)
 * Add --resolve-ip option to 'nodetool ring' (CASSANDRA-7210)
 * reduce garbage on codec flag deserialization (CASSANDRA-7244) 
 * Fix duplicated error messages on directory creation error at startup (CASSANDRA-5818)
 * Proper null handle for IF with map element access (CASSANDRA-7155)
 * Improve compaction visibility (CASSANDRA-7242)
 * Correctly delete scheduled range xfers (CASSANDRA-7143)
 * Make batchlog replica selection rack-aware (CASSANDRA-6551)
 * Fix CFMetaData#getColumnDefinitionFromColumnName() (CASSANDRA-7074)
 * Fix writetime/ttl functions for static columns (CASSANDRA-7081)
 * Suggest CTRL-C or semicolon after three blank lines in cqlsh (CASSANDRA-7142)
 * Fix 2ndary index queries with DESC clustering order (CASSANDRA-6950)
 * Invalid key cache entries on DROP (CASSANDRA-6525)
 * Fix flapping RecoveryManagerTest (CASSANDRA-7084)
 * Add missing iso8601 patterns for date strings (CASSANDRA-6973)
 * Support selecting multiple rows in a partition using IN (CASSANDRA-6875)
 * Add authentication support to shuffle (CASSANDRA-6484)
 * Swap local and global default read repair chances (CASSANDRA-7320)
 * Add conditional CREATE/DROP USER support (CASSANDRA-7264)
 * Cqlsh counts non-empty lines for "Blank lines" warning (CASSANDRA-7325)
Merged from 1.2:
 * Add Cloudstack snitch (CASSANDRA-7147)
 * Update system.peers correctly when relocating tokens (CASSANDRA-7126)
 * Add Google Compute Engine snitch (CASSANDRA-7132)
 * remove duplicate query for local tokens (CASSANDRA-7182)
 * exit CQLSH with error status code if script fails (CASSANDRA-6344)
 * Fix bug with some IN queries missig results (CASSANDRA-7105)
 * Fix availability validation for LOCAL_ONE CL (CASSANDRA-7319)
 * Hint streaming can cause decommission to fail (CASSANDRA-7219)


2.1.0-beta2
 * Increase default CL space to 8GB (CASSANDRA-7031)
 * Add range tombstones to read repair digests (CASSANDRA-6863)
 * Fix BTree.clear for large updates (CASSANDRA-6943)
 * Fail write instead of logging a warning when unable to append to CL
   (CASSANDRA-6764)
 * Eliminate possibility of CL segment appearing twice in active list 
   (CASSANDRA-6557)
 * Apply DONTNEED fadvise to commitlog segments (CASSANDRA-6759)
 * Switch CRC component to Adler and include it for compressed sstables 
   (CASSANDRA-4165)
 * Allow cassandra-stress to set compaction strategy options (CASSANDRA-6451)
 * Add broadcast_rpc_address option to cassandra.yaml (CASSANDRA-5899)
 * Auto reload GossipingPropertyFileSnitch config (CASSANDRA-5897)
 * Fix overflow of memtable_total_space_in_mb (CASSANDRA-6573)
 * Fix ABTC NPE and apply update function correctly (CASSANDRA-6692)
 * Allow nodetool to use a file or prompt for password (CASSANDRA-6660)
 * Fix AIOOBE when concurrently accessing ABSC (CASSANDRA-6742)
 * Fix assertion error in ALTER TYPE RENAME (CASSANDRA-6705)
 * Scrub should not always clear out repaired status (CASSANDRA-5351)
 * Improve handling of range tombstone for wide partitions (CASSANDRA-6446)
 * Fix ClassCastException for compact table with composites (CASSANDRA-6738)
 * Fix potentially repairing with wrong nodes (CASSANDRA-6808)
 * Change caching option syntax (CASSANDRA-6745)
 * Fix stress to do proper counter reads (CASSANDRA-6835)
 * Fix help message for stress counter_write (CASSANDRA-6824)
 * Fix stress smart Thrift client to pick servers correctly (CASSANDRA-6848)
 * Add logging levels (minimal, normal or verbose) to stress tool (CASSANDRA-6849)
 * Fix race condition in Batch CLE (CASSANDRA-6860)
 * Improve cleanup/scrub/upgradesstables failure handling (CASSANDRA-6774)
 * ByteBuffer write() methods for serializing sstables (CASSANDRA-6781)
 * Proper compare function for CollectionType (CASSANDRA-6783)
 * Update native server to Netty 4 (CASSANDRA-6236)
 * Fix off-by-one error in stress (CASSANDRA-6883)
 * Make OpOrder AutoCloseable (CASSANDRA-6901)
 * Remove sync repair JMX interface (CASSANDRA-6900)
 * Add multiple memory allocation options for memtables (CASSANDRA-6689, 6694)
 * Remove adjusted op rate from stress output (CASSANDRA-6921)
 * Add optimized CF.hasColumns() implementations (CASSANDRA-6941)
 * Serialize batchlog mutations with the version of the target node
   (CASSANDRA-6931)
 * Optimize CounterColumn#reconcile() (CASSANDRA-6953)
 * Properly remove 1.2 sstable support in 2.1 (CASSANDRA-6869)
 * Lock counter cells, not partitions (CASSANDRA-6880)
 * Track presence of legacy counter shards in sstables (CASSANDRA-6888)
 * Ensure safe resource cleanup when replacing sstables (CASSANDRA-6912)
 * Add failure handler to async callback (CASSANDRA-6747)
 * Fix AE when closing SSTable without releasing reference (CASSANDRA-7000)
 * Clean up IndexInfo on keyspace/table drops (CASSANDRA-6924)
 * Only snapshot relative SSTables when sequential repair (CASSANDRA-7024)
 * Require nodetool rebuild_index to specify index names (CASSANDRA-7038)
 * fix cassandra stress errors on reads with native protocol (CASSANDRA-7033)
 * Use OpOrder to guard sstable references for reads (CASSANDRA-6919)
 * Preemptive opening of compaction result (CASSANDRA-6916)
 * Multi-threaded scrub/cleanup/upgradesstables (CASSANDRA-5547)
 * Optimize cellname comparison (CASSANDRA-6934)
 * Native protocol v3 (CASSANDRA-6855)
 * Optimize Cell liveness checks and clean up Cell (CASSANDRA-7119)
 * Support consistent range movements (CASSANDRA-2434)
Merged from 2.0:
 * Avoid race-prone second "scrub" of system keyspace (CASSANDRA-6797)
 * Pool CqlRecordWriter clients by inetaddress rather than Range
   (CASSANDRA-6665)
 * Fix compaction_history timestamps (CASSANDRA-6784)
 * Compare scores of full replica ordering in DES (CASSANDRA-6683)
 * fix CME in SessionInfo updateProgress affecting netstats (CASSANDRA-6577)
 * Allow repairing between specific replicas (CASSANDRA-6440)
 * Allow per-dc enabling of hints (CASSANDRA-6157)
 * Add compatibility for Hadoop 0.2.x (CASSANDRA-5201)
 * Fix EstimatedHistogram races (CASSANDRA-6682)
 * Failure detector correctly converts initial value to nanos (CASSANDRA-6658)
 * Add nodetool taketoken to relocate vnodes (CASSANDRA-4445)
 * Expose bulk loading progress over JMX (CASSANDRA-4757)
 * Correctly handle null with IF conditions and TTL (CASSANDRA-6623)
 * Account for range/row tombstones in tombstone drop
   time histogram (CASSANDRA-6522)
 * Stop CommitLogSegment.close() from calling sync() (CASSANDRA-6652)
 * Make commitlog failure handling configurable (CASSANDRA-6364)
 * Avoid overlaps in LCS (CASSANDRA-6688)
 * Improve support for paginating over composites (CASSANDRA-4851)
 * Fix count(*) queries in a mixed cluster (CASSANDRA-6707)
 * Improve repair tasks(snapshot, differencing) concurrency (CASSANDRA-6566)
 * Fix replaying pre-2.0 commit logs (CASSANDRA-6714)
 * Add static columns to CQL3 (CASSANDRA-6561)
 * Optimize single partition batch statements (CASSANDRA-6737)
 * Disallow post-query re-ordering when paging (CASSANDRA-6722)
 * Fix potential paging bug with deleted columns (CASSANDRA-6748)
 * Fix NPE on BulkLoader caused by losing StreamEvent (CASSANDRA-6636)
 * Fix truncating compression metadata (CASSANDRA-6791)
 * Add CMSClassUnloadingEnabled JVM option (CASSANDRA-6541)
 * Catch memtable flush exceptions during shutdown (CASSANDRA-6735)
 * Fix upgradesstables NPE for non-CF-based indexes (CASSANDRA-6645)
 * Fix UPDATE updating PRIMARY KEY columns implicitly (CASSANDRA-6782)
 * Fix IllegalArgumentException when updating from 1.2 with SuperColumns
   (CASSANDRA-6733)
 * FBUtilities.singleton() should use the CF comparator (CASSANDRA-6778)
 * Fix CQLSStableWriter.addRow(Map<String, Object>) (CASSANDRA-6526)
 * Fix HSHA server introducing corrupt data (CASSANDRA-6285)
 * Fix CAS conditions for COMPACT STORAGE tables (CASSANDRA-6813)
 * Starting threads in OutboundTcpConnectionPool constructor causes race conditions (CASSANDRA-7177)
 * Allow overriding cassandra-rackdc.properties file (CASSANDRA-7072)
 * Set JMX RMI port to 7199 (CASSANDRA-7087)
 * Use LOCAL_QUORUM for data reads at LOCAL_SERIAL (CASSANDRA-6939)
 * Log a warning for large batches (CASSANDRA-6487)
 * Put nodes in hibernate when join_ring is false (CASSANDRA-6961)
 * Avoid early loading of non-system keyspaces before compaction-leftovers 
   cleanup at startup (CASSANDRA-6913)
 * Restrict Windows to parallel repairs (CASSANDRA-6907)
 * (Hadoop) Allow manually specifying start/end tokens in CFIF (CASSANDRA-6436)
 * Fix NPE in MeteredFlusher (CASSANDRA-6820)
 * Fix race processing range scan responses (CASSANDRA-6820)
 * Allow deleting snapshots from dropped keyspaces (CASSANDRA-6821)
 * Add uuid() function (CASSANDRA-6473)
 * Omit tombstones from schema digests (CASSANDRA-6862)
 * Include correct consistencyLevel in LWT timeout (CASSANDRA-6884)
 * Lower chances for losing new SSTables during nodetool refresh and
   ColumnFamilyStore.loadNewSSTables (CASSANDRA-6514)
 * Add support for DELETE ... IF EXISTS to CQL3 (CASSANDRA-5708)
 * Update hadoop_cql3_word_count example (CASSANDRA-6793)
 * Fix handling of RejectedExecution in sync Thrift server (CASSANDRA-6788)
 * Log more information when exceeding tombstone_warn_threshold (CASSANDRA-6865)
 * Fix truncate to not abort due to unreachable fat clients (CASSANDRA-6864)
 * Fix schema concurrency exceptions (CASSANDRA-6841)
 * Fix leaking validator FH in StreamWriter (CASSANDRA-6832)
 * Fix saving triggers to schema (CASSANDRA-6789)
 * Fix trigger mutations when base mutation list is immutable (CASSANDRA-6790)
 * Fix accounting in FileCacheService to allow re-using RAR (CASSANDRA-6838)
 * Fix static counter columns (CASSANDRA-6827)
 * Restore expiring->deleted (cell) compaction optimization (CASSANDRA-6844)
 * Fix CompactionManager.needsCleanup (CASSANDRA-6845)
 * Correctly compare BooleanType values other than 0 and 1 (CASSANDRA-6779)
 * Read message id as string from earlier versions (CASSANDRA-6840)
 * Properly use the Paxos consistency for (non-protocol) batch (CASSANDRA-6837)
 * Add paranoid disk failure option (CASSANDRA-6646)
 * Improve PerRowSecondaryIndex performance (CASSANDRA-6876)
 * Extend triggers to support CAS updates (CASSANDRA-6882)
 * Static columns with IF NOT EXISTS don't always work as expected (CASSANDRA-6873)
 * Fix paging with SELECT DISTINCT (CASSANDRA-6857)
 * Fix UnsupportedOperationException on CAS timeout (CASSANDRA-6923)
 * Improve MeteredFlusher handling of MF-unaffected column families
   (CASSANDRA-6867)
 * Add CqlRecordReader using native pagination (CASSANDRA-6311)
 * Add QueryHandler interface (CASSANDRA-6659)
 * Track liveRatio per-memtable, not per-CF (CASSANDRA-6945)
 * Make sure upgradesstables keeps sstable level (CASSANDRA-6958)
 * Fix LIMIT with static columns (CASSANDRA-6956)
 * Fix clash with CQL column name in thrift validation (CASSANDRA-6892)
 * Fix error with super columns in mixed 1.2-2.0 clusters (CASSANDRA-6966)
 * Fix bad skip of sstables on slice query with composite start/finish (CASSANDRA-6825)
 * Fix unintended update with conditional statement (CASSANDRA-6893)
 * Fix map element access in IF (CASSANDRA-6914)
 * Avoid costly range calculations for range queries on system keyspaces
   (CASSANDRA-6906)
 * Fix SSTable not released if stream session fails (CASSANDRA-6818)
 * Avoid build failure due to ANTLR timeout (CASSANDRA-6991)
 * Queries on compact tables can return more rows that requested (CASSANDRA-7052)
 * USING TIMESTAMP for batches does not work (CASSANDRA-7053)
 * Fix performance regression from CASSANDRA-5614 (CASSANDRA-6949)
 * Ensure that batchlog and hint timeouts do not produce hints (CASSANDRA-7058)
 * Merge groupable mutations in TriggerExecutor#execute() (CASSANDRA-7047)
 * Plug holes in resource release when wiring up StreamSession (CASSANDRA-7073)
 * Re-add parameter columns to tracing session (CASSANDRA-6942)
 * Preserves CQL metadata when updating table from thrift (CASSANDRA-6831)
Merged from 1.2:
 * Fix nodetool display with vnodes (CASSANDRA-7082)
 * Add UNLOGGED, COUNTER options to BATCH documentation (CASSANDRA-6816)
 * add extra SSL cipher suites (CASSANDRA-6613)
 * fix nodetool getsstables for blob PK (CASSANDRA-6803)
 * Fix BatchlogManager#deleteBatch() use of millisecond timestamps
   (CASSANDRA-6822)
 * Continue assassinating even if the endpoint vanishes (CASSANDRA-6787)
 * Schedule schema pulls on change (CASSANDRA-6971)
 * Non-droppable verbs shouldn't be dropped from OTC (CASSANDRA-6980)
 * Shutdown batchlog executor in SS#drain() (CASSANDRA-7025)
 * Fix batchlog to account for CF truncation records (CASSANDRA-6999)
 * Fix CQLSH parsing of functions and BLOB literals (CASSANDRA-7018)
 * Properly load trustore in the native protocol (CASSANDRA-6847)
 * Always clean up references in SerializingCache (CASSANDRA-6994)
 * Don't shut MessagingService down when replacing a node (CASSANDRA-6476)
 * fix npe when doing -Dcassandra.fd_initial_value_ms (CASSANDRA-6751)


2.1.0-beta1
 * Add flush directory distinct from compaction directories (CASSANDRA-6357)
 * Require JNA by default (CASSANDRA-6575)
 * add listsnapshots command to nodetool (CASSANDRA-5742)
 * Introduce AtomicBTreeColumns (CASSANDRA-6271, 6692)
 * Multithreaded commitlog (CASSANDRA-3578)
 * allocate fixed index summary memory pool and resample cold index summaries 
   to use less memory (CASSANDRA-5519)
 * Removed multithreaded compaction (CASSANDRA-6142)
 * Parallelize fetching rows for low-cardinality indexes (CASSANDRA-1337)
 * change logging from log4j to logback (CASSANDRA-5883)
 * switch to LZ4 compression for internode communication (CASSANDRA-5887)
 * Stop using Thrift-generated Index* classes internally (CASSANDRA-5971)
 * Remove 1.2 network compatibility code (CASSANDRA-5960)
 * Remove leveled json manifest migration code (CASSANDRA-5996)
 * Remove CFDefinition (CASSANDRA-6253)
 * Use AtomicIntegerFieldUpdater in RefCountedMemory (CASSANDRA-6278)
 * User-defined types for CQL3 (CASSANDRA-5590)
 * Use of o.a.c.metrics in nodetool (CASSANDRA-5871, 6406)
 * Batch read from OTC's queue and cleanup (CASSANDRA-1632)
 * Secondary index support for collections (CASSANDRA-4511, 6383)
 * SSTable metadata(Stats.db) format change (CASSANDRA-6356)
 * Push composites support in the storage engine
   (CASSANDRA-5417, CASSANDRA-6520)
 * Add snapshot space used to cfstats (CASSANDRA-6231)
 * Add cardinality estimator for key count estimation (CASSANDRA-5906)
 * CF id is changed to be non-deterministic. Data dir/key cache are created
   uniquely for CF id (CASSANDRA-5202)
 * New counters implementation (CASSANDRA-6504)
 * Replace UnsortedColumns, EmptyColumns, TreeMapBackedSortedColumns with new
   ArrayBackedSortedColumns (CASSANDRA-6630, CASSANDRA-6662, CASSANDRA-6690)
 * Add option to use row cache with a given amount of rows (CASSANDRA-5357)
 * Avoid repairing already repaired data (CASSANDRA-5351)
 * Reject counter updates with USING TTL/TIMESTAMP (CASSANDRA-6649)
 * Replace index_interval with min/max_index_interval (CASSANDRA-6379)
 * Lift limitation that order by columns must be selected for IN queries (CASSANDRA-4911)


2.0.5
 * Reduce garbage generated by bloom filter lookups (CASSANDRA-6609)
 * Add ks.cf names to tombstone logging (CASSANDRA-6597)
 * Use LOCAL_QUORUM for LWT operations at LOCAL_SERIAL (CASSANDRA-6495)
 * Wait for gossip to settle before accepting client connections (CASSANDRA-4288)
 * Delete unfinished compaction incrementally (CASSANDRA-6086)
 * Allow specifying custom secondary index options in CQL3 (CASSANDRA-6480)
 * Improve replica pinning for cache efficiency in DES (CASSANDRA-6485)
 * Fix LOCAL_SERIAL from thrift (CASSANDRA-6584)
 * Don't special case received counts in CAS timeout exceptions (CASSANDRA-6595)
 * Add support for 2.1 global counter shards (CASSANDRA-6505)
 * Fix NPE when streaming connection is not yet established (CASSANDRA-6210)
 * Avoid rare duplicate read repair triggering (CASSANDRA-6606)
 * Fix paging discardFirst (CASSANDRA-6555)
 * Fix ArrayIndexOutOfBoundsException in 2ndary index query (CASSANDRA-6470)
 * Release sstables upon rebuilding 2i (CASSANDRA-6635)
 * Add AbstractCompactionStrategy.startup() method (CASSANDRA-6637)
 * SSTableScanner may skip rows during cleanup (CASSANDRA-6638)
 * sstables from stalled repair sessions can resurrect deleted data (CASSANDRA-6503)
 * Switch stress to use ITransportFactory (CASSANDRA-6641)
 * Fix IllegalArgumentException during prepare (CASSANDRA-6592)
 * Fix possible loss of 2ndary index entries during compaction (CASSANDRA-6517)
 * Fix direct Memory on architectures that do not support unaligned long access
   (CASSANDRA-6628)
 * Let scrub optionally skip broken counter partitions (CASSANDRA-5930)
Merged from 1.2:
 * fsync compression metadata (CASSANDRA-6531)
 * Validate CF existence on execution for prepared statement (CASSANDRA-6535)
 * Add ability to throttle batchlog replay (CASSANDRA-6550)
 * Fix executing LOCAL_QUORUM with SimpleStrategy (CASSANDRA-6545)
 * Avoid StackOverflow when using large IN queries (CASSANDRA-6567)
 * Nodetool upgradesstables includes secondary indexes (CASSANDRA-6598)
 * Paginate batchlog replay (CASSANDRA-6569)
 * skip blocking on streaming during drain (CASSANDRA-6603)
 * Improve error message when schema doesn't match loaded sstable (CASSANDRA-6262)
 * Add properties to adjust FD initial value and max interval (CASSANDRA-4375)
 * Fix preparing with batch and delete from collection (CASSANDRA-6607)
 * Fix ABSC reverse iterator's remove() method (CASSANDRA-6629)
 * Handle host ID conflicts properly (CASSANDRA-6615)
 * Move handling of migration event source to solve bootstrap race. (CASSANDRA-6648)
 * Make sure compaction throughput value doesn't overflow with int math (CASSANDRA-6647)


2.0.4
 * Allow removing snapshots of no-longer-existing CFs (CASSANDRA-6418)
 * add StorageService.stopDaemon() (CASSANDRA-4268)
 * add IRE for invalid CF supplied to get_count (CASSANDRA-5701)
 * add client encryption support to sstableloader (CASSANDRA-6378)
 * Fix accept() loop for SSL sockets post-shutdown (CASSANDRA-6468)
 * Fix size-tiered compaction in LCS L0 (CASSANDRA-6496)
 * Fix assertion failure in filterColdSSTables (CASSANDRA-6483)
 * Fix row tombstones in larger-than-memory compactions (CASSANDRA-6008)
 * Fix cleanup ClassCastException (CASSANDRA-6462)
 * Reduce gossip memory use by interning VersionedValue strings (CASSANDRA-6410)
 * Allow specifying datacenters to participate in a repair (CASSANDRA-6218)
 * Fix divide-by-zero in PCI (CASSANDRA-6403)
 * Fix setting last compacted key in the wrong level for LCS (CASSANDRA-6284)
 * Add millisecond precision formats to the timestamp parser (CASSANDRA-6395)
 * Expose a total memtable size metric for a CF (CASSANDRA-6391)
 * cqlsh: handle symlinks properly (CASSANDRA-6425)
 * Fix potential infinite loop when paging query with IN (CASSANDRA-6464)
 * Fix assertion error in AbstractQueryPager.discardFirst (CASSANDRA-6447)
 * Fix streaming older SSTable yields unnecessary tombstones (CASSANDRA-6527)
Merged from 1.2:
 * Improved error message on bad properties in DDL queries (CASSANDRA-6453)
 * Randomize batchlog candidates selection (CASSANDRA-6481)
 * Fix thundering herd on endpoint cache invalidation (CASSANDRA-6345, 6485)
 * Improve batchlog write performance with vnodes (CASSANDRA-6488)
 * cqlsh: quote single quotes in strings inside collections (CASSANDRA-6172)
 * Improve gossip performance for typical messages (CASSANDRA-6409)
 * Throw IRE if a prepared statement has more markers than supported 
   (CASSANDRA-5598)
 * Expose Thread metrics for the native protocol server (CASSANDRA-6234)
 * Change snapshot response message verb to INTERNAL to avoid dropping it 
   (CASSANDRA-6415)
 * Warn when collection read has > 65K elements (CASSANDRA-5428)
 * Fix cache persistence when both row and key cache are enabled 
   (CASSANDRA-6413)
 * (Hadoop) add describe_local_ring (CASSANDRA-6268)
 * Fix handling of concurrent directory creation failure (CASSANDRA-6459)
 * Allow executing CREATE statements multiple times (CASSANDRA-6471)
 * Don't send confusing info with timeouts (CASSANDRA-6491)
 * Don't resubmit counter mutation runnables internally (CASSANDRA-6427)
 * Don't drop local mutations without a hint (CASSANDRA-6510)
 * Don't allow null max_hint_window_in_ms (CASSANDRA-6419)
 * Validate SliceRange start and finish lengths (CASSANDRA-6521)


2.0.3
 * Fix FD leak on slice read path (CASSANDRA-6275)
 * Cancel read meter task when closing SSTR (CASSANDRA-6358)
 * free off-heap IndexSummary during bulk (CASSANDRA-6359)
 * Recover from IOException in accept() thread (CASSANDRA-6349)
 * Improve Gossip tolerance of abnormally slow tasks (CASSANDRA-6338)
 * Fix trying to hint timed out counter writes (CASSANDRA-6322)
 * Allow restoring specific columnfamilies from archived CL (CASSANDRA-4809)
 * Avoid flushing compaction_history after each operation (CASSANDRA-6287)
 * Fix repair assertion error when tombstones expire (CASSANDRA-6277)
 * Skip loading corrupt key cache (CASSANDRA-6260)
 * Fixes for compacting larger-than-memory rows (CASSANDRA-6274)
 * Compact hottest sstables first and optionally omit coldest from
   compaction entirely (CASSANDRA-6109)
 * Fix modifying column_metadata from thrift (CASSANDRA-6182)
 * cqlsh: fix LIST USERS output (CASSANDRA-6242)
 * Add IRequestSink interface (CASSANDRA-6248)
 * Update memtable size while flushing (CASSANDRA-6249)
 * Provide hooks around CQL2/CQL3 statement execution (CASSANDRA-6252)
 * Require Permission.SELECT for CAS updates (CASSANDRA-6247)
 * New CQL-aware SSTableWriter (CASSANDRA-5894)
 * Reject CAS operation when the protocol v1 is used (CASSANDRA-6270)
 * Correctly throw error when frame too large (CASSANDRA-5981)
 * Fix serialization bug in PagedRange with 2ndary indexes (CASSANDRA-6299)
 * Fix CQL3 table validation in Thrift (CASSANDRA-6140)
 * Fix bug missing results with IN clauses (CASSANDRA-6327)
 * Fix paging with reversed slices (CASSANDRA-6343)
 * Set minTimestamp correctly to be able to drop expired sstables (CASSANDRA-6337)
 * Support NaN and Infinity as float literals (CASSANDRA-6003)
 * Remove RF from nodetool ring output (CASSANDRA-6289)
 * Fix attempting to flush empty rows (CASSANDRA-6374)
 * Fix potential out of bounds exception when paging (CASSANDRA-6333)
Merged from 1.2:
 * Optimize FD phi calculation (CASSANDRA-6386)
 * Improve initial FD phi estimate when starting up (CASSANDRA-6385)
 * Don't list CQL3 table in CLI describe even if named explicitely 
   (CASSANDRA-5750)
 * Invalidate row cache when dropping CF (CASSANDRA-6351)
 * add non-jamm path for cached statements (CASSANDRA-6293)
 * add windows bat files for shell commands (CASSANDRA-6145)
 * Require logging in for Thrift CQL2/3 statement preparation (CASSANDRA-6254)
 * restrict max_num_tokens to 1536 (CASSANDRA-6267)
 * Nodetool gets default JMX port from cassandra-env.sh (CASSANDRA-6273)
 * make calculatePendingRanges asynchronous (CASSANDRA-6244)
 * Remove blocking flushes in gossip thread (CASSANDRA-6297)
 * Fix potential socket leak in connectionpool creation (CASSANDRA-6308)
 * Allow LOCAL_ONE/LOCAL_QUORUM to work with SimpleStrategy (CASSANDRA-6238)
 * cqlsh: handle 'null' as session duration (CASSANDRA-6317)
 * Fix json2sstable handling of range tombstones (CASSANDRA-6316)
 * Fix missing one row in reverse query (CASSANDRA-6330)
 * Fix reading expired row value from row cache (CASSANDRA-6325)
 * Fix AssertionError when doing set element deletion (CASSANDRA-6341)
 * Make CL code for the native protocol match the one in C* 2.0
   (CASSANDRA-6347)
 * Disallow altering CQL3 table from thrift (CASSANDRA-6370)
 * Fix size computation of prepared statement (CASSANDRA-6369)


2.0.2
 * Update FailureDetector to use nanontime (CASSANDRA-4925)
 * Fix FileCacheService regressions (CASSANDRA-6149)
 * Never return WriteTimeout for CL.ANY (CASSANDRA-6132)
 * Fix race conditions in bulk loader (CASSANDRA-6129)
 * Add configurable metrics reporting (CASSANDRA-4430)
 * drop queries exceeding a configurable number of tombstones (CASSANDRA-6117)
 * Track and persist sstable read activity (CASSANDRA-5515)
 * Fixes for speculative retry (CASSANDRA-5932, CASSANDRA-6194)
 * Improve memory usage of metadata min/max column names (CASSANDRA-6077)
 * Fix thrift validation refusing row markers on CQL3 tables (CASSANDRA-6081)
 * Fix insertion of collections with CAS (CASSANDRA-6069)
 * Correctly send metadata on SELECT COUNT (CASSANDRA-6080)
 * Track clients' remote addresses in ClientState (CASSANDRA-6070)
 * Create snapshot dir if it does not exist when migrating
   leveled manifest (CASSANDRA-6093)
 * make sequential nodetool repair the default (CASSANDRA-5950)
 * Add more hooks for compaction strategy implementations (CASSANDRA-6111)
 * Fix potential NPE on composite 2ndary indexes (CASSANDRA-6098)
 * Delete can potentially be skipped in batch (CASSANDRA-6115)
 * Allow alter keyspace on system_traces (CASSANDRA-6016)
 * Disallow empty column names in cql (CASSANDRA-6136)
 * Use Java7 file-handling APIs and fix file moving on Windows (CASSANDRA-5383)
 * Save compaction history to system keyspace (CASSANDRA-5078)
 * Fix NPE if StorageService.getOperationMode() is executed before full startup (CASSANDRA-6166)
 * CQL3: support pre-epoch longs for TimestampType (CASSANDRA-6212)
 * Add reloadtriggers command to nodetool (CASSANDRA-4949)
 * cqlsh: ignore empty 'value alias' in DESCRIBE (CASSANDRA-6139)
 * Fix sstable loader (CASSANDRA-6205)
 * Reject bootstrapping if the node already exists in gossip (CASSANDRA-5571)
 * Fix NPE while loading paxos state (CASSANDRA-6211)
 * cqlsh: add SHOW SESSION <tracing-session> command (CASSANDRA-6228)
Merged from 1.2:
 * (Hadoop) Require CFRR batchSize to be at least 2 (CASSANDRA-6114)
 * Add a warning for small LCS sstable size (CASSANDRA-6191)
 * Add ability to list specific KS/CF combinations in nodetool cfstats (CASSANDRA-4191)
 * Mark CF clean if a mutation raced the drop and got it marked dirty (CASSANDRA-5946)
 * Add a LOCAL_ONE consistency level (CASSANDRA-6202)
 * Limit CQL prepared statement cache by size instead of count (CASSANDRA-6107)
 * Tracing should log write failure rather than raw exceptions (CASSANDRA-6133)
 * lock access to TM.endpointToHostIdMap (CASSANDRA-6103)
 * Allow estimated memtable size to exceed slab allocator size (CASSANDRA-6078)
 * Start MeteredFlusher earlier to prevent OOM during CL replay (CASSANDRA-6087)
 * Avoid sending Truncate command to fat clients (CASSANDRA-6088)
 * Allow where clause conditions to be in parenthesis (CASSANDRA-6037)
 * Do not open non-ssl storage port if encryption option is all (CASSANDRA-3916)
 * Move batchlog replay to its own executor (CASSANDRA-6079)
 * Add tombstone debug threshold and histogram (CASSANDRA-6042, 6057)
 * Enable tcp keepalive on incoming connections (CASSANDRA-4053)
 * Fix fat client schema pull NPE (CASSANDRA-6089)
 * Fix memtable flushing for indexed tables (CASSANDRA-6112)
 * Fix skipping columns with multiple slices (CASSANDRA-6119)
 * Expose connected thrift + native client counts (CASSANDRA-5084)
 * Optimize auth setup (CASSANDRA-6122)
 * Trace index selection (CASSANDRA-6001)
 * Update sstablesPerReadHistogram to use biased sampling (CASSANDRA-6164)
 * Log UnknownColumnfamilyException when closing socket (CASSANDRA-5725)
 * Properly error out on CREATE INDEX for counters table (CASSANDRA-6160)
 * Handle JMX notification failure for repair (CASSANDRA-6097)
 * (Hadoop) Fetch no more than 128 splits in parallel (CASSANDRA-6169)
 * stress: add username/password authentication support (CASSANDRA-6068)
 * Fix indexed queries with row cache enabled on parent table (CASSANDRA-5732)
 * Fix compaction race during columnfamily drop (CASSANDRA-5957)
 * Fix validation of empty column names for compact tables (CASSANDRA-6152)
 * Skip replaying mutations that pass CRC but fail to deserialize (CASSANDRA-6183)
 * Rework token replacement to use replace_address (CASSANDRA-5916)
 * Fix altering column types (CASSANDRA-6185)
 * cqlsh: fix CREATE/ALTER WITH completion (CASSANDRA-6196)
 * add windows bat files for shell commands (CASSANDRA-6145)
 * Fix potential stack overflow during range tombstones insertion (CASSANDRA-6181)
 * (Hadoop) Make LOCAL_ONE the default consistency level (CASSANDRA-6214)


2.0.1
 * Fix bug that could allow reading deleted data temporarily (CASSANDRA-6025)
 * Improve memory use defaults (CASSANDRA-6059)
 * Make ThriftServer more easlly extensible (CASSANDRA-6058)
 * Remove Hadoop dependency from ITransportFactory (CASSANDRA-6062)
 * add file_cache_size_in_mb setting (CASSANDRA-5661)
 * Improve error message when yaml contains invalid properties (CASSANDRA-5958)
 * Improve leveled compaction's ability to find non-overlapping L0 compactions
   to work on concurrently (CASSANDRA-5921)
 * Notify indexer of columns shadowed by range tombstones (CASSANDRA-5614)
 * Log Merkle tree stats (CASSANDRA-2698)
 * Switch from crc32 to adler32 for compressed sstable checksums (CASSANDRA-5862)
 * Improve offheap memcpy performance (CASSANDRA-5884)
 * Use a range aware scanner for cleanup (CASSANDRA-2524)
 * Cleanup doesn't need to inspect sstables that contain only local data
   (CASSANDRA-5722)
 * Add ability for CQL3 to list partition keys (CASSANDRA-4536)
 * Improve native protocol serialization (CASSANDRA-5664)
 * Upgrade Thrift to 0.9.1 (CASSANDRA-5923)
 * Require superuser status for adding triggers (CASSANDRA-5963)
 * Make standalone scrubber handle old and new style leveled manifest
   (CASSANDRA-6005)
 * Fix paxos bugs (CASSANDRA-6012, 6013, 6023)
 * Fix paged ranges with multiple replicas (CASSANDRA-6004)
 * Fix potential AssertionError during tracing (CASSANDRA-6041)
 * Fix NPE in sstablesplit (CASSANDRA-6027)
 * Migrate pre-2.0 key/value/column aliases to system.schema_columns
   (CASSANDRA-6009)
 * Paging filter empty rows too agressively (CASSANDRA-6040)
 * Support variadic parameters for IN clauses (CASSANDRA-4210)
 * cqlsh: return the result of CAS writes (CASSANDRA-5796)
 * Fix validation of IN clauses with 2ndary indexes (CASSANDRA-6050)
 * Support named bind variables in CQL (CASSANDRA-6033)
Merged from 1.2:
 * Allow cache-keys-to-save to be set at runtime (CASSANDRA-5980)
 * Avoid second-guessing out-of-space state (CASSANDRA-5605)
 * Tuning knobs for dealing with large blobs and many CFs (CASSANDRA-5982)
 * (Hadoop) Fix CQLRW for thrift tables (CASSANDRA-6002)
 * Fix possible divide-by-zero in HHOM (CASSANDRA-5990)
 * Allow local batchlog writes for CL.ANY (CASSANDRA-5967)
 * Upgrade metrics-core to version 2.2.0 (CASSANDRA-5947)
 * Fix CqlRecordWriter with composite keys (CASSANDRA-5949)
 * Add snitch, schema version, cluster, partitioner to JMX (CASSANDRA-5881)
 * Allow disabling SlabAllocator (CASSANDRA-5935)
 * Make user-defined compaction JMX blocking (CASSANDRA-4952)
 * Fix streaming does not transfer wrapped range (CASSANDRA-5948)
 * Fix loading index summary containing empty key (CASSANDRA-5965)
 * Correctly handle limits in CompositesSearcher (CASSANDRA-5975)
 * Pig: handle CQL collections (CASSANDRA-5867)
 * Pass the updated cf to the PRSI index() method (CASSANDRA-5999)
 * Allow empty CQL3 batches (as no-op) (CASSANDRA-5994)
 * Support null in CQL3 functions (CASSANDRA-5910)
 * Replace the deprecated MapMaker with CacheLoader (CASSANDRA-6007)
 * Add SSTableDeletingNotification to DataTracker (CASSANDRA-6010)
 * Fix snapshots in use get deleted during snapshot repair (CASSANDRA-6011)
 * Move hints and exception count to o.a.c.metrics (CASSANDRA-6017)
 * Fix memory leak in snapshot repair (CASSANDRA-6047)
 * Fix sstable2sjon for CQL3 tables (CASSANDRA-5852)


2.0.0
 * Fix thrift validation when inserting into CQL3 tables (CASSANDRA-5138)
 * Fix periodic memtable flushing behavior with clean memtables (CASSANDRA-5931)
 * Fix dateOf() function for pre-2.0 timestamp columns (CASSANDRA-5928)
 * Fix SSTable unintentionally loads BF when opened for batch (CASSANDRA-5938)
 * Add stream session progress to JMX (CASSANDRA-4757)
 * Fix NPE during CAS operation (CASSANDRA-5925)
Merged from 1.2:
 * Fix getBloomFilterDiskSpaceUsed for AlwaysPresentFilter (CASSANDRA-5900)
 * Don't announce schema version until we've loaded the changes locally
   (CASSANDRA-5904)
 * Fix to support off heap bloom filters size greater than 2 GB (CASSANDRA-5903)
 * Properly handle parsing huge map and set literals (CASSANDRA-5893)


2.0.0-rc2
 * enable vnodes by default (CASSANDRA-5869)
 * fix CAS contention timeout (CASSANDRA-5830)
 * fix HsHa to respect max frame size (CASSANDRA-4573)
 * Fix (some) 2i on composite components omissions (CASSANDRA-5851)
 * cqlsh: add DESCRIBE FULL SCHEMA variant (CASSANDRA-5880)
Merged from 1.2:
 * Correctly validate sparse composite cells in scrub (CASSANDRA-5855)
 * Add KeyCacheHitRate metric to CF metrics (CASSANDRA-5868)
 * cqlsh: add support for multiline comments (CASSANDRA-5798)
 * Handle CQL3 SELECT duplicate IN restrictions on clustering columns
   (CASSANDRA-5856)


2.0.0-rc1
 * improve DecimalSerializer performance (CASSANDRA-5837)
 * fix potential spurious wakeup in AsyncOneResponse (CASSANDRA-5690)
 * fix schema-related trigger issues (CASSANDRA-5774)
 * Better validation when accessing CQL3 table from thrift (CASSANDRA-5138)
 * Fix assertion error during repair (CASSANDRA-5801)
 * Fix range tombstone bug (CASSANDRA-5805)
 * DC-local CAS (CASSANDRA-5797)
 * Add a native_protocol_version column to the system.local table (CASSANRDA-5819)
 * Use index_interval from cassandra.yaml when upgraded (CASSANDRA-5822)
 * Fix buffer underflow on socket close (CASSANDRA-5792)
Merged from 1.2:
 * Fix reading DeletionTime from 1.1-format sstables (CASSANDRA-5814)
 * cqlsh: add collections support to COPY (CASSANDRA-5698)
 * retry important messages for any IOException (CASSANDRA-5804)
 * Allow empty IN relations in SELECT/UPDATE/DELETE statements (CASSANDRA-5626)
 * cqlsh: fix crashing on Windows due to libedit detection (CASSANDRA-5812)
 * fix bulk-loading compressed sstables (CASSANDRA-5820)
 * (Hadoop) fix quoting in CqlPagingRecordReader and CqlRecordWriter 
   (CASSANDRA-5824)
 * update default LCS sstable size to 160MB (CASSANDRA-5727)
 * Allow compacting 2Is via nodetool (CASSANDRA-5670)
 * Hex-encode non-String keys in OPP (CASSANDRA-5793)
 * nodetool history logging (CASSANDRA-5823)
 * (Hadoop) fix support for Thrift tables in CqlPagingRecordReader 
   (CASSANDRA-5752)
 * add "all time blocked" to StatusLogger output (CASSANDRA-5825)
 * Future-proof inter-major-version schema migrations (CASSANDRA-5845)
 * (Hadoop) add CqlPagingRecordReader support for ReversedType in Thrift table
   (CASSANDRA-5718)
 * Add -no-snapshot option to scrub (CASSANDRA-5891)
 * Fix to support off heap bloom filters size greater than 2 GB (CASSANDRA-5903)
 * Properly handle parsing huge map and set literals (CASSANDRA-5893)
 * Fix LCS L0 compaction may overlap in L1 (CASSANDRA-5907)
 * New sstablesplit tool to split large sstables offline (CASSANDRA-4766)
 * Fix potential deadlock in native protocol server (CASSANDRA-5926)
 * Disallow incompatible type change in CQL3 (CASSANDRA-5882)
Merged from 1.1:
 * Correctly validate sparse composite cells in scrub (CASSANDRA-5855)


2.0.0-beta2
 * Replace countPendingHints with Hints Created metric (CASSANDRA-5746)
 * Allow nodetool with no args, and with help to run without a server (CASSANDRA-5734)
 * Cleanup AbstractType/TypeSerializer classes (CASSANDRA-5744)
 * Remove unimplemented cli option schema-mwt (CASSANDRA-5754)
 * Support range tombstones in thrift (CASSANDRA-5435)
 * Normalize table-manipulating CQL3 statements' class names (CASSANDRA-5759)
 * cqlsh: add missing table options to DESCRIBE output (CASSANDRA-5749)
 * Fix assertion error during repair (CASSANDRA-5757)
 * Fix bulkloader (CASSANDRA-5542)
 * Add LZ4 compression to the native protocol (CASSANDRA-5765)
 * Fix bugs in the native protocol v2 (CASSANDRA-5770)
 * CAS on 'primary key only' table (CASSANDRA-5715)
 * Support streaming SSTables of old versions (CASSANDRA-5772)
 * Always respect protocol version in native protocol (CASSANDRA-5778)
 * Fix ConcurrentModificationException during streaming (CASSANDRA-5782)
 * Update deletion timestamp in Commit#updatesWithPaxosTime (CASSANDRA-5787)
 * Thrift cas() method crashes if input columns are not sorted (CASSANDRA-5786)
 * Order columns names correctly when querying for CAS (CASSANDRA-5788)
 * Fix streaming retry (CASSANDRA-5775)
Merged from 1.2:
 * if no seeds can be a reached a node won't start in a ring by itself (CASSANDRA-5768)
 * add cassandra.unsafesystem property (CASSANDRA-5704)
 * (Hadoop) quote identifiers in CqlPagingRecordReader (CASSANDRA-5763)
 * Add replace_node functionality for vnodes (CASSANDRA-5337)
 * Add timeout events to query traces (CASSANDRA-5520)
 * Fix serialization of the LEFT gossip value (CASSANDRA-5696)
 * Pig: support for cql3 tables (CASSANDRA-5234)
 * Fix skipping range tombstones with reverse queries (CASSANDRA-5712)
 * Expire entries out of ThriftSessionManager (CASSANDRA-5719)
 * Don't keep ancestor information in memory (CASSANDRA-5342)
 * Expose native protocol server status in nodetool info (CASSANDRA-5735)
 * Fix pathetic performance of range tombstones (CASSANDRA-5677)
 * Fix querying with an empty (impossible) range (CASSANDRA-5573)
 * cqlsh: handle CUSTOM 2i in DESCRIBE output (CASSANDRA-5760)
 * Fix minor bug in Range.intersects(Bound) (CASSANDRA-5771)
 * cqlsh: handle disabled compression in DESCRIBE output (CASSANDRA-5766)
 * Ensure all UP events are notified on the native protocol (CASSANDRA-5769)
 * Fix formatting of sstable2json with multiple -k arguments (CASSANDRA-5781)
 * Don't rely on row marker for queries in general to hide lost markers
   after TTL expires (CASSANDRA-5762)
 * Sort nodetool help output (CASSANDRA-5776)
 * Fix column expiring during 2 phases compaction (CASSANDRA-5799)
 * now() is being rejected in INSERTs when inside collections (CASSANDRA-5795)


2.0.0-beta1
 * Add support for indexing clustered columns (CASSANDRA-5125)
 * Removed on-heap row cache (CASSANDRA-5348)
 * use nanotime consistently for node-local timeouts (CASSANDRA-5581)
 * Avoid unnecessary second pass on name-based queries (CASSANDRA-5577)
 * Experimental triggers (CASSANDRA-1311)
 * JEMalloc support for off-heap allocation (CASSANDRA-3997)
 * Single-pass compaction (CASSANDRA-4180)
 * Removed token range bisection (CASSANDRA-5518)
 * Removed compatibility with pre-1.2.5 sstables and network messages
   (CASSANDRA-5511)
 * removed PBSPredictor (CASSANDRA-5455)
 * CAS support (CASSANDRA-5062, 5441, 5442, 5443, 5619, 5667)
 * Leveled compaction performs size-tiered compactions in L0 
   (CASSANDRA-5371, 5439)
 * Add yaml network topology snitch for mixed ec2/other envs (CASSANDRA-5339)
 * Log when a node is down longer than the hint window (CASSANDRA-4554)
 * Optimize tombstone creation for ExpiringColumns (CASSANDRA-4917)
 * Improve LeveledScanner work estimation (CASSANDRA-5250, 5407)
 * Replace compaction lock with runWithCompactionsDisabled (CASSANDRA-3430)
 * Change Message IDs to ints (CASSANDRA-5307)
 * Move sstable level information into the Stats component, removing the
   need for a separate Manifest file (CASSANDRA-4872)
 * avoid serializing to byte[] on commitlog append (CASSANDRA-5199)
 * make index_interval configurable per columnfamily (CASSANDRA-3961, CASSANDRA-5650)
 * add default_time_to_live (CASSANDRA-3974)
 * add memtable_flush_period_in_ms (CASSANDRA-4237)
 * replace supercolumns internally by composites (CASSANDRA-3237, 5123)
 * upgrade thrift to 0.9.0 (CASSANDRA-3719)
 * drop unnecessary keyspace parameter from user-defined compaction API 
   (CASSANDRA-5139)
 * more robust solution to incomplete compactions + counters (CASSANDRA-5151)
 * Change order of directory searching for c*.in.sh (CASSANDRA-3983)
 * Add tool to reset SSTable compaction level for LCS (CASSANDRA-5271)
 * Allow custom configuration loader (CASSANDRA-5045)
 * Remove memory emergency pressure valve logic (CASSANDRA-3534)
 * Reduce request latency with eager retry (CASSANDRA-4705)
 * cqlsh: Remove ASSUME command (CASSANDRA-5331)
 * Rebuild BF when loading sstables if bloom_filter_fp_chance
   has changed since compaction (CASSANDRA-5015)
 * remove row-level bloom filters (CASSANDRA-4885)
 * Change Kernel Page Cache skipping into row preheating (disabled by default)
   (CASSANDRA-4937)
 * Improve repair by deciding on a gcBefore before sending
   out TreeRequests (CASSANDRA-4932)
 * Add an official way to disable compactions (CASSANDRA-5074)
 * Reenable ALTER TABLE DROP with new semantics (CASSANDRA-3919)
 * Add binary protocol versioning (CASSANDRA-5436)
 * Swap THshaServer for TThreadedSelectorServer (CASSANDRA-5530)
 * Add alias support to SELECT statement (CASSANDRA-5075)
 * Don't create empty RowMutations in CommitLogReplayer (CASSANDRA-5541)
 * Use range tombstones when dropping cfs/columns from schema (CASSANDRA-5579)
 * cqlsh: drop CQL2/CQL3-beta support (CASSANDRA-5585)
 * Track max/min column names in sstables to be able to optimize slice
   queries (CASSANDRA-5514, CASSANDRA-5595, CASSANDRA-5600)
 * Binary protocol: allow batching already prepared statements (CASSANDRA-4693)
 * Allow preparing timestamp, ttl and limit in CQL3 queries (CASSANDRA-4450)
 * Support native link w/o JNA in Java7 (CASSANDRA-3734)
 * Use SASL authentication in binary protocol v2 (CASSANDRA-5545)
 * Replace Thrift HsHa with LMAX Disruptor based implementation (CASSANDRA-5582)
 * cqlsh: Add row count to SELECT output (CASSANDRA-5636)
 * Include a timestamp with all read commands to determine column expiration
   (CASSANDRA-5149)
 * Streaming 2.0 (CASSANDRA-5286, 5699)
 * Conditional create/drop ks/table/index statements in CQL3 (CASSANDRA-2737)
 * more pre-table creation property validation (CASSANDRA-5693)
 * Redesign repair messages (CASSANDRA-5426)
 * Fix ALTER RENAME post-5125 (CASSANDRA-5702)
 * Disallow renaming a 2ndary indexed column (CASSANDRA-5705)
 * Rename Table to Keyspace (CASSANDRA-5613)
 * Ensure changing column_index_size_in_kb on different nodes don't corrupt the
   sstable (CASSANDRA-5454)
 * Move resultset type information into prepare, not execute (CASSANDRA-5649)
 * Auto paging in binary protocol (CASSANDRA-4415, 5714)
 * Don't tie client side use of AbstractType to JDBC (CASSANDRA-4495)
 * Adds new TimestampType to replace DateType (CASSANDRA-5723, CASSANDRA-5729)
Merged from 1.2:
 * make starting native protocol server idempotent (CASSANDRA-5728)
 * Fix loading key cache when a saved entry is no longer valid (CASSANDRA-5706)
 * Fix serialization of the LEFT gossip value (CASSANDRA-5696)
 * cqlsh: Don't show 'null' in place of empty values (CASSANDRA-5675)
 * Race condition in detecting version on a mixed 1.1/1.2 cluster
   (CASSANDRA-5692)
 * Fix skipping range tombstones with reverse queries (CASSANDRA-5712)
 * Expire entries out of ThriftSessionManager (CASSANRDA-5719)
 * Don't keep ancestor information in memory (CASSANDRA-5342)
 * cqlsh: fix handling of semicolons inside BATCH queries (CASSANDRA-5697)


1.2.6
 * Fix tracing when operation completes before all responses arrive 
   (CASSANDRA-5668)
 * Fix cross-DC mutation forwarding (CASSANDRA-5632)
 * Reduce SSTableLoader memory usage (CASSANDRA-5555)
 * Scale hinted_handoff_throttle_in_kb to cluster size (CASSANDRA-5272)
 * (Hadoop) Add CQL3 input/output formats (CASSANDRA-4421, 5622)
 * (Hadoop) Fix InputKeyRange in CFIF (CASSANDRA-5536)
 * Fix dealing with ridiculously large max sstable sizes in LCS (CASSANDRA-5589)
 * Ignore pre-truncate hints (CASSANDRA-4655)
 * Move System.exit on OOM into a separate thread (CASSANDRA-5273)
 * Write row markers when serializing schema (CASSANDRA-5572)
 * Check only SSTables for the requested range when streaming (CASSANDRA-5569)
 * Improve batchlog replay behavior and hint ttl handling (CASSANDRA-5314)
 * Exclude localTimestamp from validation for tombstones (CASSANDRA-5398)
 * cqlsh: add custom prompt support (CASSANDRA-5539)
 * Reuse prepared statements in hot auth queries (CASSANDRA-5594)
 * cqlsh: add vertical output option (see EXPAND) (CASSANDRA-5597)
 * Add a rate limit option to stress (CASSANDRA-5004)
 * have BulkLoader ignore snapshots directories (CASSANDRA-5587) 
 * fix SnitchProperties logging context (CASSANDRA-5602)
 * Expose whether jna is enabled and memory is locked via JMX (CASSANDRA-5508)
 * cqlsh: fix COPY FROM with ReversedType (CASSANDRA-5610)
 * Allow creating CUSTOM indexes on collections (CASSANDRA-5615)
 * Evaluate now() function at execution time (CASSANDRA-5616)
 * Expose detailed read repair metrics (CASSANDRA-5618)
 * Correct blob literal + ReversedType parsing (CASSANDRA-5629)
 * Allow GPFS to prefer the internal IP like EC2MRS (CASSANDRA-5630)
 * fix help text for -tspw cassandra-cli (CASSANDRA-5643)
 * don't throw away initial causes exceptions for internode encryption issues 
   (CASSANDRA-5644)
 * Fix message spelling errors for cql select statements (CASSANDRA-5647)
 * Suppress custom exceptions thru jmx (CASSANDRA-5652)
 * Update CREATE CUSTOM INDEX syntax (CASSANDRA-5639)
 * Fix PermissionDetails.equals() method (CASSANDRA-5655)
 * Never allow partition key ranges in CQL3 without token() (CASSANDRA-5666)
 * Gossiper incorrectly drops AppState for an upgrading node (CASSANDRA-5660)
 * Connection thrashing during multi-region ec2 during upgrade, due to 
   messaging version (CASSANDRA-5669)
 * Avoid over reconnecting in EC2MRS (CASSANDRA-5678)
 * Fix ReadResponseSerializer.serializedSize() for digest reads (CASSANDRA-5476)
 * allow sstable2json on 2i CFs (CASSANDRA-5694)
Merged from 1.1:
 * Remove buggy thrift max message length option (CASSANDRA-5529)
 * Fix NPE in Pig's widerow mode (CASSANDRA-5488)
 * Add split size parameter to Pig and disable split combination (CASSANDRA-5544)


1.2.5
 * make BytesToken.toString only return hex bytes (CASSANDRA-5566)
 * Ensure that submitBackground enqueues at least one task (CASSANDRA-5554)
 * fix 2i updates with identical values and timestamps (CASSANDRA-5540)
 * fix compaction throttling bursty-ness (CASSANDRA-4316)
 * reduce memory consumption of IndexSummary (CASSANDRA-5506)
 * remove per-row column name bloom filters (CASSANDRA-5492)
 * Include fatal errors in trace events (CASSANDRA-5447)
 * Ensure that PerRowSecondaryIndex is notified of row-level deletes
   (CASSANDRA-5445)
 * Allow empty blob literals in CQL3 (CASSANDRA-5452)
 * Fix streaming RangeTombstones at column index boundary (CASSANDRA-5418)
 * Fix preparing statements when current keyspace is not set (CASSANDRA-5468)
 * Fix SemanticVersion.isSupportedBy minor/patch handling (CASSANDRA-5496)
 * Don't provide oldCfId for post-1.1 system cfs (CASSANDRA-5490)
 * Fix primary range ignores replication strategy (CASSANDRA-5424)
 * Fix shutdown of binary protocol server (CASSANDRA-5507)
 * Fix repair -snapshot not working (CASSANDRA-5512)
 * Set isRunning flag later in binary protocol server (CASSANDRA-5467)
 * Fix use of CQL3 functions with descending clustering order (CASSANDRA-5472)
 * Disallow renaming columns one at a time for thrift table in CQL3
   (CASSANDRA-5531)
 * cqlsh: add CLUSTERING ORDER BY support to DESCRIBE (CASSANDRA-5528)
 * Add custom secondary index support to CQL3 (CASSANDRA-5484)
 * Fix repair hanging silently on unexpected error (CASSANDRA-5229)
 * Fix Ec2Snitch regression introduced by CASSANDRA-5171 (CASSANDRA-5432)
 * Add nodetool enablebackup/disablebackup (CASSANDRA-5556)
 * cqlsh: fix DESCRIBE after case insensitive USE (CASSANDRA-5567)
Merged from 1.1
 * Add retry mechanism to OTC for non-droppable_verbs (CASSANDRA-5393)
 * Use allocator information to improve memtable memory usage estimate
   (CASSANDRA-5497)
 * Fix trying to load deleted row into row cache on startup (CASSANDRA-4463)
 * fsync leveled manifest to avoid corruption (CASSANDRA-5535)
 * Fix Bound intersection computation (CASSANDRA-5551)
 * sstablescrub now respects max memory size in cassandra.in.sh (CASSANDRA-5562)


1.2.4
 * Ensure that PerRowSecondaryIndex updates see the most recent values
   (CASSANDRA-5397)
 * avoid duplicate index entries ind PrecompactedRow and 
   ParallelCompactionIterable (CASSANDRA-5395)
 * remove the index entry on oldColumn when new column is a tombstone 
   (CASSANDRA-5395)
 * Change default stream throughput from 400 to 200 mbps (CASSANDRA-5036)
 * Gossiper logs DOWN for symmetry with UP (CASSANDRA-5187)
 * Fix mixing prepared statements between keyspaces (CASSANDRA-5352)
 * Fix consistency level during bootstrap - strike 3 (CASSANDRA-5354)
 * Fix transposed arguments in AlreadyExistsException (CASSANDRA-5362)
 * Improve asynchronous hint delivery (CASSANDRA-5179)
 * Fix Guava dependency version (12.0 -> 13.0.1) for Maven (CASSANDRA-5364)
 * Validate that provided CQL3 collection value are < 64K (CASSANDRA-5355)
 * Make upgradeSSTable skip current version sstables by default (CASSANDRA-5366)
 * Optimize min/max timestamp collection (CASSANDRA-5373)
 * Invalid streamId in cql binary protocol when using invalid CL 
   (CASSANDRA-5164)
 * Fix validation for IN where clauses with collections (CASSANDRA-5376)
 * Copy resultSet on count query to avoid ConcurrentModificationException 
   (CASSANDRA-5382)
 * Correctly typecheck in CQL3 even with ReversedType (CASSANDRA-5386)
 * Fix streaming compressed files when using encryption (CASSANDRA-5391)
 * cassandra-all 1.2.0 pom missing netty dependency (CASSANDRA-5392)
 * Fix writetime/ttl functions on null values (CASSANDRA-5341)
 * Fix NPE during cql3 select with token() (CASSANDRA-5404)
 * IndexHelper.skipBloomFilters won't skip non-SHA filters (CASSANDRA-5385)
 * cqlsh: Print maps ordered by key, sort sets (CASSANDRA-5413)
 * Add null syntax support in CQL3 for inserts (CASSANDRA-3783)
 * Allow unauthenticated set_keyspace() calls (CASSANDRA-5423)
 * Fix potential incremental backups race (CASSANDRA-5410)
 * Fix prepared BATCH statements with batch-level timestamps (CASSANDRA-5415)
 * Allow overriding superuser setup delay (CASSANDRA-5430)
 * cassandra-shuffle with JMX usernames and passwords (CASSANDRA-5431)
Merged from 1.1:
 * cli: Quote ks and cf names in schema output when needed (CASSANDRA-5052)
 * Fix bad default for min/max timestamp in SSTableMetadata (CASSANDRA-5372)
 * Fix cf name extraction from manifest in Directories.migrateFile() 
   (CASSANDRA-5242)
 * Support pluggable internode authentication (CASSANDRA-5401)


1.2.3
 * add check for sstable overlap within a level on startup (CASSANDRA-5327)
 * replace ipv6 colons in jmx object names (CASSANDRA-5298, 5328)
 * Avoid allocating SSTableBoundedScanner during repair when the range does 
   not intersect the sstable (CASSANDRA-5249)
 * Don't lowercase property map keys (this breaks NTS) (CASSANDRA-5292)
 * Fix composite comparator with super columns (CASSANDRA-5287)
 * Fix insufficient validation of UPDATE queries against counter cfs
   (CASSANDRA-5300)
 * Fix PropertyFileSnitch default DC/Rack behavior (CASSANDRA-5285)
 * Handle null values when executing prepared statement (CASSANDRA-5081)
 * Add netty to pom dependencies (CASSANDRA-5181)
 * Include type arguments in Thrift CQLPreparedResult (CASSANDRA-5311)
 * Fix compaction not removing columns when bf_fp_ratio is 1 (CASSANDRA-5182)
 * cli: Warn about missing CQL3 tables in schema descriptions (CASSANDRA-5309)
 * Re-enable unknown option in replication/compaction strategies option for
   backward compatibility (CASSANDRA-4795)
 * Add binary protocol support to stress (CASSANDRA-4993)
 * cqlsh: Fix COPY FROM value quoting and null handling (CASSANDRA-5305)
 * Fix repair -pr for vnodes (CASSANDRA-5329)
 * Relax CL for auth queries for non-default users (CASSANDRA-5310)
 * Fix AssertionError during repair (CASSANDRA-5245)
 * Don't announce migrations to pre-1.2 nodes (CASSANDRA-5334)
Merged from 1.1:
 * Update offline scrub for 1.0 -> 1.1 directory structure (CASSANDRA-5195)
 * add tmp flag to Descriptor hashcode (CASSANDRA-4021)
 * fix logging of "Found table data in data directories" when only system tables
   are present (CASSANDRA-5289)
 * cli: Add JMX authentication support (CASSANDRA-5080)
 * nodetool: ability to repair specific range (CASSANDRA-5280)
 * Fix possible assertion triggered in SliceFromReadCommand (CASSANDRA-5284)
 * cqlsh: Add inet type support on Windows (ipv4-only) (CASSANDRA-4801)
 * Fix race when initializing ColumnFamilyStore (CASSANDRA-5350)
 * Add UseTLAB JVM flag (CASSANDRA-5361)


1.2.2
 * fix potential for multiple concurrent compactions of the same sstables
   (CASSANDRA-5256)
 * avoid no-op caching of byte[] on commitlog append (CASSANDRA-5199)
 * fix symlinks under data dir not working (CASSANDRA-5185)
 * fix bug in compact storage metadata handling (CASSANDRA-5189)
 * Validate login for USE queries (CASSANDRA-5207)
 * cli: remove default username and password (CASSANDRA-5208)
 * configure populate_io_cache_on_flush per-CF (CASSANDRA-4694)
 * allow configuration of internode socket buffer (CASSANDRA-3378)
 * Make sstable directory picking blacklist-aware again (CASSANDRA-5193)
 * Correctly expire gossip states for edge cases (CASSANDRA-5216)
 * Improve handling of directory creation failures (CASSANDRA-5196)
 * Expose secondary indicies to the rest of nodetool (CASSANDRA-4464)
 * Binary protocol: avoid sending notification for 0.0.0.0 (CASSANDRA-5227)
 * add UseCondCardMark XX jvm settings on jdk 1.7 (CASSANDRA-4366)
 * CQL3 refactor to allow conversion function (CASSANDRA-5226)
 * Fix drop of sstables in some circumstance (CASSANDRA-5232)
 * Implement caching of authorization results (CASSANDRA-4295)
 * Add support for LZ4 compression (CASSANDRA-5038)
 * Fix missing columns in wide rows queries (CASSANDRA-5225)
 * Simplify auth setup and make system_auth ks alterable (CASSANDRA-5112)
 * Stop compactions from hanging during bootstrap (CASSANDRA-5244)
 * fix compressed streaming sending extra chunk (CASSANDRA-5105)
 * Add CQL3-based implementations of IAuthenticator and IAuthorizer
   (CASSANDRA-4898)
 * Fix timestamp-based tomstone removal logic (CASSANDRA-5248)
 * cli: Add JMX authentication support (CASSANDRA-5080)
 * Fix forceFlush behavior (CASSANDRA-5241)
 * cqlsh: Add username autocompletion (CASSANDRA-5231)
 * Fix CQL3 composite partition key error (CASSANDRA-5240)
 * Allow IN clause on last clustering key (CASSANDRA-5230)
Merged from 1.1:
 * fix start key/end token validation for wide row iteration (CASSANDRA-5168)
 * add ConfigHelper support for Thrift frame and max message sizes (CASSANDRA-5188)
 * fix nodetool repair not fail on node down (CASSANDRA-5203)
 * always collect tombstone hints (CASSANDRA-5068)
 * Fix error when sourcing file in cqlsh (CASSANDRA-5235)


1.2.1
 * stream undelivered hints on decommission (CASSANDRA-5128)
 * GossipingPropertyFileSnitch loads saved dc/rack info if needed (CASSANDRA-5133)
 * drain should flush system CFs too (CASSANDRA-4446)
 * add inter_dc_tcp_nodelay setting (CASSANDRA-5148)
 * re-allow wrapping ranges for start_token/end_token range pairitspwng (CASSANDRA-5106)
 * fix validation compaction of empty rows (CASSANDRA-5136)
 * nodetool methods to enable/disable hint storage/delivery (CASSANDRA-4750)
 * disallow bloom filter false positive chance of 0 (CASSANDRA-5013)
 * add threadpool size adjustment methods to JMXEnabledThreadPoolExecutor and 
   CompactionManagerMBean (CASSANDRA-5044)
 * fix hinting for dropped local writes (CASSANDRA-4753)
 * off-heap cache doesn't need mutable column container (CASSANDRA-5057)
 * apply disk_failure_policy to bad disks on initial directory creation 
   (CASSANDRA-4847)
 * Optimize name-based queries to use ArrayBackedSortedColumns (CASSANDRA-5043)
 * Fall back to old manifest if most recent is unparseable (CASSANDRA-5041)
 * pool [Compressed]RandomAccessReader objects on the partitioned read path
   (CASSANDRA-4942)
 * Add debug logging to list filenames processed by Directories.migrateFile 
   method (CASSANDRA-4939)
 * Expose black-listed directories via JMX (CASSANDRA-4848)
 * Log compaction merge counts (CASSANDRA-4894)
 * Minimize byte array allocation by AbstractData{Input,Output} (CASSANDRA-5090)
 * Add SSL support for the binary protocol (CASSANDRA-5031)
 * Allow non-schema system ks modification for shuffle to work (CASSANDRA-5097)
 * cqlsh: Add default limit to SELECT statements (CASSANDRA-4972)
 * cqlsh: fix DESCRIBE for 1.1 cfs in CQL3 (CASSANDRA-5101)
 * Correctly gossip with nodes >= 1.1.7 (CASSANDRA-5102)
 * Ensure CL guarantees on digest mismatch (CASSANDRA-5113)
 * Validate correctly selects on composite partition key (CASSANDRA-5122)
 * Fix exception when adding collection (CASSANDRA-5117)
 * Handle states for non-vnode clusters correctly (CASSANDRA-5127)
 * Refuse unrecognized replication and compaction strategy options (CASSANDRA-4795)
 * Pick the correct value validator in sstable2json for cql3 tables (CASSANDRA-5134)
 * Validate login for describe_keyspace, describe_keyspaces and set_keyspace
   (CASSANDRA-5144)
 * Fix inserting empty maps (CASSANDRA-5141)
 * Don't remove tokens from System table for node we know (CASSANDRA-5121)
 * fix streaming progress report for compresed files (CASSANDRA-5130)
 * Coverage analysis for low-CL queries (CASSANDRA-4858)
 * Stop interpreting dates as valid timeUUID value (CASSANDRA-4936)
 * Adds E notation for floating point numbers (CASSANDRA-4927)
 * Detect (and warn) unintentional use of the cql2 thrift methods when cql3 was
   intended (CASSANDRA-5172)
 * cli: Quote ks and cf names in schema output when needed (CASSANDRA-5052)
 * Fix cf name extraction from manifest in Directories.migrateFile() (CASSANDRA-5242)
 * Replace mistaken usage of commons-logging with slf4j (CASSANDRA-5464)
 * Ensure Jackson dependency matches lib (CASSANDRA-5126)
 * Expose droppable tombstone ratio stats over JMX (CASSANDRA-5159)
Merged from 1.1:
 * Simplify CompressedRandomAccessReader to work around JDK FD bug (CASSANDRA-5088)
 * Improve handling a changing target throttle rate mid-compaction (CASSANDRA-5087)
 * Pig: correctly decode row keys in widerow mode (CASSANDRA-5098)
 * nodetool repair command now prints progress (CASSANDRA-4767)
 * fix user defined compaction to run against 1.1 data directory (CASSANDRA-5118)
 * Fix CQL3 BATCH authorization caching (CASSANDRA-5145)
 * fix get_count returns incorrect value with TTL (CASSANDRA-5099)
 * better handling for mid-compaction failure (CASSANDRA-5137)
 * convert default marshallers list to map for better readability (CASSANDRA-5109)
 * fix ConcurrentModificationException in getBootstrapSource (CASSANDRA-5170)
 * fix sstable maxtimestamp for row deletes and pre-1.1.1 sstables (CASSANDRA-5153)
 * Fix thread growth on node removal (CASSANDRA-5175)
 * Make Ec2Region's datacenter name configurable (CASSANDRA-5155)


1.2.0
 * Disallow counters in collections (CASSANDRA-5082)
 * cqlsh: add unit tests (CASSANDRA-3920)
 * fix default bloom_filter_fp_chance for LeveledCompactionStrategy (CASSANDRA-5093)
Merged from 1.1:
 * add validation for get_range_slices with start_key and end_token (CASSANDRA-5089)


1.2.0-rc2
 * fix nodetool ownership display with vnodes (CASSANDRA-5065)
 * cqlsh: add DESCRIBE KEYSPACES command (CASSANDRA-5060)
 * Fix potential infinite loop when reloading CFS (CASSANDRA-5064)
 * Fix SimpleAuthorizer example (CASSANDRA-5072)
 * cqlsh: force CL.ONE for tracing and system.schema* queries (CASSANDRA-5070)
 * Includes cassandra-shuffle in the debian package (CASSANDRA-5058)
Merged from 1.1:
 * fix multithreaded compaction deadlock (CASSANDRA-4492)
 * fix temporarily missing schema after upgrade from pre-1.1.5 (CASSANDRA-5061)
 * Fix ALTER TABLE overriding compression options with defaults
   (CASSANDRA-4996, 5066)
 * fix specifying and altering crc_check_chance (CASSANDRA-5053)
 * fix Murmur3Partitioner ownership% calculation (CASSANDRA-5076)
 * Don't expire columns sooner than they should in 2ndary indexes (CASSANDRA-5079)


1.2-rc1
 * rename rpc_timeout settings to request_timeout (CASSANDRA-5027)
 * add BF with 0.1 FP to LCS by default (CASSANDRA-5029)
 * Fix preparing insert queries (CASSANDRA-5016)
 * Fix preparing queries with counter increment (CASSANDRA-5022)
 * Fix preparing updates with collections (CASSANDRA-5017)
 * Don't generate UUID based on other node address (CASSANDRA-5002)
 * Fix message when trying to alter a clustering key type (CASSANDRA-5012)
 * Update IAuthenticator to match the new IAuthorizer (CASSANDRA-5003)
 * Fix inserting only a key in CQL3 (CASSANDRA-5040)
 * Fix CQL3 token() function when used with strings (CASSANDRA-5050)
Merged from 1.1:
 * reduce log spam from invalid counter shards (CASSANDRA-5026)
 * Improve schema propagation performance (CASSANDRA-5025)
 * Fix for IndexHelper.IndexFor throws OOB Exception (CASSANDRA-5030)
 * cqlsh: make it possible to describe thrift CFs (CASSANDRA-4827)
 * cqlsh: fix timestamp formatting on some platforms (CASSANDRA-5046)


1.2-beta3
 * make consistency level configurable in cqlsh (CASSANDRA-4829)
 * fix cqlsh rendering of blob fields (CASSANDRA-4970)
 * fix cqlsh DESCRIBE command (CASSANDRA-4913)
 * save truncation position in system table (CASSANDRA-4906)
 * Move CompressionMetadata off-heap (CASSANDRA-4937)
 * allow CLI to GET cql3 columnfamily data (CASSANDRA-4924)
 * Fix rare race condition in getExpireTimeForEndpoint (CASSANDRA-4402)
 * acquire references to overlapping sstables during compaction so bloom filter
   doesn't get free'd prematurely (CASSANDRA-4934)
 * Don't share slice query filter in CQL3 SelectStatement (CASSANDRA-4928)
 * Separate tracing from Log4J (CASSANDRA-4861)
 * Exclude gcable tombstones from merkle-tree computation (CASSANDRA-4905)
 * Better printing of AbstractBounds for tracing (CASSANDRA-4931)
 * Optimize mostRecentTombstone check in CC.collectAllData (CASSANDRA-4883)
 * Change stream session ID to UUID to avoid collision from same node (CASSANDRA-4813)
 * Use Stats.db when bulk loading if present (CASSANDRA-4957)
 * Skip repair on system_trace and keyspaces with RF=1 (CASSANDRA-4956)
 * (cql3) Remove arbitrary SELECT limit (CASSANDRA-4918)
 * Correctly handle prepared operation on collections (CASSANDRA-4945)
 * Fix CQL3 LIMIT (CASSANDRA-4877)
 * Fix Stress for CQL3 (CASSANDRA-4979)
 * Remove cassandra specific exceptions from JMX interface (CASSANDRA-4893)
 * (CQL3) Force using ALLOW FILTERING on potentially inefficient queries (CASSANDRA-4915)
 * (cql3) Fix adding column when the table has collections (CASSANDRA-4982)
 * (cql3) Fix allowing collections with compact storage (CASSANDRA-4990)
 * (cql3) Refuse ttl/writetime function on collections (CASSANDRA-4992)
 * Replace IAuthority with new IAuthorizer (CASSANDRA-4874)
 * clqsh: fix KEY pseudocolumn escaping when describing Thrift tables
   in CQL3 mode (CASSANDRA-4955)
 * add basic authentication support for Pig CassandraStorage (CASSANDRA-3042)
 * fix CQL2 ALTER TABLE compaction_strategy_class altering (CASSANDRA-4965)
Merged from 1.1:
 * Fall back to old describe_splits if d_s_ex is not available (CASSANDRA-4803)
 * Improve error reporting when streaming ranges fail (CASSANDRA-5009)
 * Fix cqlsh timestamp formatting of timezone info (CASSANDRA-4746)
 * Fix assertion failure with leveled compaction (CASSANDRA-4799)
 * Check for null end_token in get_range_slice (CASSANDRA-4804)
 * Remove all remnants of removed nodes (CASSANDRA-4840)
 * Add aut-reloading of the log4j file in debian package (CASSANDRA-4855)
 * Fix estimated row cache entry size (CASSANDRA-4860)
 * reset getRangeSlice filter after finishing a row for get_paged_slice
   (CASSANDRA-4919)
 * expunge row cache post-truncate (CASSANDRA-4940)
 * Allow static CF definition with compact storage (CASSANDRA-4910)
 * Fix endless loop/compaction of schema_* CFs due to broken timestamps (CASSANDRA-4880)
 * Fix 'wrong class type' assertion in CounterColumn (CASSANDRA-4976)


1.2-beta2
 * fp rate of 1.0 disables BF entirely; LCS defaults to 1.0 (CASSANDRA-4876)
 * off-heap bloom filters for row keys (CASSANDRA_4865)
 * add extension point for sstable components (CASSANDRA-4049)
 * improve tracing output (CASSANDRA-4852, 4862)
 * make TRACE verb droppable (CASSANDRA-4672)
 * fix BulkLoader recognition of CQL3 columnfamilies (CASSANDRA-4755)
 * Sort commitlog segments for replay by id instead of mtime (CASSANDRA-4793)
 * Make hint delivery asynchronous (CASSANDRA-4761)
 * Pluggable Thrift transport factories for CLI and cqlsh (CASSANDRA-4609, 4610)
 * cassandra-cli: allow Double value type to be inserted to a column (CASSANDRA-4661)
 * Add ability to use custom TServerFactory implementations (CASSANDRA-4608)
 * optimize batchlog flushing to skip successful batches (CASSANDRA-4667)
 * include metadata for system keyspace itself in schema tables (CASSANDRA-4416)
 * add check to PropertyFileSnitch to verify presence of location for
   local node (CASSANDRA-4728)
 * add PBSPredictor consistency modeler (CASSANDRA-4261)
 * remove vestiges of Thrift unframed mode (CASSANDRA-4729)
 * optimize single-row PK lookups (CASSANDRA-4710)
 * adjust blockFor calculation to account for pending ranges due to node 
   movement (CASSANDRA-833)
 * Change CQL version to 3.0.0 and stop accepting 3.0.0-beta1 (CASSANDRA-4649)
 * (CQL3) Make prepared statement global instead of per connection 
   (CASSANDRA-4449)
 * Fix scrubbing of CQL3 created tables (CASSANDRA-4685)
 * (CQL3) Fix validation when using counter and regular columns in the same 
   table (CASSANDRA-4706)
 * Fix bug starting Cassandra with simple authentication (CASSANDRA-4648)
 * Add support for batchlog in CQL3 (CASSANDRA-4545, 4738)
 * Add support for multiple column family outputs in CFOF (CASSANDRA-4208)
 * Support repairing only the local DC nodes (CASSANDRA-4747)
 * Use rpc_address for binary protocol and change default port (CASSANDRA-4751)
 * Fix use of collections in prepared statements (CASSANDRA-4739)
 * Store more information into peers table (CASSANDRA-4351, 4814)
 * Configurable bucket size for size tiered compaction (CASSANDRA-4704)
 * Run leveled compaction in parallel (CASSANDRA-4310)
 * Fix potential NPE during CFS reload (CASSANDRA-4786)
 * Composite indexes may miss results (CASSANDRA-4796)
 * Move consistency level to the protocol level (CASSANDRA-4734, 4824)
 * Fix Subcolumn slice ends not respected (CASSANDRA-4826)
 * Fix Assertion error in cql3 select (CASSANDRA-4783)
 * Fix list prepend logic (CQL3) (CASSANDRA-4835)
 * Add booleans as literals in CQL3 (CASSANDRA-4776)
 * Allow renaming PK columns in CQL3 (CASSANDRA-4822)
 * Fix binary protocol NEW_NODE event (CASSANDRA-4679)
 * Fix potential infinite loop in tombstone compaction (CASSANDRA-4781)
 * Remove system tables accounting from schema (CASSANDRA-4850)
 * (cql3) Force provided columns in clustering key order in 
   'CLUSTERING ORDER BY' (CASSANDRA-4881)
 * Fix composite index bug (CASSANDRA-4884)
 * Fix short read protection for CQL3 (CASSANDRA-4882)
 * Add tracing support to the binary protocol (CASSANDRA-4699)
 * (cql3) Don't allow prepared marker inside collections (CASSANDRA-4890)
 * Re-allow order by on non-selected columns (CASSANDRA-4645)
 * Bug when composite index is created in a table having collections (CASSANDRA-4909)
 * log index scan subject in CompositesSearcher (CASSANDRA-4904)
Merged from 1.1:
 * add get[Row|Key]CacheEntries to CacheServiceMBean (CASSANDRA-4859)
 * fix get_paged_slice to wrap to next row correctly (CASSANDRA-4816)
 * fix indexing empty column values (CASSANDRA-4832)
 * allow JdbcDate to compose null Date objects (CASSANDRA-4830)
 * fix possible stackoverflow when compacting 1000s of sstables
   (CASSANDRA-4765)
 * fix wrong leveled compaction progress calculation (CASSANDRA-4807)
 * add a close() method to CRAR to prevent leaking file descriptors (CASSANDRA-4820)
 * fix potential infinite loop in get_count (CASSANDRA-4833)
 * fix compositeType.{get/from}String methods (CASSANDRA-4842)
 * (CQL) fix CREATE COLUMNFAMILY permissions check (CASSANDRA-4864)
 * Fix DynamicCompositeType same type comparison (CASSANDRA-4711)
 * Fix duplicate SSTable reference when stream session failed (CASSANDRA-3306)
 * Allow static CF definition with compact storage (CASSANDRA-4910)
 * Fix endless loop/compaction of schema_* CFs due to broken timestamps (CASSANDRA-4880)
 * Fix 'wrong class type' assertion in CounterColumn (CASSANDRA-4976)


1.2-beta1
 * add atomic_batch_mutate (CASSANDRA-4542, -4635)
 * increase default max_hint_window_in_ms to 3h (CASSANDRA-4632)
 * include message initiation time to replicas so they can more
   accurately drop timed-out requests (CASSANDRA-2858)
 * fix clientutil.jar dependencies (CASSANDRA-4566)
 * optimize WriteResponse (CASSANDRA-4548)
 * new metrics (CASSANDRA-4009)
 * redesign KEYS indexes to avoid read-before-write (CASSANDRA-2897)
 * debug tracing (CASSANDRA-1123)
 * parallelize row cache loading (CASSANDRA-4282)
 * Make compaction, flush JBOD-aware (CASSANDRA-4292)
 * run local range scans on the read stage (CASSANDRA-3687)
 * clean up ioexceptions (CASSANDRA-2116)
 * add disk_failure_policy (CASSANDRA-2118)
 * Introduce new json format with row level deletion (CASSANDRA-4054)
 * remove redundant "name" column from schema_keyspaces (CASSANDRA-4433)
 * improve "nodetool ring" handling of multi-dc clusters (CASSANDRA-3047)
 * update NTS calculateNaturalEndpoints to be O(N log N) (CASSANDRA-3881)
 * split up rpc timeout by operation type (CASSANDRA-2819)
 * rewrite key cache save/load to use only sequential i/o (CASSANDRA-3762)
 * update MS protocol with a version handshake + broadcast address id
   (CASSANDRA-4311)
 * multithreaded hint replay (CASSANDRA-4189)
 * add inter-node message compression (CASSANDRA-3127)
 * remove COPP (CASSANDRA-2479)
 * Track tombstone expiration and compact when tombstone content is
   higher than a configurable threshold, default 20% (CASSANDRA-3442, 4234)
 * update MurmurHash to version 3 (CASSANDRA-2975)
 * (CLI) track elapsed time for `delete' operation (CASSANDRA-4060)
 * (CLI) jline version is bumped to 1.0 to properly  support
   'delete' key function (CASSANDRA-4132)
 * Save IndexSummary into new SSTable 'Summary' component (CASSANDRA-2392, 4289)
 * Add support for range tombstones (CASSANDRA-3708)
 * Improve MessagingService efficiency (CASSANDRA-3617)
 * Avoid ID conflicts from concurrent schema changes (CASSANDRA-3794)
 * Set thrift HSHA server thread limit to unlimited by default (CASSANDRA-4277)
 * Avoids double serialization of CF id in RowMutation messages
   (CASSANDRA-4293)
 * stream compressed sstables directly with java nio (CASSANDRA-4297)
 * Support multiple ranges in SliceQueryFilter (CASSANDRA-3885)
 * Add column metadata to system column families (CASSANDRA-4018)
 * (cql3) Always use composite types by default (CASSANDRA-4329)
 * (cql3) Add support for set, map and list (CASSANDRA-3647)
 * Validate date type correctly (CASSANDRA-4441)
 * (cql3) Allow definitions with only a PK (CASSANDRA-4361)
 * (cql3) Add support for row key composites (CASSANDRA-4179)
 * improve DynamicEndpointSnitch by using reservoir sampling (CASSANDRA-4038)
 * (cql3) Add support for 2ndary indexes (CASSANDRA-3680)
 * (cql3) fix defining more than one PK to be invalid (CASSANDRA-4477)
 * remove schema agreement checking from all external APIs (Thrift, CQL and CQL3) (CASSANDRA-4487)
 * add Murmur3Partitioner and make it default for new installations (CASSANDRA-3772, 4621)
 * (cql3) update pseudo-map syntax to use map syntax (CASSANDRA-4497)
 * Finer grained exceptions hierarchy and provides error code with exceptions (CASSANDRA-3979)
 * Adds events push to binary protocol (CASSANDRA-4480)
 * Rewrite nodetool help (CASSANDRA-2293)
 * Make CQL3 the default for CQL (CASSANDRA-4640)
 * update stress tool to be able to use CQL3 (CASSANDRA-4406)
 * Accept all thrift update on CQL3 cf but don't expose their metadata (CASSANDRA-4377)
 * Replace Throttle with Guava's RateLimiter for HintedHandOff (CASSANDRA-4541)
 * fix counter add/get using CQL2 and CQL3 in stress tool (CASSANDRA-4633)
 * Add sstable count per level to cfstats (CASSANDRA-4537)
 * (cql3) Add ALTER KEYSPACE statement (CASSANDRA-4611)
 * (cql3) Allow defining default consistency levels (CASSANDRA-4448)
 * (cql3) Fix queries using LIMIT missing results (CASSANDRA-4579)
 * fix cross-version gossip messaging (CASSANDRA-4576)
 * added inet data type (CASSANDRA-4627)


1.1.6
 * Wait for writes on synchronous read digest mismatch (CASSANDRA-4792)
 * fix commitlog replay for nanotime-infected sstables (CASSANDRA-4782)
 * preflight check ttl for maximum of 20 years (CASSANDRA-4771)
 * (Pig) fix widerow input with single column rows (CASSANDRA-4789)
 * Fix HH to compact with correct gcBefore, which avoids wiping out
   undelivered hints (CASSANDRA-4772)
 * LCS will merge up to 32 L0 sstables as intended (CASSANDRA-4778)
 * NTS will default unconfigured DC replicas to zero (CASSANDRA-4675)
 * use default consistency level in counter validation if none is
   explicitly provide (CASSANDRA-4700)
 * Improve IAuthority interface by introducing fine-grained
   access permissions and grant/revoke commands (CASSANDRA-4490, 4644)
 * fix assumption error in CLI when updating/describing keyspace 
   (CASSANDRA-4322)
 * Adds offline sstablescrub to debian packaging (CASSANDRA-4642)
 * Automatic fixing of overlapping leveled sstables (CASSANDRA-4644)
 * fix error when using ORDER BY with extended selections (CASSANDRA-4689)
 * (CQL3) Fix validation for IN queries for non-PK cols (CASSANDRA-4709)
 * fix re-created keyspace disappering after 1.1.5 upgrade 
   (CASSANDRA-4698, 4752)
 * (CLI) display elapsed time in 2 fraction digits (CASSANDRA-3460)
 * add authentication support to sstableloader (CASSANDRA-4712)
 * Fix CQL3 'is reversed' logic (CASSANDRA-4716, 4759)
 * (CQL3) Don't return ReversedType in result set metadata (CASSANDRA-4717)
 * Backport adding AlterKeyspace statement (CASSANDRA-4611)
 * (CQL3) Correcty accept upper-case data types (CASSANDRA-4770)
 * Add binary protocol events for schema changes (CASSANDRA-4684)
Merged from 1.0:
 * Switch from NBHM to CHM in MessagingService's callback map, which
   prevents OOM in long-running instances (CASSANDRA-4708)


1.1.5
 * add SecondaryIndex.reload API (CASSANDRA-4581)
 * use millis + atomicint for commitlog segment creation instead of
   nanotime, which has issues under some hypervisors (CASSANDRA-4601)
 * fix FD leak in slice queries (CASSANDRA-4571)
 * avoid recursion in leveled compaction (CASSANDRA-4587)
 * increase stack size under Java7 to 180K
 * Log(info) schema changes (CASSANDRA-4547)
 * Change nodetool setcachecapcity to manipulate global caches (CASSANDRA-4563)
 * (cql3) fix setting compaction strategy (CASSANDRA-4597)
 * fix broken system.schema_* timestamps on system startup (CASSANDRA-4561)
 * fix wrong skip of cache saving (CASSANDRA-4533)
 * Avoid NPE when lost+found is in data dir (CASSANDRA-4572)
 * Respect five-minute flush moratorium after initial CL replay (CASSANDRA-4474)
 * Adds ntp as recommended in debian packaging (CASSANDRA-4606)
 * Configurable transport in CF Record{Reader|Writer} (CASSANDRA-4558)
 * (cql3) fix potential NPE with both equal and unequal restriction (CASSANDRA-4532)
 * (cql3) improves ORDER BY validation (CASSANDRA-4624)
 * Fix potential deadlock during counter writes (CASSANDRA-4578)
 * Fix cql error with ORDER BY when using IN (CASSANDRA-4612)
Merged from 1.0:
 * increase Xss to 160k to accomodate latest 1.6 JVMs (CASSANDRA-4602)
 * fix toString of hint destination tokens (CASSANDRA-4568)
 * Fix multiple values for CurrentLocal NodeID (CASSANDRA-4626)


1.1.4
 * fix offline scrub to catch >= out of order rows (CASSANDRA-4411)
 * fix cassandra-env.sh on RHEL and other non-dash-based systems 
   (CASSANDRA-4494)
Merged from 1.0:
 * (Hadoop) fix setting key length for old-style mapred api (CASSANDRA-4534)
 * (Hadoop) fix iterating through a resultset consisting entirely
   of tombstoned rows (CASSANDRA-4466)


1.1.3
 * (cqlsh) add COPY TO (CASSANDRA-4434)
 * munmap commitlog segments before rename (CASSANDRA-4337)
 * (JMX) rename getRangeKeySample to sampleKeyRange to avoid returning
   multi-MB results as an attribute (CASSANDRA-4452)
 * flush based on data size, not throughput; overwritten columns no 
   longer artificially inflate liveRatio (CASSANDRA-4399)
 * update default commitlog segment size to 32MB and total commitlog
   size to 32/1024 MB for 32/64 bit JVMs, respectively (CASSANDRA-4422)
 * avoid using global partitioner to estimate ranges in index sstables
   (CASSANDRA-4403)
 * restore pre-CASSANDRA-3862 approach to removing expired tombstones
   from row cache during compaction (CASSANDRA-4364)
 * (stress) support for CQL prepared statements (CASSANDRA-3633)
 * Correctly catch exception when Snappy cannot be loaded (CASSANDRA-4400)
 * (cql3) Support ORDER BY when IN condition is given in WHERE clause (CASSANDRA-4327)
 * (cql3) delete "component_index" column on DROP TABLE call (CASSANDRA-4420)
 * change nanoTime() to currentTimeInMillis() in schema related code (CASSANDRA-4432)
 * add a token generation tool (CASSANDRA-3709)
 * Fix LCS bug with sstable containing only 1 row (CASSANDRA-4411)
 * fix "Can't Modify Index Name" problem on CF update (CASSANDRA-4439)
 * Fix assertion error in getOverlappingSSTables during repair (CASSANDRA-4456)
 * fix nodetool's setcompactionthreshold command (CASSANDRA-4455)
 * Ensure compacted files are never used, to avoid counter overcount (CASSANDRA-4436)
Merged from 1.0:
 * Push the validation of secondary index values to the SecondaryIndexManager (CASSANDRA-4240)
 * allow dropping columns shadowed by not-yet-expired supercolumn or row
   tombstones in PrecompactedRow (CASSANDRA-4396)


1.1.2
 * Fix cleanup not deleting index entries (CASSANDRA-4379)
 * Use correct partitioner when saving + loading caches (CASSANDRA-4331)
 * Check schema before trying to export sstable (CASSANDRA-2760)
 * Raise a meaningful exception instead of NPE when PFS encounters
   an unconfigured node + no default (CASSANDRA-4349)
 * fix bug in sstable blacklisting with LCS (CASSANDRA-4343)
 * LCS no longer promotes tiny sstables out of L0 (CASSANDRA-4341)
 * skip tombstones during hint replay (CASSANDRA-4320)
 * fix NPE in compactionstats (CASSANDRA-4318)
 * enforce 1m min keycache for auto (CASSANDRA-4306)
 * Have DeletedColumn.isMFD always return true (CASSANDRA-4307)
 * (cql3) exeption message for ORDER BY constraints said primary filter can be
    an IN clause, which is misleading (CASSANDRA-4319)
 * (cql3) Reject (not yet supported) creation of 2ndardy indexes on tables with
   composite primary keys (CASSANDRA-4328)
 * Set JVM stack size to 160k for java 7 (CASSANDRA-4275)
 * cqlsh: add COPY command to load data from CSV flat files (CASSANDRA-4012)
 * CFMetaData.fromThrift to throw ConfigurationException upon error (CASSANDRA-4353)
 * Use CF comparator to sort indexed columns in SecondaryIndexManager
   (CASSANDRA-4365)
 * add strategy_options to the KSMetaData.toString() output (CASSANDRA-4248)
 * (cql3) fix range queries containing unqueried results (CASSANDRA-4372)
 * (cql3) allow updating column_alias types (CASSANDRA-4041)
 * (cql3) Fix deletion bug (CASSANDRA-4193)
 * Fix computation of overlapping sstable for leveled compaction (CASSANDRA-4321)
 * Improve scrub and allow to run it offline (CASSANDRA-4321)
 * Fix assertionError in StorageService.bulkLoad (CASSANDRA-4368)
 * (cqlsh) add option to authenticate to a keyspace at startup (CASSANDRA-4108)
 * (cqlsh) fix ASSUME functionality (CASSANDRA-4352)
 * Fix ColumnFamilyRecordReader to not return progress > 100% (CASSANDRA-3942)
Merged from 1.0:
 * Set gc_grace on index CF to 0 (CASSANDRA-4314)


1.1.1
 * add populate_io_cache_on_flush option (CASSANDRA-2635)
 * allow larger cache capacities than 2GB (CASSANDRA-4150)
 * add getsstables command to nodetool (CASSANDRA-4199)
 * apply parent CF compaction settings to secondary index CFs (CASSANDRA-4280)
 * preserve commitlog size cap when recycling segments at startup
   (CASSANDRA-4201)
 * (Hadoop) fix split generation regression (CASSANDRA-4259)
 * ignore min/max compactions settings in LCS, while preserving
   behavior that min=max=0 disables autocompaction (CASSANDRA-4233)
 * log number of rows read from saved cache (CASSANDRA-4249)
 * calculate exact size required for cleanup operations (CASSANDRA-1404)
 * avoid blocking additional writes during flush when the commitlog
   gets behind temporarily (CASSANDRA-1991)
 * enable caching on index CFs based on data CF cache setting (CASSANDRA-4197)
 * warn on invalid replication strategy creation options (CASSANDRA-4046)
 * remove [Freeable]Memory finalizers (CASSANDRA-4222)
 * include tombstone size in ColumnFamily.size, which can prevent OOM
   during sudden mass delete operations by yielding a nonzero liveRatio
   (CASSANDRA-3741)
 * Open 1 sstableScanner per level for leveled compaction (CASSANDRA-4142)
 * Optimize reads when row deletion timestamps allow us to restrict
   the set of sstables we check (CASSANDRA-4116)
 * add support for commitlog archiving and point-in-time recovery
   (CASSANDRA-3690)
 * avoid generating redundant compaction tasks during streaming
   (CASSANDRA-4174)
 * add -cf option to nodetool snapshot, and takeColumnFamilySnapshot to
   StorageService mbean (CASSANDRA-556)
 * optimize cleanup to drop entire sstables where possible (CASSANDRA-4079)
 * optimize truncate when autosnapshot is disabled (CASSANDRA-4153)
 * update caches to use byte[] keys to reduce memory overhead (CASSANDRA-3966)
 * add column limit to cli (CASSANDRA-3012, 4098)
 * clean up and optimize DataOutputBuffer, used by CQL compression and
   CompositeType (CASSANDRA-4072)
 * optimize commitlog checksumming (CASSANDRA-3610)
 * identify and blacklist corrupted SSTables from future compactions 
   (CASSANDRA-2261)
 * Move CfDef and KsDef validation out of thrift (CASSANDRA-4037)
 * Expose API to repair a user provided range (CASSANDRA-3912)
 * Add way to force the cassandra-cli to refresh its schema (CASSANDRA-4052)
 * Avoid having replicate on write tasks stacking up at CL.ONE (CASSANDRA-2889)
 * (cql3) Backwards compatibility for composite comparators in non-cql3-aware
   clients (CASSANDRA-4093)
 * (cql3) Fix order by for reversed queries (CASSANDRA-4160)
 * (cql3) Add ReversedType support (CASSANDRA-4004)
 * (cql3) Add timeuuid type (CASSANDRA-4194)
 * (cql3) Minor fixes (CASSANDRA-4185)
 * (cql3) Fix prepared statement in BATCH (CASSANDRA-4202)
 * (cql3) Reduce the list of reserved keywords (CASSANDRA-4186)
 * (cql3) Move max/min compaction thresholds to compaction strategy options
   (CASSANDRA-4187)
 * Fix exception during move when localhost is the only source (CASSANDRA-4200)
 * (cql3) Allow paging through non-ordered partitioner results (CASSANDRA-3771)
 * (cql3) Fix drop index (CASSANDRA-4192)
 * (cql3) Don't return range ghosts anymore (CASSANDRA-3982)
 * fix re-creating Keyspaces/ColumnFamilies with the same name as dropped
   ones (CASSANDRA-4219)
 * fix SecondaryIndex LeveledManifest save upon snapshot (CASSANDRA-4230)
 * fix missing arrayOffset in FBUtilities.hash (CASSANDRA-4250)
 * (cql3) Add name of parameters in CqlResultSet (CASSANDRA-4242)
 * (cql3) Correctly validate order by queries (CASSANDRA-4246)
 * rename stress to cassandra-stress for saner packaging (CASSANDRA-4256)
 * Fix exception on colum metadata with non-string comparator (CASSANDRA-4269)
 * Check for unknown/invalid compression options (CASSANDRA-4266)
 * (cql3) Adds simple access to column timestamp and ttl (CASSANDRA-4217)
 * (cql3) Fix range queries with secondary indexes (CASSANDRA-4257)
 * Better error messages from improper input in cli (CASSANDRA-3865)
 * Try to stop all compaction upon Keyspace or ColumnFamily drop (CASSANDRA-4221)
 * (cql3) Allow keyspace properties to contain hyphens (CASSANDRA-4278)
 * (cql3) Correctly validate keyspace access in create table (CASSANDRA-4296)
 * Avoid deadlock in migration stage (CASSANDRA-3882)
 * Take supercolumn names and deletion info into account in memtable throughput
   (CASSANDRA-4264)
 * Add back backward compatibility for old style replication factor (CASSANDRA-4294)
 * Preserve compatibility with pre-1.1 index queries (CASSANDRA-4262)
Merged from 1.0:
 * Fix super columns bug where cache is not updated (CASSANDRA-4190)
 * fix maxTimestamp to include row tombstones (CASSANDRA-4116)
 * (CLI) properly handle quotes in create/update keyspace commands (CASSANDRA-4129)
 * Avoids possible deadlock during bootstrap (CASSANDRA-4159)
 * fix stress tool that hangs forever on timeout or error (CASSANDRA-4128)
 * stress tool to return appropriate exit code on failure (CASSANDRA-4188)
 * fix compaction NPE when out of disk space and assertions disabled
   (CASSANDRA-3985)
 * synchronize LCS getEstimatedTasks to avoid CME (CASSANDRA-4255)
 * ensure unique streaming session id's (CASSANDRA-4223)
 * kick off background compaction when min/max thresholds change 
   (CASSANDRA-4279)
 * improve ability of STCS.getBuckets to deal with 100s of 1000s of
   sstables, such as when convertinb back from LCS (CASSANDRA-4287)
 * Oversize integer in CQL throws NumberFormatException (CASSANDRA-4291)
 * fix 1.0.x node join to mixed version cluster, other nodes >= 1.1 (CASSANDRA-4195)
 * Fix LCS splitting sstable base on uncompressed size (CASSANDRA-4419)
 * Push the validation of secondary index values to the SecondaryIndexManager (CASSANDRA-4240)
 * Don't purge columns during upgradesstables (CASSANDRA-4462)
 * Make cqlsh work with piping (CASSANDRA-4113)
 * Validate arguments for nodetool decommission (CASSANDRA-4061)
 * Report thrift status in nodetool info (CASSANDRA-4010)


1.1.0-final
 * average a reduced liveRatio estimate with the previous one (CASSANDRA-4065)
 * Allow KS and CF names up to 48 characters (CASSANDRA-4157)
 * fix stress build (CASSANDRA-4140)
 * add time remaining estimate to nodetool compactionstats (CASSANDRA-4167)
 * (cql) fix NPE in cql3 ALTER TABLE (CASSANDRA-4163)
 * (cql) Add support for CL.TWO and CL.THREE in CQL (CASSANDRA-4156)
 * (cql) Fix type in CQL3 ALTER TABLE preventing update (CASSANDRA-4170)
 * (cql) Throw invalid exception from CQL3 on obsolete options (CASSANDRA-4171)
 * (cqlsh) fix recognizing uppercase SELECT keyword (CASSANDRA-4161)
 * Pig: wide row support (CASSANDRA-3909)
Merged from 1.0:
 * avoid streaming empty files with bulk loader if sstablewriter errors out
   (CASSANDRA-3946)


1.1-rc1
 * Include stress tool in binary builds (CASSANDRA-4103)
 * (Hadoop) fix wide row iteration when last row read was deleted
   (CASSANDRA-4154)
 * fix read_repair_chance to really default to 0.1 in the cli (CASSANDRA-4114)
 * Adds caching and bloomFilterFpChange to CQL options (CASSANDRA-4042)
 * Adds posibility to autoconfigure size of the KeyCache (CASSANDRA-4087)
 * fix KEYS index from skipping results (CASSANDRA-3996)
 * Remove sliced_buffer_size_in_kb dead option (CASSANDRA-4076)
 * make loadNewSStable preserve sstable version (CASSANDRA-4077)
 * Respect 1.0 cache settings as much as possible when upgrading 
   (CASSANDRA-4088)
 * relax path length requirement for sstable files when upgrading on 
   non-Windows platforms (CASSANDRA-4110)
 * fix terminination of the stress.java when errors were encountered
   (CASSANDRA-4128)
 * Move CfDef and KsDef validation out of thrift (CASSANDRA-4037)
 * Fix get_paged_slice (CASSANDRA-4136)
 * CQL3: Support slice with exclusive start and stop (CASSANDRA-3785)
Merged from 1.0:
 * support PropertyFileSnitch in bulk loader (CASSANDRA-4145)
 * add auto_snapshot option allowing disabling snapshot before drop/truncate
   (CASSANDRA-3710)
 * allow short snitch names (CASSANDRA-4130)


1.1-beta2
 * rename loaded sstables to avoid conflicts with local snapshots
   (CASSANDRA-3967)
 * start hint replay as soon as FD notifies that the target is back up
   (CASSANDRA-3958)
 * avoid unproductive deserializing of cached rows during compaction
   (CASSANDRA-3921)
 * fix concurrency issues with CQL keyspace creation (CASSANDRA-3903)
 * Show Effective Owership via Nodetool ring <keyspace> (CASSANDRA-3412)
 * Update ORDER BY syntax for CQL3 (CASSANDRA-3925)
 * Fix BulkRecordWriter to not throw NPE if reducer gets no map data from Hadoop (CASSANDRA-3944)
 * Fix bug with counters in super columns (CASSANDRA-3821)
 * Remove deprecated merge_shard_chance (CASSANDRA-3940)
 * add a convenient way to reset a node's schema (CASSANDRA-2963)
 * fix for intermittent SchemaDisagreementException (CASSANDRA-3884)
 * CLI `list <CF>` to limit number of columns and their order (CASSANDRA-3012)
 * ignore deprecated KsDef/CfDef/ColumnDef fields in native schema (CASSANDRA-3963)
 * CLI to report when unsupported column_metadata pair was given (CASSANDRA-3959)
 * reincarnate removed and deprecated KsDef/CfDef attributes (CASSANDRA-3953)
 * Fix race between writes and read for cache (CASSANDRA-3862)
 * perform static initialization of StorageProxy on start-up (CASSANDRA-3797)
 * support trickling fsync() on writes (CASSANDRA-3950)
 * expose counters for unavailable/timeout exceptions given to thrift clients (CASSANDRA-3671)
 * avoid quadratic startup time in LeveledManifest (CASSANDRA-3952)
 * Add type information to new schema_ columnfamilies and remove thrift
   serialization for schema (CASSANDRA-3792)
 * add missing column validator options to the CLI help (CASSANDRA-3926)
 * skip reading saved key cache if CF's caching strategy is NONE or ROWS_ONLY (CASSANDRA-3954)
 * Unify migration code (CASSANDRA-4017)
Merged from 1.0:
 * cqlsh: guess correct version of Python for Arch Linux (CASSANDRA-4090)
 * (CLI) properly handle quotes in create/update keyspace commands (CASSANDRA-4129)
 * Avoids possible deadlock during bootstrap (CASSANDRA-4159)
 * fix stress tool that hangs forever on timeout or error (CASSANDRA-4128)
 * Fix super columns bug where cache is not updated (CASSANDRA-4190)
 * stress tool to return appropriate exit code on failure (CASSANDRA-4188)


1.0.9
 * improve index sampling performance (CASSANDRA-4023)
 * always compact away deleted hints immediately after handoff (CASSANDRA-3955)
 * delete hints from dropped ColumnFamilies on handoff instead of
   erroring out (CASSANDRA-3975)
 * add CompositeType ref to the CLI doc for create/update column family (CASSANDRA-3980)
 * Pig: support Counter ColumnFamilies (CASSANDRA-3973)
 * Pig: Composite column support (CASSANDRA-3684)
 * Avoid NPE during repair when a keyspace has no CFs (CASSANDRA-3988)
 * Fix division-by-zero error on get_slice (CASSANDRA-4000)
 * don't change manifest level for cleanup, scrub, and upgradesstables
   operations under LeveledCompactionStrategy (CASSANDRA-3989, 4112)
 * fix race leading to super columns assertion failure (CASSANDRA-3957)
 * fix NPE on invalid CQL delete command (CASSANDRA-3755)
 * allow custom types in CLI's assume command (CASSANDRA-4081)
 * fix totalBytes count for parallel compactions (CASSANDRA-3758)
 * fix intermittent NPE in get_slice (CASSANDRA-4095)
 * remove unnecessary asserts in native code interfaces (CASSANDRA-4096)
 * Validate blank keys in CQL to avoid assertion errors (CASSANDRA-3612)
 * cqlsh: fix bad decoding of some column names (CASSANDRA-4003)
 * cqlsh: fix incorrect padding with unicode chars (CASSANDRA-4033)
 * Fix EC2 snitch incorrectly reporting region (CASSANDRA-4026)
 * Shut down thrift during decommission (CASSANDRA-4086)
 * Expose nodetool cfhistograms for 2ndary indexes (CASSANDRA-4063)
Merged from 0.8:
 * Fix ConcurrentModificationException in gossiper (CASSANDRA-4019)


1.1-beta1
 * (cqlsh)
   + add SOURCE and CAPTURE commands, and --file option (CASSANDRA-3479)
   + add ALTER COLUMNFAMILY WITH (CASSANDRA-3523)
   + bundle Python dependencies with Cassandra (CASSANDRA-3507)
   + added to Debian package (CASSANDRA-3458)
   + display byte data instead of erroring out on decode failure 
     (CASSANDRA-3874)
 * add nodetool rebuild_index (CASSANDRA-3583)
 * add nodetool rangekeysample (CASSANDRA-2917)
 * Fix streaming too much data during move operations (CASSANDRA-3639)
 * Nodetool and CLI connect to localhost by default (CASSANDRA-3568)
 * Reduce memory used by primary index sample (CASSANDRA-3743)
 * (Hadoop) separate input/output configurations (CASSANDRA-3197, 3765)
 * avoid returning internal Cassandra classes over JMX (CASSANDRA-2805)
 * add row-level isolation via SnapTree (CASSANDRA-2893)
 * Optimize key count estimation when opening sstable on startup
   (CASSANDRA-2988)
 * multi-dc replication optimization supporting CL > ONE (CASSANDRA-3577)
 * add command to stop compactions (CASSANDRA-1740, 3566, 3582)
 * multithreaded streaming (CASSANDRA-3494)
 * removed in-tree redhat spec (CASSANDRA-3567)
 * "defragment" rows for name-based queries under STCS, again (CASSANDRA-2503)
 * Recycle commitlog segments for improved performance 
   (CASSANDRA-3411, 3543, 3557, 3615)
 * update size-tiered compaction to prioritize small tiers (CASSANDRA-2407)
 * add message expiration logic to OutboundTcpConnection (CASSANDRA-3005)
 * off-heap cache to use sun.misc.Unsafe instead of JNA (CASSANDRA-3271)
 * EACH_QUORUM is only supported for writes (CASSANDRA-3272)
 * replace compactionlock use in schema migration by checking CFS.isValid
   (CASSANDRA-3116)
 * recognize that "SELECT first ... *" isn't really "SELECT *" (CASSANDRA-3445)
 * Use faster bytes comparison (CASSANDRA-3434)
 * Bulk loader is no longer a fat client, (HADOOP) bulk load output format
   (CASSANDRA-3045)
 * (Hadoop) add support for KeyRange.filter
 * remove assumption that keys and token are in bijection
   (CASSANDRA-1034, 3574, 3604)
 * always remove endpoints from delevery queue in HH (CASSANDRA-3546)
 * fix race between cf flush and its 2ndary indexes flush (CASSANDRA-3547)
 * fix potential race in AES when a repair fails (CASSANDRA-3548)
 * Remove columns shadowed by a deleted container even when we cannot purge
   (CASSANDRA-3538)
 * Improve memtable slice iteration performance (CASSANDRA-3545)
 * more efficient allocation of small bloom filters (CASSANDRA-3618)
 * Use separate writer thread in SSTableSimpleUnsortedWriter (CASSANDRA-3619)
 * fsync the directory after new sstable or commitlog segment are created (CASSANDRA-3250)
 * fix minor issues reported by FindBugs (CASSANDRA-3658)
 * global key/row caches (CASSANDRA-3143, 3849)
 * optimize memtable iteration during range scan (CASSANDRA-3638)
 * introduce 'crc_check_chance' in CompressionParameters to support
   a checksum percentage checking chance similarly to read-repair (CASSANDRA-3611)
 * a way to deactivate global key/row cache on per-CF basis (CASSANDRA-3667)
 * fix LeveledCompactionStrategy broken because of generation pre-allocation
   in LeveledManifest (CASSANDRA-3691)
 * finer-grained control over data directories (CASSANDRA-2749)
 * Fix ClassCastException during hinted handoff (CASSANDRA-3694)
 * Upgrade Thrift to 0.7 (CASSANDRA-3213)
 * Make stress.java insert operation to use microseconds (CASSANDRA-3725)
 * Allows (internally) doing a range query with a limit of columns instead of
   rows (CASSANDRA-3742)
 * Allow rangeSlice queries to be start/end inclusive/exclusive (CASSANDRA-3749)
 * Fix BulkLoader to support new SSTable layout and add stream
   throttling to prevent an NPE when there is no yaml config (CASSANDRA-3752)
 * Allow concurrent schema migrations (CASSANDRA-1391, 3832)
 * Add SnapshotCommand to trigger snapshot on remote node (CASSANDRA-3721)
 * Make CFMetaData conversions to/from thrift/native schema inverses
   (CASSANDRA_3559)
 * Add initial code for CQL 3.0-beta (CASSANDRA-2474, 3781, 3753)
 * Add wide row support for ColumnFamilyInputFormat (CASSANDRA-3264)
 * Allow extending CompositeType comparator (CASSANDRA-3657)
 * Avoids over-paging during get_count (CASSANDRA-3798)
 * Add new command to rebuild a node without (repair) merkle tree calculations
   (CASSANDRA-3483, 3922)
 * respect not only row cache capacity but caching mode when
   trying to read data (CASSANDRA-3812)
 * fix system tests (CASSANDRA-3827)
 * CQL support for altering row key type in ALTER TABLE (CASSANDRA-3781)
 * turn compression on by default (CASSANDRA-3871)
 * make hexToBytes refuse invalid input (CASSANDRA-2851)
 * Make secondary indexes CF inherit compression and compaction from their
   parent CF (CASSANDRA-3877)
 * Finish cleanup up tombstone purge code (CASSANDRA-3872)
 * Avoid NPE on aboarted stream-out sessions (CASSANDRA-3904)
 * BulkRecordWriter throws NPE for counter columns (CASSANDRA-3906)
 * Support compression using BulkWriter (CASSANDRA-3907)


1.0.8
 * fix race between cleanup and flush on secondary index CFSes (CASSANDRA-3712)
 * avoid including non-queried nodes in rangeslice read repair
   (CASSANDRA-3843)
 * Only snapshot CF being compacted for snapshot_before_compaction 
   (CASSANDRA-3803)
 * Log active compactions in StatusLogger (CASSANDRA-3703)
 * Compute more accurate compaction score per level (CASSANDRA-3790)
 * Return InvalidRequest when using a keyspace that doesn't exist
   (CASSANDRA-3764)
 * disallow user modification of System keyspace (CASSANDRA-3738)
 * allow using sstable2json on secondary index data (CASSANDRA-3738)
 * (cqlsh) add DESCRIBE COLUMNFAMILIES (CASSANDRA-3586)
 * (cqlsh) format blobs correctly and use colors to improve output
   readability (CASSANDRA-3726)
 * synchronize BiMap of bootstrapping tokens (CASSANDRA-3417)
 * show index options in CLI (CASSANDRA-3809)
 * add optional socket timeout for streaming (CASSANDRA-3838)
 * fix truncate not to leave behind non-CFS backed secondary indexes
   (CASSANDRA-3844)
 * make CLI `show schema` to use output stream directly instead
   of StringBuilder (CASSANDRA-3842)
 * remove the wait on hint future during write (CASSANDRA-3870)
 * (cqlsh) ignore missing CfDef opts (CASSANDRA-3933)
 * (cqlsh) look for cqlshlib relative to realpath (CASSANDRA-3767)
 * Fix short read protection (CASSANDRA-3934)
 * Make sure infered and actual schema match (CASSANDRA-3371)
 * Fix NPE during HH delivery (CASSANDRA-3677)
 * Don't put boostrapping node in 'hibernate' status (CASSANDRA-3737)
 * Fix double quotes in windows bat files (CASSANDRA-3744)
 * Fix bad validator lookup (CASSANDRA-3789)
 * Fix soft reset in EC2MultiRegionSnitch (CASSANDRA-3835)
 * Don't leave zombie connections with THSHA thrift server (CASSANDRA-3867)
 * (cqlsh) fix deserialization of data (CASSANDRA-3874)
 * Fix removetoken force causing an inconsistent state (CASSANDRA-3876)
 * Fix ahndling of some types with Pig (CASSANDRA-3886)
 * Don't allow to drop the system keyspace (CASSANDRA-3759)
 * Make Pig deletes disabled by default and configurable (CASSANDRA-3628)
Merged from 0.8:
 * (Pig) fix CassandraStorage to use correct comparator in Super ColumnFamily
   case (CASSANDRA-3251)
 * fix thread safety issues in commitlog replay, primarily affecting
   systems with many (100s) of CF definitions (CASSANDRA-3751)
 * Fix relevant tombstone ignored with super columns (CASSANDRA-3875)


1.0.7
 * fix regression in HH page size calculation (CASSANDRA-3624)
 * retry failed stream on IOException (CASSANDRA-3686)
 * allow configuring bloom_filter_fp_chance (CASSANDRA-3497)
 * attempt hint delivery every ten minutes, or when failure detector
   notifies us that a node is back up, whichever comes first.  hint
   handoff throttle delay default changed to 1ms, from 50 (CASSANDRA-3554)
 * add nodetool setstreamthroughput (CASSANDRA-3571)
 * fix assertion when dropping a columnfamily with no sstables (CASSANDRA-3614)
 * more efficient allocation of small bloom filters (CASSANDRA-3618)
 * CLibrary.createHardLinkWithExec() to check for errors (CASSANDRA-3101)
 * Avoid creating empty and non cleaned writer during compaction (CASSANDRA-3616)
 * stop thrift service in shutdown hook so we can quiesce MessagingService
   (CASSANDRA-3335)
 * (CQL) compaction_strategy_options and compression_parameters for
   CREATE COLUMNFAMILY statement (CASSANDRA-3374)
 * Reset min/max compaction threshold when creating size tiered compaction
   strategy (CASSANDRA-3666)
 * Don't ignore IOException during compaction (CASSANDRA-3655)
 * Fix assertion error for CF with gc_grace=0 (CASSANDRA-3579)
 * Shutdown ParallelCompaction reducer executor after use (CASSANDRA-3711)
 * Avoid < 0 value for pending tasks in leveled compaction (CASSANDRA-3693)
 * (Hadoop) Support TimeUUID in Pig CassandraStorage (CASSANDRA-3327)
 * Check schema is ready before continuing boostrapping (CASSANDRA-3629)
 * Catch overflows during parsing of chunk_length_kb (CASSANDRA-3644)
 * Improve stream protocol mismatch errors (CASSANDRA-3652)
 * Avoid multiple thread doing HH to the same target (CASSANDRA-3681)
 * Add JMX property for rp_timeout_in_ms (CASSANDRA-2940)
 * Allow DynamicCompositeType to compare component of different types
   (CASSANDRA-3625)
 * Flush non-cfs backed secondary indexes (CASSANDRA-3659)
 * Secondary Indexes should report memory consumption (CASSANDRA-3155)
 * fix for SelectStatement start/end key are not set correctly
   when a key alias is involved (CASSANDRA-3700)
 * fix CLI `show schema` command insert of an extra comma in
   column_metadata (CASSANDRA-3714)
Merged from 0.8:
 * avoid logging (harmless) exception when GC takes < 1ms (CASSANDRA-3656)
 * prevent new nodes from thinking down nodes are up forever (CASSANDRA-3626)
 * use correct list of replicas for LOCAL_QUORUM reads when read repair
   is disabled (CASSANDRA-3696)
 * block on flush before compacting hints (may prevent OOM) (CASSANDRA-3733)


1.0.6
 * (CQL) fix cqlsh support for replicate_on_write (CASSANDRA-3596)
 * fix adding to leveled manifest after streaming (CASSANDRA-3536)
 * filter out unavailable cipher suites when using encryption (CASSANDRA-3178)
 * (HADOOP) add old-style api support for CFIF and CFRR (CASSANDRA-2799)
 * Support TimeUUIDType column names in Stress.java tool (CASSANDRA-3541)
 * (CQL) INSERT/UPDATE/DELETE/TRUNCATE commands should allow CF names to
   be qualified by keyspace (CASSANDRA-3419)
 * always remove endpoints from delevery queue in HH (CASSANDRA-3546)
 * fix race between cf flush and its 2ndary indexes flush (CASSANDRA-3547)
 * fix potential race in AES when a repair fails (CASSANDRA-3548)
 * fix default value validation usage in CLI SET command (CASSANDRA-3553)
 * Optimize componentsFor method for compaction and startup time
   (CASSANDRA-3532)
 * (CQL) Proper ColumnFamily metadata validation on CREATE COLUMNFAMILY 
   (CASSANDRA-3565)
 * fix compression "chunk_length_kb" option to set correct kb value for 
   thrift/avro (CASSANDRA-3558)
 * fix missing response during range slice repair (CASSANDRA-3551)
 * 'describe ring' moved from CLI to nodetool and available through JMX (CASSANDRA-3220)
 * add back partitioner to sstable metadata (CASSANDRA-3540)
 * fix NPE in get_count for counters (CASSANDRA-3601)
Merged from 0.8:
 * remove invalid assertion that table was opened before dropping it
   (CASSANDRA-3580)
 * range and index scans now only send requests to enough replicas to
   satisfy requested CL + RR (CASSANDRA-3598)
 * use cannonical host for local node in nodetool info (CASSANDRA-3556)
 * remove nonlocal DC write optimization since it only worked with
   CL.ONE or CL.LOCAL_QUORUM (CASSANDRA-3577, 3585)
 * detect misuses of CounterColumnType (CASSANDRA-3422)
 * turn off string interning in json2sstable, take 2 (CASSANDRA-2189)
 * validate compression parameters on add/update of the ColumnFamily 
   (CASSANDRA-3573)
 * Check for 0.0.0.0 is incorrect in CFIF (CASSANDRA-3584)
 * Increase vm.max_map_count in debian packaging (CASSANDRA-3563)
 * gossiper will never add itself to saved endpoints (CASSANDRA-3485)


1.0.5
 * revert CASSANDRA-3407 (see CASSANDRA-3540)
 * fix assertion error while forwarding writes to local nodes (CASSANDRA-3539)


1.0.4
 * fix self-hinting of timed out read repair updates and make hinted handoff
   less prone to OOMing a coordinator (CASSANDRA-3440)
 * expose bloom filter sizes via JMX (CASSANDRA-3495)
 * enforce RP tokens 0..2**127 (CASSANDRA-3501)
 * canonicalize paths exposed through JMX (CASSANDRA-3504)
 * fix "liveSize" stat when sstables are removed (CASSANDRA-3496)
 * add bloom filter FP rates to nodetool cfstats (CASSANDRA-3347)
 * record partitioner in sstable metadata component (CASSANDRA-3407)
 * add new upgradesstables nodetool command (CASSANDRA-3406)
 * skip --debug requirement to see common exceptions in CLI (CASSANDRA-3508)
 * fix incorrect query results due to invalid max timestamp (CASSANDRA-3510)
 * make sstableloader recognize compressed sstables (CASSANDRA-3521)
 * avoids race in OutboundTcpConnection in multi-DC setups (CASSANDRA-3530)
 * use SETLOCAL in cassandra.bat (CASSANDRA-3506)
 * fix ConcurrentModificationException in Table.all() (CASSANDRA-3529)
Merged from 0.8:
 * fix concurrence issue in the FailureDetector (CASSANDRA-3519)
 * fix array out of bounds error in counter shard removal (CASSANDRA-3514)
 * avoid dropping tombstones when they might still be needed to shadow
   data in a different sstable (CASSANDRA-2786)


1.0.3
 * revert name-based query defragmentation aka CASSANDRA-2503 (CASSANDRA-3491)
 * fix invalidate-related test failures (CASSANDRA-3437)
 * add next-gen cqlsh to bin/ (CASSANDRA-3188, 3131, 3493)
 * (CQL) fix handling of rows with no columns (CASSANDRA-3424, 3473)
 * fix querying supercolumns by name returning only a subset of
   subcolumns or old subcolumn versions (CASSANDRA-3446)
 * automatically compute sha1 sum for uncompressed data files (CASSANDRA-3456)
 * fix reading metadata/statistics component for version < h (CASSANDRA-3474)
 * add sstable forward-compatibility (CASSANDRA-3478)
 * report compression ratio in CFSMBean (CASSANDRA-3393)
 * fix incorrect size exception during streaming of counters (CASSANDRA-3481)
 * (CQL) fix for counter decrement syntax (CASSANDRA-3418)
 * Fix race introduced by CASSANDRA-2503 (CASSANDRA-3482)
 * Fix incomplete deletion of delivered hints (CASSANDRA-3466)
 * Avoid rescheduling compactions when no compaction was executed 
   (CASSANDRA-3484)
 * fix handling of the chunk_length_kb compression options (CASSANDRA-3492)
Merged from 0.8:
 * fix updating CF row_cache_provider (CASSANDRA-3414)
 * CFMetaData.convertToThrift method to set RowCacheProvider (CASSANDRA-3405)
 * acquire compactionlock during truncate (CASSANDRA-3399)
 * fix displaying cfdef entries for super columnfamilies (CASSANDRA-3415)
 * Make counter shard merging thread safe (CASSANDRA-3178)
 * Revert CASSANDRA-2855
 * Fix bug preventing the use of efficient cross-DC writes (CASSANDRA-3472)
 * `describe ring` command for CLI (CASSANDRA-3220)
 * (Hadoop) skip empty rows when entire row is requested, redux (CASSANDRA-2855)


1.0.2
 * "defragment" rows for name-based queries under STCS (CASSANDRA-2503)
 * Add timing information to cassandra-cli GET/SET/LIST queries (CASSANDRA-3326)
 * Only create one CompressionMetadata object per sstable (CASSANDRA-3427)
 * cleanup usage of StorageService.setMode() (CASSANDRA-3388)
 * Avoid large array allocation for compressed chunk offsets (CASSANDRA-3432)
 * fix DecimalType bytebuffer marshalling (CASSANDRA-3421)
 * fix bug that caused first column in per row indexes to be ignored 
   (CASSANDRA-3441)
 * add JMX call to clean (failed) repair sessions (CASSANDRA-3316)
 * fix sstableloader reference acquisition bug (CASSANDRA-3438)
 * fix estimated row size regression (CASSANDRA-3451)
 * make sure we don't return more columns than asked (CASSANDRA-3303, 3395)
Merged from 0.8:
 * acquire compactionlock during truncate (CASSANDRA-3399)
 * fix displaying cfdef entries for super columnfamilies (CASSANDRA-3415)


1.0.1
 * acquire references during index build to prevent delete problems
   on Windows (CASSANDRA-3314)
 * describe_ring should include datacenter/topology information (CASSANDRA-2882)
 * Thrift sockets are not properly buffered (CASSANDRA-3261)
 * performance improvement for bytebufferutil compare function (CASSANDRA-3286)
 * add system.versions ColumnFamily (CASSANDRA-3140)
 * reduce network copies (CASSANDRA-3333, 3373)
 * limit nodetool to 32MB of heap (CASSANDRA-3124)
 * (CQL) update parser to accept "timestamp" instead of "date" (CASSANDRA-3149)
 * Fix CLI `show schema` to include "compression_options" (CASSANDRA-3368)
 * Snapshot to include manifest under LeveledCompactionStrategy (CASSANDRA-3359)
 * (CQL) SELECT query should allow CF name to be qualified by keyspace (CASSANDRA-3130)
 * (CQL) Fix internal application error specifying 'using consistency ...'
   in lower case (CASSANDRA-3366)
 * fix Deflate compression when compression actually makes the data bigger
   (CASSANDRA-3370)
 * optimize UUIDGen to avoid lock contention on InetAddress.getLocalHost 
   (CASSANDRA-3387)
 * tolerate index being dropped mid-mutation (CASSANDRA-3334, 3313)
 * CompactionManager is now responsible for checking for new candidates
   post-task execution, enabling more consistent leveled compaction 
   (CASSANDRA-3391)
 * Cache HSHA threads (CASSANDRA-3372)
 * use CF/KS names as snapshot prefix for drop + truncate operations
   (CASSANDRA-2997)
 * Break bloom filters up to avoid heap fragmentation (CASSANDRA-2466)
 * fix cassandra hanging on jsvc stop (CASSANDRA-3302)
 * Avoid leveled compaction getting blocked on errors (CASSANDRA-3408)
 * Make reloading the compaction strategy safe (CASSANDRA-3409)
 * ignore 0.8 hints even if compaction begins before we try to purge
   them (CASSANDRA-3385)
 * remove procrun (bin\daemon) from Cassandra source tree and 
   artifacts (CASSANDRA-3331)
 * make cassandra compile under JDK7 (CASSANDRA-3275)
 * remove dependency of clientutil.jar to FBUtilities (CASSANDRA-3299)
 * avoid truncation errors by using long math on long values (CASSANDRA-3364)
 * avoid clock drift on some Windows machine (CASSANDRA-3375)
 * display cache provider in cli 'describe keyspace' command (CASSANDRA-3384)
 * fix incomplete topology information in describe_ring (CASSANDRA-3403)
 * expire dead gossip states based on time (CASSANDRA-2961)
 * improve CompactionTask extensibility (CASSANDRA-3330)
 * Allow one leveled compaction task to kick off another (CASSANDRA-3363)
 * allow encryption only between datacenters (CASSANDRA-2802)
Merged from 0.8:
 * fix truncate allowing data to be replayed post-restart (CASSANDRA-3297)
 * make iwriter final in IndexWriter to avoid NPE (CASSANDRA-2863)
 * (CQL) update grammar to require key clause in DELETE statement
   (CASSANDRA-3349)
 * (CQL) allow numeric keyspace names in USE statement (CASSANDRA-3350)
 * (Hadoop) skip empty rows when slicing the entire row (CASSANDRA-2855)
 * Fix handling of tombstone by SSTableExport/Import (CASSANDRA-3357)
 * fix ColumnIndexer to use long offsets (CASSANDRA-3358)
 * Improved CLI exceptions (CASSANDRA-3312)
 * Fix handling of tombstone by SSTableExport/Import (CASSANDRA-3357)
 * Only count compaction as active (for throttling) when they have
   successfully acquired the compaction lock (CASSANDRA-3344)
 * Display CLI version string on startup (CASSANDRA-3196)
 * (Hadoop) make CFIF try rpc_address or fallback to listen_address
   (CASSANDRA-3214)
 * (Hadoop) accept comma delimited lists of initial thrift connections
   (CASSANDRA-3185)
 * ColumnFamily min_compaction_threshold should be >= 2 (CASSANDRA-3342)
 * (Pig) add 0.8+ types and key validation type in schema (CASSANDRA-3280)
 * Fix completely removing column metadata using CLI (CASSANDRA-3126)
 * CLI `describe cluster;` output should be on separate lines for separate versions
   (CASSANDRA-3170)
 * fix changing durable_writes keyspace option during CF creation
   (CASSANDRA-3292)
 * avoid locking on update when no indexes are involved (CASSANDRA-3386)
 * fix assertionError during repair with ordered partitioners (CASSANDRA-3369)
 * correctly serialize key_validation_class for avro (CASSANDRA-3391)
 * don't expire counter tombstone after streaming (CASSANDRA-3394)
 * prevent nodes that failed to join from hanging around forever 
   (CASSANDRA-3351)
 * remove incorrect optimization from slice read path (CASSANDRA-3390)
 * Fix race in AntiEntropyService (CASSANDRA-3400)


1.0.0-final
 * close scrubbed sstable fd before deleting it (CASSANDRA-3318)
 * fix bug preventing obsolete commitlog segments from being removed
   (CASSANDRA-3269)
 * tolerate whitespace in seed CDL (CASSANDRA-3263)
 * Change default heap thresholds to max(min(1/2 ram, 1G), min(1/4 ram, 8GB))
   (CASSANDRA-3295)
 * Fix broken CompressedRandomAccessReaderTest (CASSANDRA-3298)
 * (CQL) fix type information returned for wildcard queries (CASSANDRA-3311)
 * add estimated tasks to LeveledCompactionStrategy (CASSANDRA-3322)
 * avoid including compaction cache-warming in keycache stats (CASSANDRA-3325)
 * run compaction and hinted handoff threads at MIN_PRIORITY (CASSANDRA-3308)
 * default hsha thrift server to cpu core count in rpc pool (CASSANDRA-3329)
 * add bin\daemon to binary tarball for Windows service (CASSANDRA-3331)
 * Fix places where uncompressed size of sstables was use in place of the
   compressed one (CASSANDRA-3338)
 * Fix hsha thrift server (CASSANDRA-3346)
 * Make sure repair only stream needed sstables (CASSANDRA-3345)


1.0.0-rc2
 * Log a meaningful warning when a node receives a message for a repair session
   that doesn't exist anymore (CASSANDRA-3256)
 * test for NUMA policy support as well as numactl presence (CASSANDRA-3245)
 * Fix FD leak when internode encryption is enabled (CASSANDRA-3257)
 * Remove incorrect assertion in mergeIterator (CASSANDRA-3260)
 * FBUtilities.hexToBytes(String) to throw NumberFormatException when string
   contains non-hex characters (CASSANDRA-3231)
 * Keep SimpleSnitch proximity ordering unchanged from what the Strategy
   generates, as intended (CASSANDRA-3262)
 * remove Scrub from compactionstats when finished (CASSANDRA-3255)
 * fix counter entry in jdbc TypesMap (CASSANDRA-3268)
 * fix full queue scenario for ParallelCompactionIterator (CASSANDRA-3270)
 * fix bootstrap process (CASSANDRA-3285)
 * don't try delivering hints if when there isn't any (CASSANDRA-3176)
 * CLI documentation change for ColumnFamily `compression_options` (CASSANDRA-3282)
 * ignore any CF ids sent by client for adding CF/KS (CASSANDRA-3288)
 * remove obsolete hints on first startup (CASSANDRA-3291)
 * use correct ISortedColumns for time-optimized reads (CASSANDRA-3289)
 * Evict gossip state immediately when a token is taken over by a new IP 
   (CASSANDRA-3259)


1.0.0-rc1
 * Update CQL to generate microsecond timestamps by default (CASSANDRA-3227)
 * Fix counting CFMetadata towards Memtable liveRatio (CASSANDRA-3023)
 * Kill server on wrapped OOME such as from FileChannel.map (CASSANDRA-3201)
 * remove unnecessary copy when adding to row cache (CASSANDRA-3223)
 * Log message when a full repair operation completes (CASSANDRA-3207)
 * Fix streamOutSession keeping sstables references forever if the remote end
   dies (CASSANDRA-3216)
 * Remove dynamic_snitch boolean from example configuration (defaulting to 
   true) and set default badness threshold to 0.1 (CASSANDRA-3229)
 * Base choice of random or "balanced" token on bootstrap on whether
   schema definitions were found (CASSANDRA-3219)
 * Fixes for LeveledCompactionStrategy score computation, prioritization,
   scheduling, and performance (CASSANDRA-3224, 3234)
 * parallelize sstable open at server startup (CASSANDRA-2988)
 * fix handling of exceptions writing to OutboundTcpConnection (CASSANDRA-3235)
 * Allow using quotes in "USE <keyspace>;" CLI command (CASSANDRA-3208)
 * Don't allow any cache loading exceptions to halt startup (CASSANDRA-3218)
 * Fix sstableloader --ignores option (CASSANDRA-3247)
 * File descriptor limit increased in packaging (CASSANDRA-3206)
 * Fix deadlock in commit log during flush (CASSANDRA-3253) 


1.0.0-beta1
 * removed binarymemtable (CASSANDRA-2692)
 * add commitlog_total_space_in_mb to prevent fragmented logs (CASSANDRA-2427)
 * removed commitlog_rotation_threshold_in_mb configuration (CASSANDRA-2771)
 * make AbstractBounds.normalize de-overlapp overlapping ranges (CASSANDRA-2641)
 * replace CollatingIterator, ReducingIterator with MergeIterator 
   (CASSANDRA-2062)
 * Fixed the ability to set compaction strategy in cli using create column 
   family command (CASSANDRA-2778)
 * clean up tmp files after failed compaction (CASSANDRA-2468)
 * restrict repair streaming to specific columnfamilies (CASSANDRA-2280)
 * don't bother persisting columns shadowed by a row tombstone (CASSANDRA-2589)
 * reset CF and SC deletion times after gc_grace (CASSANDRA-2317)
 * optimize away seek when compacting wide rows (CASSANDRA-2879)
 * single-pass streaming (CASSANDRA-2677, 2906, 2916, 3003)
 * use reference counting for deleting sstables instead of relying on GC
   (CASSANDRA-2521, 3179)
 * store hints as serialized mutations instead of pointers to data row
   (CASSANDRA-2045)
 * store hints in the coordinator node instead of in the closest replica 
   (CASSANDRA-2914)
 * add row_cache_keys_to_save CF option (CASSANDRA-1966)
 * check column family validity in nodetool repair (CASSANDRA-2933)
 * use lazy initialization instead of class initialization in NodeId
   (CASSANDRA-2953)
 * add paging to get_count (CASSANDRA-2894)
 * fix "short reads" in [multi]get (CASSANDRA-2643, 3157, 3192)
 * add optional compression for sstables (CASSANDRA-47, 2994, 3001, 3128)
 * add scheduler JMX metrics (CASSANDRA-2962)
 * add block level checksum for compressed data (CASSANDRA-1717)
 * make column family backed column map pluggable and introduce unsynchronized
   ArrayList backed one to speedup reads (CASSANDRA-2843, 3165, 3205)
 * refactoring of the secondary index api (CASSANDRA-2982)
 * make CL > ONE reads wait for digest reconciliation before returning
   (CASSANDRA-2494)
 * fix missing logging for some exceptions (CASSANDRA-2061)
 * refactor and optimize ColumnFamilyStore.files(...) and Descriptor.fromFilename(String)
   and few other places responsible for work with SSTable files (CASSANDRA-3040)
 * Stop reading from sstables once we know we have the most recent columns,
   for query-by-name requests (CASSANDRA-2498)
 * Add query-by-column mode to stress.java (CASSANDRA-3064)
 * Add "install" command to cassandra.bat (CASSANDRA-292)
 * clean up KSMetadata, CFMetadata from unnecessary
   Thrift<->Avro conversion methods (CASSANDRA-3032)
 * Add timeouts to client request schedulers (CASSANDRA-3079, 3096)
 * Cli to use hashes rather than array of hashes for strategy options (CASSANDRA-3081)
 * LeveledCompactionStrategy (CASSANDRA-1608, 3085, 3110, 3087, 3145, 3154, 3182)
 * Improvements of the CLI `describe` command (CASSANDRA-2630)
 * reduce window where dropped CF sstables may not be deleted (CASSANDRA-2942)
 * Expose gossip/FD info to JMX (CASSANDRA-2806)
 * Fix streaming over SSL when compressed SSTable involved (CASSANDRA-3051)
 * Add support for pluggable secondary index implementations (CASSANDRA-3078)
 * remove compaction_thread_priority setting (CASSANDRA-3104)
 * generate hints for replicas that timeout, not just replicas that are known
   to be down before starting (CASSANDRA-2034)
 * Add throttling for internode streaming (CASSANDRA-3080)
 * make the repair of a range repair all replica (CASSANDRA-2610, 3194)
 * expose the ability to repair the first range (as returned by the
   partitioner) of a node (CASSANDRA-2606)
 * Streams Compression (CASSANDRA-3015)
 * add ability to use multiple threads during a single compaction
   (CASSANDRA-2901)
 * make AbstractBounds.normalize support overlapping ranges (CASSANDRA-2641)
 * fix of the CQL count() behavior (CASSANDRA-3068)
 * use TreeMap backed column families for the SSTable simple writers
   (CASSANDRA-3148)
 * fix inconsistency of the CLI syntax when {} should be used instead of [{}]
   (CASSANDRA-3119)
 * rename CQL type names to match expected SQL behavior (CASSANDRA-3149, 3031)
 * Arena-based allocation for memtables (CASSANDRA-2252, 3162, 3163, 3168)
 * Default RR chance to 0.1 (CASSANDRA-3169)
 * Add RowLevel support to secondary index API (CASSANDRA-3147)
 * Make SerializingCacheProvider the default if JNA is available (CASSANDRA-3183)
 * Fix backwards compatibilty for CQL memtable properties (CASSANDRA-3190)
 * Add five-minute delay before starting compactions on a restarted server
   (CASSANDRA-3181)
 * Reduce copies done for intra-host messages (CASSANDRA-1788, 3144)
 * support of compaction strategy option for stress.java (CASSANDRA-3204)
 * make memtable throughput and column count thresholds no-ops (CASSANDRA-2449)
 * Return schema information along with the resultSet in CQL (CASSANDRA-2734)
 * Add new DecimalType (CASSANDRA-2883)
 * Fix assertion error in RowRepairResolver (CASSANDRA-3156)
 * Reduce unnecessary high buffer sizes (CASSANDRA-3171)
 * Pluggable compaction strategy (CASSANDRA-1610)
 * Add new broadcast_address config option (CASSANDRA-2491)


0.8.7
 * Kill server on wrapped OOME such as from FileChannel.map (CASSANDRA-3201)
 * Allow using quotes in "USE <keyspace>;" CLI command (CASSANDRA-3208)
 * Log message when a full repair operation completes (CASSANDRA-3207)
 * Don't allow any cache loading exceptions to halt startup (CASSANDRA-3218)
 * Fix sstableloader --ignores option (CASSANDRA-3247)
 * File descriptor limit increased in packaging (CASSANDRA-3206)
 * Log a meaningfull warning when a node receive a message for a repair session
   that doesn't exist anymore (CASSANDRA-3256)
 * Fix FD leak when internode encryption is enabled (CASSANDRA-3257)
 * FBUtilities.hexToBytes(String) to throw NumberFormatException when string
   contains non-hex characters (CASSANDRA-3231)
 * Keep SimpleSnitch proximity ordering unchanged from what the Strategy
   generates, as intended (CASSANDRA-3262)
 * remove Scrub from compactionstats when finished (CASSANDRA-3255)
 * Fix tool .bat files when CASSANDRA_HOME contains spaces (CASSANDRA-3258)
 * Force flush of status table when removing/updating token (CASSANDRA-3243)
 * Evict gossip state immediately when a token is taken over by a new IP (CASSANDRA-3259)
 * Fix bug where the failure detector can take too long to mark a host
   down (CASSANDRA-3273)
 * (Hadoop) allow wrapping ranges in queries (CASSANDRA-3137)
 * (Hadoop) check all interfaces for a match with split location
   before falling back to random replica (CASSANDRA-3211)
 * (Hadoop) Make Pig storage handle implements LoadMetadata (CASSANDRA-2777)
 * (Hadoop) Fix exception during PIG 'dump' (CASSANDRA-2810)
 * Fix stress COUNTER_GET option (CASSANDRA-3301)
 * Fix missing fields in CLI `show schema` output (CASSANDRA-3304)
 * Nodetool no longer leaks threads and closes JMX connections (CASSANDRA-3309)
 * fix truncate allowing data to be replayed post-restart (CASSANDRA-3297)
 * Move SimpleAuthority and SimpleAuthenticator to examples (CASSANDRA-2922)
 * Fix handling of tombstone by SSTableExport/Import (CASSANDRA-3357)
 * Fix transposition in cfHistograms (CASSANDRA-3222)
 * Allow using number as DC name when creating keyspace in CQL (CASSANDRA-3239)
 * Force flush of system table after updating/removing a token (CASSANDRA-3243)


0.8.6
 * revert CASSANDRA-2388
 * change TokenRange.endpoints back to listen/broadcast address to match
   pre-1777 behavior, and add TokenRange.rpc_endpoints instead (CASSANDRA-3187)
 * avoid trying to watch cassandra-topology.properties when loaded from jar
   (CASSANDRA-3138)
 * prevent users from creating keyspaces with LocalStrategy replication
   (CASSANDRA-3139)
 * fix CLI `show schema;` to output correct keyspace definition statement
   (CASSANDRA-3129)
 * CustomTThreadPoolServer to log TTransportException at DEBUG level
   (CASSANDRA-3142)
 * allow topology sort to work with non-unique rack names between 
   datacenters (CASSANDRA-3152)
 * Improve caching of same-version Messages on digest and repair paths
   (CASSANDRA-3158)
 * Randomize choice of first replica for counter increment (CASSANDRA-2890)
 * Fix using read_repair_chance instead of merge_shard_change (CASSANDRA-3202)
 * Avoid streaming data to nodes that already have it, on move as well as
   decommission (CASSANDRA-3041)
 * Fix divide by zero error in GCInspector (CASSANDRA-3164)
 * allow quoting of the ColumnFamily name in CLI `create column family`
   statement (CASSANDRA-3195)
 * Fix rolling upgrade from 0.7 to 0.8 problem (CASSANDRA-3166)
 * Accomodate missing encryption_options in IncomingTcpConnection.stream
   (CASSANDRA-3212)


0.8.5
 * fix NPE when encryption_options is unspecified (CASSANDRA-3007)
 * include column name in validation failure exceptions (CASSANDRA-2849)
 * make sure truncate clears out the commitlog so replay won't re-
   populate with truncated data (CASSANDRA-2950)
 * fix NPE when debug logging is enabled and dropped CF is present
   in a commitlog segment (CASSANDRA-3021)
 * fix cassandra.bat when CASSANDRA_HOME contains spaces (CASSANDRA-2952)
 * fix to SSTableSimpleUnsortedWriter bufferSize calculation (CASSANDRA-3027)
 * make cleanup and normal compaction able to skip empty rows
   (rows containing nothing but expired tombstones) (CASSANDRA-3039)
 * work around native memory leak in com.sun.management.GarbageCollectorMXBean
   (CASSANDRA-2868)
 * validate that column names in column_metadata are not equal to key_alias
   on create/update of the ColumnFamily and CQL 'ALTER' statement (CASSANDRA-3036)
 * return an InvalidRequestException if an indexed column is assigned
   a value larger than 64KB (CASSANDRA-3057)
 * fix of numeric-only and string column names handling in CLI "drop index" 
   (CASSANDRA-3054)
 * prune index scan resultset back to original request for lazy
   resultset expansion case (CASSANDRA-2964)
 * (Hadoop) fail jobs when Cassandra node has failed but TaskTracker
   has not (CASSANDRA-2388)
 * fix dynamic snitch ignoring nodes when read_repair_chance is zero
   (CASSANDRA-2662)
 * avoid retaining references to dropped CFS objects in 
   CompactionManager.estimatedCompactions (CASSANDRA-2708)
 * expose rpc timeouts per host in MessagingServiceMBean (CASSANDRA-2941)
 * avoid including cwd in classpath for deb and rpm packages (CASSANDRA-2881)
 * remove gossip state when a new IP takes over a token (CASSANDRA-3071)
 * allow sstable2json to work on index sstable files (CASSANDRA-3059)
 * always hint counters (CASSANDRA-3099)
 * fix log4j initialization in EmbeddedCassandraService (CASSANDRA-2857)
 * remove gossip state when a new IP takes over a token (CASSANDRA-3071)
 * work around native memory leak in com.sun.management.GarbageCollectorMXBean
    (CASSANDRA-2868)
 * fix UnavailableException with writes at CL.EACH_QUORM (CASSANDRA-3084)
 * fix parsing of the Keyspace and ColumnFamily names in numeric
   and string representations in CLI (CASSANDRA-3075)
 * fix corner cases in Range.differenceToFetch (CASSANDRA-3084)
 * fix ip address String representation in the ring cache (CASSANDRA-3044)
 * fix ring cache compatibility when mixing pre-0.8.4 nodes with post-
   in the same cluster (CASSANDRA-3023)
 * make repair report failure when a node participating dies (instead of
   hanging forever) (CASSANDRA-2433)
 * fix handling of the empty byte buffer by ReversedType (CASSANDRA-3111)
 * Add validation that Keyspace names are case-insensitively unique (CASSANDRA-3066)
 * catch invalid key_validation_class before instantiating UpdateColumnFamily (CASSANDRA-3102)
 * make Range and Bounds objects client-safe (CASSANDRA-3108)
 * optionally skip log4j configuration (CASSANDRA-3061)
 * bundle sstableloader with the debian package (CASSANDRA-3113)
 * don't try to build secondary indexes when there is none (CASSANDRA-3123)
 * improve SSTableSimpleUnsortedWriter speed for large rows (CASSANDRA-3122)
 * handle keyspace arguments correctly in nodetool snapshot (CASSANDRA-3038)
 * Fix SSTableImportTest on windows (CASSANDRA-3043)
 * expose compactionThroughputMbPerSec through JMX (CASSANDRA-3117)
 * log keyspace and CF of large rows being compacted


0.8.4
 * change TokenRing.endpoints to be a list of rpc addresses instead of 
   listen/broadcast addresses (CASSANDRA-1777)
 * include files-to-be-streamed in StreamInSession.getSources (CASSANDRA-2972)
 * use JAVA env var in cassandra-env.sh (CASSANDRA-2785, 2992)
 * avoid doing read for no-op replicate-on-write at CL=1 (CASSANDRA-2892)
 * refuse counter write for CL.ANY (CASSANDRA-2990)
 * switch back to only logging recent dropped messages (CASSANDRA-3004)
 * always deserialize RowMutation for counters (CASSANDRA-3006)
 * ignore saved replication_factor strategy_option for NTS (CASSANDRA-3011)
 * make sure pre-truncate CL segments are discarded (CASSANDRA-2950)


0.8.3
 * add ability to drop local reads/writes that are going to timeout
   (CASSANDRA-2943)
 * revamp token removal process, keep gossip states for 3 days (CASSANDRA-2496)
 * don't accept extra args for 0-arg nodetool commands (CASSANDRA-2740)
 * log unavailableexception details at debug level (CASSANDRA-2856)
 * expose data_dir though jmx (CASSANDRA-2770)
 * don't include tmp files as sstable when create cfs (CASSANDRA-2929)
 * log Java classpath on startup (CASSANDRA-2895)
 * keep gossipped version in sync with actual on migration coordinator 
   (CASSANDRA-2946)
 * use lazy initialization instead of class initialization in NodeId
   (CASSANDRA-2953)
 * check column family validity in nodetool repair (CASSANDRA-2933)
 * speedup bytes to hex conversions dramatically (CASSANDRA-2850)
 * Flush memtables on shutdown when durable writes are disabled 
   (CASSANDRA-2958)
 * improved POSIX compatibility of start scripts (CASsANDRA-2965)
 * add counter support to Hadoop InputFormat (CASSANDRA-2981)
 * fix bug where dirty commitlog segments were removed (and avoid keeping 
   segments with no post-flush activity permanently dirty) (CASSANDRA-2829)
 * fix throwing exception with batch mutation of counter super columns
   (CASSANDRA-2949)
 * ignore system tables during repair (CASSANDRA-2979)
 * throw exception when NTS is given replication_factor as an option
   (CASSANDRA-2960)
 * fix assertion error during compaction of counter CFs (CASSANDRA-2968)
 * avoid trying to create index names, when no index exists (CASSANDRA-2867)
 * don't sample the system table when choosing a bootstrap token
   (CASSANDRA-2825)
 * gossiper notifies of local state changes (CASSANDRA-2948)
 * add asynchronous and half-sync/half-async (hsha) thrift servers 
   (CASSANDRA-1405)
 * fix potential use of free'd native memory in SerializingCache 
   (CASSANDRA-2951)
 * prune index scan resultset back to original request for lazy
   resultset expansion case (CASSANDRA-2964)
 * (Hadoop) fail jobs when Cassandra node has failed but TaskTracker
    has not (CASSANDRA-2388)


0.8.2
 * CQL: 
   - include only one row per unique key for IN queries (CASSANDRA-2717)
   - respect client timestamp on full row deletions (CASSANDRA-2912)
 * improve thread-safety in StreamOutSession (CASSANDRA-2792)
 * allow deleting a row and updating indexed columns in it in the
   same mutation (CASSANDRA-2773)
 * Expose number of threads blocked on submitting memtable to flush
   in JMX (CASSANDRA-2817)
 * add ability to return "endpoints" to nodetool (CASSANDRA-2776)
 * Add support for multiple (comma-delimited) coordinator addresses
   to ColumnFamilyInputFormat (CASSANDRA-2807)
 * fix potential NPE while scheduling read repair for range slice
   (CASSANDRA-2823)
 * Fix race in SystemTable.getCurrentLocalNodeId (CASSANDRA-2824)
 * Correctly set default for replicate_on_write (CASSANDRA-2835)
 * improve nodetool compactionstats formatting (CASSANDRA-2844)
 * fix index-building status display (CASSANDRA-2853)
 * fix CLI perpetuating obsolete KsDef.replication_factor (CASSANDRA-2846)
 * improve cli treatment of multiline comments (CASSANDRA-2852)
 * handle row tombstones correctly in EchoedRow (CASSANDRA-2786)
 * add MessagingService.get[Recently]DroppedMessages and
   StorageService.getExceptionCount (CASSANDRA-2804)
 * fix possibility of spurious UnavailableException for LOCAL_QUORUM
   reads with dynamic snitch + read repair disabled (CASSANDRA-2870)
 * add ant-optional as dependence for the debian package (CASSANDRA-2164)
 * add option to specify limit for get_slice in the CLI (CASSANDRA-2646)
 * decrease HH page size (CASSANDRA-2832)
 * reset cli keyspace after dropping the current one (CASSANDRA-2763)
 * add KeyRange option to Hadoop inputformat (CASSANDRA-1125)
 * fix protocol versioning (CASSANDRA-2818, 2860)
 * support spaces in path to log4j configuration (CASSANDRA-2383)
 * avoid including inferred types in CF update (CASSANDRA-2809)
 * fix JMX bulkload call (CASSANDRA-2908)
 * fix updating KS with durable_writes=false (CASSANDRA-2907)
 * add simplified facade to SSTableWriter for bulk loading use
   (CASSANDRA-2911)
 * fix re-using index CF sstable names after drop/recreate (CASSANDRA-2872)
 * prepend CF to default index names (CASSANDRA-2903)
 * fix hint replay (CASSANDRA-2928)
 * Properly synchronize repair's merkle tree computation (CASSANDRA-2816)


0.8.1
 * CQL:
   - support for insert, delete in BATCH (CASSANDRA-2537)
   - support for IN to SELECT, UPDATE (CASSANDRA-2553)
   - timestamp support for INSERT, UPDATE, and BATCH (CASSANDRA-2555)
   - TTL support (CASSANDRA-2476)
   - counter support (CASSANDRA-2473)
   - ALTER COLUMNFAMILY (CASSANDRA-1709)
   - DROP INDEX (CASSANDRA-2617)
   - add SCHEMA/TABLE as aliases for KS/CF (CASSANDRA-2743)
   - server handles wait-for-schema-agreement (CASSANDRA-2756)
   - key alias support (CASSANDRA-2480)
 * add support for comparator parameters and a generic ReverseType
   (CASSANDRA-2355)
 * add CompositeType and DynamicCompositeType (CASSANDRA-2231)
 * optimize batches containing multiple updates to the same row
   (CASSANDRA-2583)
 * adjust hinted handoff page size to avoid OOM with large columns 
   (CASSANDRA-2652)
 * mark BRAF buffer invalid post-flush so we don't re-flush partial
   buffers again, especially on CL writes (CASSANDRA-2660)
 * add DROP INDEX support to CLI (CASSANDRA-2616)
 * don't perform HH to client-mode [storageproxy] nodes (CASSANDRA-2668)
 * Improve forceDeserialize/getCompactedRow encapsulation (CASSANDRA-2659)
 * Don't write CounterUpdateColumn to disk in tests (CASSANDRA-2650)
 * Add sstable bulk loading utility (CASSANDRA-1278)
 * avoid replaying hints to dropped columnfamilies (CASSANDRA-2685)
 * add placeholders for missing rows in range query pseudo-RR (CASSANDRA-2680)
 * remove no-op HHOM.renameHints (CASSANDRA-2693)
 * clone super columns to avoid modifying them during flush (CASSANDRA-2675)
 * allow writes to bypass the commitlog for certain keyspaces (CASSANDRA-2683)
 * avoid NPE when bypassing commitlog during memtable flush (CASSANDRA-2781)
 * Added support for making bootstrap retry if nodes flap (CASSANDRA-2644)
 * Added statusthrift to nodetool to report if thrift server is running (CASSANDRA-2722)
 * Fixed rows being cached if they do not exist (CASSANDRA-2723)
 * Support passing tableName and cfName to RowCacheProviders (CASSANDRA-2702)
 * close scrub file handles (CASSANDRA-2669)
 * throttle migration replay (CASSANDRA-2714)
 * optimize column serializer creation (CASSANDRA-2716)
 * Added support for making bootstrap retry if nodes flap (CASSANDRA-2644)
 * Added statusthrift to nodetool to report if thrift server is running
   (CASSANDRA-2722)
 * Fixed rows being cached if they do not exist (CASSANDRA-2723)
 * fix truncate/compaction race (CASSANDRA-2673)
 * workaround large resultsets causing large allocation retention
   by nio sockets (CASSANDRA-2654)
 * fix nodetool ring use with Ec2Snitch (CASSANDRA-2733)
 * fix removing columns and subcolumns that are supressed by a row or
   supercolumn tombstone during replica resolution (CASSANDRA-2590)
 * support sstable2json against snapshot sstables (CASSANDRA-2386)
 * remove active-pull schema requests (CASSANDRA-2715)
 * avoid marking entire list of sstables as actively being compacted
   in multithreaded compaction (CASSANDRA-2765)
 * seek back after deserializing a row to update cache with (CASSANDRA-2752)
 * avoid skipping rows in scrub for counter column family (CASSANDRA-2759)
 * fix ConcurrentModificationException in repair when dealing with 0.7 node
   (CASSANDRA-2767)
 * use threadsafe collections for StreamInSession (CASSANDRA-2766)
 * avoid infinite loop when creating merkle tree (CASSANDRA-2758)
 * avoids unmarking compacting sstable prematurely in cleanup (CASSANDRA-2769)
 * fix NPE when the commit log is bypassed (CASSANDRA-2718)
 * don't throw an exception in SS.isRPCServerRunning (CASSANDRA-2721)
 * make stress.jar executable (CASSANDRA-2744)
 * add daemon mode to java stress (CASSANDRA-2267)
 * expose the DC and rack of a node through JMX and nodetool ring (CASSANDRA-2531)
 * fix cache mbean getSize (CASSANDRA-2781)
 * Add Date, Float, Double, and Boolean types (CASSANDRA-2530)
 * Add startup flag to renew counter node id (CASSANDRA-2788)
 * add jamm agent to cassandra.bat (CASSANDRA-2787)
 * fix repair hanging if a neighbor has nothing to send (CASSANDRA-2797)
 * purge tombstone even if row is in only one sstable (CASSANDRA-2801)
 * Fix wrong purge of deleted cf during compaction (CASSANDRA-2786)
 * fix race that could result in Hadoop writer failing to throw an
   exception encountered after close() (CASSANDRA-2755)
 * fix scan wrongly throwing assertion error (CASSANDRA-2653)
 * Always use even distribution for merkle tree with RandomPartitionner
   (CASSANDRA-2841)
 * fix describeOwnership for OPP (CASSANDRA-2800)
 * ensure that string tokens do not contain commas (CASSANDRA-2762)


0.8.0-final
 * fix CQL grammar warning and cqlsh regression from CASSANDRA-2622
 * add ant generate-cql-html target (CASSANDRA-2526)
 * update CQL consistency levels (CASSANDRA-2566)
 * debian packaging fixes (CASSANDRA-2481, 2647)
 * fix UUIDType, IntegerType for direct buffers (CASSANDRA-2682, 2684)
 * switch to native Thrift for Hadoop map/reduce (CASSANDRA-2667)
 * fix StackOverflowError when building from eclipse (CASSANDRA-2687)
 * only provide replication_factor to strategy_options "help" for
   SimpleStrategy, OldNetworkTopologyStrategy (CASSANDRA-2678, 2713)
 * fix exception adding validators to non-string columns (CASSANDRA-2696)
 * avoid instantiating DatabaseDescriptor in JDBC (CASSANDRA-2694)
 * fix potential stack overflow during compaction (CASSANDRA-2626)
 * clone super columns to avoid modifying them during flush (CASSANDRA-2675)
 * reset underlying iterator in EchoedRow constructor (CASSANDRA-2653)


0.8.0-rc1
 * faster flushes and compaction from fixing excessively pessimistic 
   rebuffering in BRAF (CASSANDRA-2581)
 * fix returning null column values in the python cql driver (CASSANDRA-2593)
 * fix merkle tree splitting exiting early (CASSANDRA-2605)
 * snapshot_before_compaction directory name fix (CASSANDRA-2598)
 * Disable compaction throttling during bootstrap (CASSANDRA-2612) 
 * fix CQL treatment of > and < operators in range slices (CASSANDRA-2592)
 * fix potential double-application of counter updates on commitlog replay
   by moving replay position from header to sstable metadata (CASSANDRA-2419)
 * JDBC CQL driver exposes getColumn for access to timestamp
 * JDBC ResultSetMetadata properties added to AbstractType
 * r/m clustertool (CASSANDRA-2607)
 * add support for presenting row key as a column in CQL result sets 
   (CASSANDRA-2622)
 * Don't allow {LOCAL|EACH}_QUORUM unless strategy is NTS (CASSANDRA-2627)
 * validate keyspace strategy_options during CQL create (CASSANDRA-2624)
 * fix empty Result with secondary index when limit=1 (CASSANDRA-2628)
 * Fix regression where bootstrapping a node with no schema fails
   (CASSANDRA-2625)
 * Allow removing LocationInfo sstables (CASSANDRA-2632)
 * avoid attempting to replay mutations from dropped keyspaces (CASSANDRA-2631)
 * avoid using cached position of a key when GT is requested (CASSANDRA-2633)
 * fix counting bloom filter true positives (CASSANDRA-2637)
 * initialize local ep state prior to gossip startup if needed (CASSANDRA-2638)
 * fix counter increment lost after restart (CASSANDRA-2642)
 * add quote-escaping via backslash to CLI (CASSANDRA-2623)
 * fix pig example script (CASSANDRA-2487)
 * fix dynamic snitch race in adding latencies (CASSANDRA-2618)
 * Start/stop cassandra after more important services such as mdadm in
   debian packaging (CASSANDRA-2481)


0.8.0-beta2
 * fix NPE compacting index CFs (CASSANDRA-2528)
 * Remove checking all column families on startup for compaction candidates 
   (CASSANDRA-2444)
 * validate CQL create keyspace options (CASSANDRA-2525)
 * fix nodetool setcompactionthroughput (CASSANDRA-2550)
 * move	gossip heartbeat back to its own thread (CASSANDRA-2554)
 * validate cql TRUNCATE columnfamily before truncating (CASSANDRA-2570)
 * fix batch_mutate for mixed standard-counter mutations (CASSANDRA-2457)
 * disallow making schema changes to system keyspace (CASSANDRA-2563)
 * fix sending mutation messages multiple times (CASSANDRA-2557)
 * fix incorrect use of NBHM.size in ReadCallback that could cause
   reads to time out even when responses were received (CASSANDRA-2552)
 * trigger read repair correctly for LOCAL_QUORUM reads (CASSANDRA-2556)
 * Allow configuring the number of compaction thread (CASSANDRA-2558)
 * forceUserDefinedCompaction will attempt to compact what it is given
   even if the pessimistic estimate is that there is not enough disk space;
   automatic compactions will only compact 2 or more sstables (CASSANDRA-2575)
 * refuse to apply migrations with older timestamps than the current 
   schema (CASSANDRA-2536)
 * remove unframed Thrift transport option
 * include indexes in snapshots (CASSANDRA-2596)
 * improve ignoring of obsolete mutations in index maintenance (CASSANDRA-2401)
 * recognize attempt to drop just the index while leaving the column
   definition alone (CASSANDRA-2619)
  

0.8.0-beta1
 * remove Avro RPC support (CASSANDRA-926)
 * support for columns that act as incr/decr counters 
   (CASSANDRA-1072, 1937, 1944, 1936, 2101, 2093, 2288, 2105, 2384, 2236, 2342,
   2454)
 * CQL (CASSANDRA-1703, 1704, 1705, 1706, 1707, 1708, 1710, 1711, 1940, 
   2124, 2302, 2277, 2493)
 * avoid double RowMutation serialization on write path (CASSANDRA-1800)
 * make NetworkTopologyStrategy the default (CASSANDRA-1960)
 * configurable internode encryption (CASSANDRA-1567, 2152)
 * human readable column names in sstable2json output (CASSANDRA-1933)
 * change default JMX port to 7199 (CASSANDRA-2027)
 * backwards compatible internal messaging (CASSANDRA-1015)
 * atomic switch of memtables and sstables (CASSANDRA-2284)
 * add pluggable SeedProvider (CASSANDRA-1669)
 * Fix clustertool to not throw exception when calling get_endpoints (CASSANDRA-2437)
 * upgrade to thrift 0.6 (CASSANDRA-2412) 
 * repair works on a token range instead of full ring (CASSANDRA-2324)
 * purge tombstones from row cache (CASSANDRA-2305)
 * push replication_factor into strategy_options (CASSANDRA-1263)
 * give snapshots the same name on each node (CASSANDRA-1791)
 * remove "nodetool loadbalance" (CASSANDRA-2448)
 * multithreaded compaction (CASSANDRA-2191)
 * compaction throttling (CASSANDRA-2156)
 * add key type information and alias (CASSANDRA-2311, 2396)
 * cli no longer divides read_repair_chance by 100 (CASSANDRA-2458)
 * made CompactionInfo.getTaskType return an enum (CASSANDRA-2482)
 * add a server-wide cap on measured memtable memory usage and aggressively
   flush to keep under that threshold (CASSANDRA-2006)
 * add unified UUIDType (CASSANDRA-2233)
 * add off-heap row cache support (CASSANDRA-1969)


0.7.5
 * improvements/fixes to PIG driver (CASSANDRA-1618, CASSANDRA-2387,
   CASSANDRA-2465, CASSANDRA-2484)
 * validate index names (CASSANDRA-1761)
 * reduce contention on Table.flusherLock (CASSANDRA-1954)
 * try harder to detect failures during streaming, cleaning up temporary
   files more reliably (CASSANDRA-2088)
 * shut down server for OOM on a Thrift thread (CASSANDRA-2269)
 * fix tombstone handling in repair and sstable2json (CASSANDRA-2279)
 * preserve version when streaming data from old sstables (CASSANDRA-2283)
 * don't start repair if a neighboring node is marked as dead (CASSANDRA-2290)
 * purge tombstones from row cache (CASSANDRA-2305)
 * Avoid seeking when sstable2json exports the entire file (CASSANDRA-2318)
 * clear Built flag in system table when dropping an index (CASSANDRA-2320)
 * don't allow arbitrary argument for stress.java (CASSANDRA-2323)
 * validate values for index predicates in get_indexed_slice (CASSANDRA-2328)
 * queue secondary indexes for flush before the parent (CASSANDRA-2330)
 * allow job configuration to set the CL used in Hadoop jobs (CASSANDRA-2331)
 * add memtable_flush_queue_size defaulting to 4 (CASSANDRA-2333)
 * Allow overriding of initial_token, storage_port and rpc_port from system
   properties (CASSANDRA-2343)
 * fix comparator used for non-indexed secondary expressions in index scan
   (CASSANDRA-2347)
 * ensure size calculation and write phase of large-row compaction use
   the same threshold for TTL expiration (CASSANDRA-2349)
 * fix race when iterating CFs during add/drop (CASSANDRA-2350)
 * add ConsistencyLevel command to CLI (CASSANDRA-2354)
 * allow negative numbers in the cli (CASSANDRA-2358)
 * hard code serialVersionUID for tokens class (CASSANDRA-2361)
 * fix potential infinite loop in ByteBufferUtil.inputStream (CASSANDRA-2365)
 * fix encoding bugs in HintedHandoffManager, SystemTable when default
   charset is not UTF8 (CASSANDRA-2367)
 * avoids having removed node reappearing in Gossip (CASSANDRA-2371)
 * fix incorrect truncation of long to int when reading columns via block
   index (CASSANDRA-2376)
 * fix NPE during stream session (CASSANDRA-2377)
 * fix race condition that could leave orphaned data files when dropping CF or
   KS (CASSANDRA-2381)
 * fsync statistics component on write (CASSANDRA-2382)
 * fix duplicate results from CFS.scan (CASSANDRA-2406)
 * add IntegerType to CLI help (CASSANDRA-2414)
 * avoid caching token-only decoratedkeys (CASSANDRA-2416)
 * convert mmap assertion to if/throw so scrub can catch it (CASSANDRA-2417)
 * don't overwrite gc log (CASSANDR-2418)
 * invalidate row cache for streamed row to avoid inconsitencies
   (CASSANDRA-2420)
 * avoid copies in range/index scans (CASSANDRA-2425)
 * make sure we don't wipe data during cleanup if the node has not join
   the ring (CASSANDRA-2428)
 * Try harder to close files after compaction (CASSANDRA-2431)
 * re-set bootstrapped flag after move finishes (CASSANDRA-2435)
 * display validation_class in CLI 'describe keyspace' (CASSANDRA-2442)
 * make cleanup compactions cleanup the row cache (CASSANDRA-2451)
 * add column fields validation to scrub (CASSANDRA-2460)
 * use 64KB flush buffer instead of in_memory_compaction_limit (CASSANDRA-2463)
 * fix backslash substitutions in CLI (CASSANDRA-2492)
 * disable cache saving for system CFS (CASSANDRA-2502)
 * fixes for verifying destination availability under hinted conditions
   so UE can be thrown intead of timing out (CASSANDRA-2514)
 * fix update of validation class in column metadata (CASSANDRA-2512)
 * support LOCAL_QUORUM, EACH_QUORUM CLs outside of NTS (CASSANDRA-2516)
 * preserve version when streaming data from old sstables (CASSANDRA-2283)
 * fix backslash substitutions in CLI (CASSANDRA-2492)
 * count a row deletion as one operation towards memtable threshold 
   (CASSANDRA-2519)
 * support LOCAL_QUORUM, EACH_QUORUM CLs outside of NTS (CASSANDRA-2516)


0.7.4
 * add nodetool join command (CASSANDRA-2160)
 * fix secondary indexes on pre-existing or streamed data (CASSANDRA-2244)
 * initialize endpoint in gossiper earlier (CASSANDRA-2228)
 * add ability to write to Cassandra from Pig (CASSANDRA-1828)
 * add rpc_[min|max]_threads (CASSANDRA-2176)
 * add CL.TWO, CL.THREE (CASSANDRA-2013)
 * avoid exporting an un-requested row in sstable2json, when exporting 
   a key that does not exist (CASSANDRA-2168)
 * add incremental_backups option (CASSANDRA-1872)
 * add configurable row limit to Pig loadfunc (CASSANDRA-2276)
 * validate column values in batches as well as single-Column inserts
   (CASSANDRA-2259)
 * move sample schema from cassandra.yaml to schema-sample.txt,
   a cli scripts (CASSANDRA-2007)
 * avoid writing empty rows when scrubbing tombstoned rows (CASSANDRA-2296)
 * fix assertion error in range and index scans for CL < ALL
   (CASSANDRA-2282)
 * fix commitlog replay when flush position refers to data that didn't
   get synced before server died (CASSANDRA-2285)
 * fix fd leak in sstable2json with non-mmap'd i/o (CASSANDRA-2304)
 * reduce memory use during streaming of multiple sstables (CASSANDRA-2301)
 * purge tombstoned rows from cache after GCGraceSeconds (CASSANDRA-2305)
 * allow zero replicas in a NTS datacenter (CASSANDRA-1924)
 * make range queries respect snitch for local replicas (CASSANDRA-2286)
 * fix HH delivery when column index is larger than 2GB (CASSANDRA-2297)
 * make 2ary indexes use parent CF flush thresholds during initial build
   (CASSANDRA-2294)
 * update memtable_throughput to be a long (CASSANDRA-2158)


0.7.3
 * Keep endpoint state until aVeryLongTime (CASSANDRA-2115)
 * lower-latency read repair (CASSANDRA-2069)
 * add hinted_handoff_throttle_delay_in_ms option (CASSANDRA-2161)
 * fixes for cache save/load (CASSANDRA-2172, -2174)
 * Handle whole-row deletions in CFOutputFormat (CASSANDRA-2014)
 * Make memtable_flush_writers flush in parallel (CASSANDRA-2178)
 * Add compaction_preheat_key_cache option (CASSANDRA-2175)
 * refactor stress.py to have only one copy of the format string 
   used for creating row keys (CASSANDRA-2108)
 * validate index names for \w+ (CASSANDRA-2196)
 * Fix Cassandra cli to respect timeout if schema does not settle 
   (CASSANDRA-2187)
 * fix for compaction and cleanup writing old-format data into new-version 
   sstable (CASSANDRA-2211, -2216)
 * add nodetool scrub (CASSANDRA-2217, -2240)
 * fix sstable2json large-row pagination (CASSANDRA-2188)
 * fix EOFing on requests for the last bytes in a file (CASSANDRA-2213)
 * fix BufferedRandomAccessFile bugs (CASSANDRA-2218, -2241)
 * check for memtable flush_after_mins exceeded every 10s (CASSANDRA-2183)
 * fix cache saving on Windows (CASSANDRA-2207)
 * add validateSchemaAgreement call + synchronization to schema
   modification operations (CASSANDRA-2222)
 * fix for reversed slice queries on large rows (CASSANDRA-2212)
 * fat clients were writing local data (CASSANDRA-2223)
 * set DEFAULT_MEMTABLE_LIFETIME_IN_MINS to 24h
 * improve detection and cleanup of partially-written sstables 
   (CASSANDRA-2206)
 * fix supercolumn de/serialization when subcolumn comparator is different
   from supercolumn's (CASSANDRA-2104)
 * fix starting up on Windows when CASSANDRA_HOME contains whitespace
   (CASSANDRA-2237)
 * add [get|set][row|key]cacheSavePeriod to JMX (CASSANDRA-2100)
 * fix Hadoop ColumnFamilyOutputFormat dropping of mutations
   when batch fills up (CASSANDRA-2255)
 * move file deletions off of scheduledtasks executor (CASSANDRA-2253)


0.7.2
 * copy DecoratedKey.key when inserting into caches to avoid retaining
   a reference to the underlying buffer (CASSANDRA-2102)
 * format subcolumn names with subcomparator (CASSANDRA-2136)
 * fix column bloom filter deserialization (CASSANDRA-2165)


0.7.1
 * refactor MessageDigest creation code. (CASSANDRA-2107)
 * buffer network stack to avoid inefficient small TCP messages while avoiding
   the nagle/delayed ack problem (CASSANDRA-1896)
 * check log4j configuration for changes every 10s (CASSANDRA-1525, 1907)
 * more-efficient cross-DC replication (CASSANDRA-1530, -2051, -2138)
 * avoid polluting page cache with commitlog or sstable writes
   and seq scan operations (CASSANDRA-1470)
 * add RMI authentication options to nodetool (CASSANDRA-1921)
 * make snitches configurable at runtime (CASSANDRA-1374)
 * retry hadoop split requests on connection failure (CASSANDRA-1927)
 * implement describeOwnership for BOP, COPP (CASSANDRA-1928)
 * make read repair behave as expected for ConsistencyLevel > ONE
   (CASSANDRA-982, 2038)
 * distributed test harness (CASSANDRA-1859, 1964)
 * reduce flush lock contention (CASSANDRA-1930)
 * optimize supercolumn deserialization (CASSANDRA-1891)
 * fix CFMetaData.apply to only compare objects of the same class 
   (CASSANDRA-1962)
 * allow specifying specific SSTables to compact from JMX (CASSANDRA-1963)
 * fix race condition in MessagingService.targets (CASSANDRA-1959, 2094, 2081)
 * refuse to open sstables from a future version (CASSANDRA-1935)
 * zero-copy reads (CASSANDRA-1714)
 * fix copy bounds for word Text in wordcount demo (CASSANDRA-1993)
 * fixes for contrib/javautils (CASSANDRA-1979)
 * check more frequently for memtable expiration (CASSANDRA-2000)
 * fix writing SSTable column count statistics (CASSANDRA-1976)
 * fix streaming of multiple CFs during bootstrap (CASSANDRA-1992)
 * explicitly set JVM GC new generation size with -Xmn (CASSANDRA-1968)
 * add short options for CLI flags (CASSANDRA-1565)
 * make keyspace argument to "describe keyspace" in CLI optional
   when authenticated to keyspace already (CASSANDRA-2029)
 * added option to specify -Dcassandra.join_ring=false on startup
   to allow "warm spare" nodes or performing JMX maintenance before
   joining the ring (CASSANDRA-526)
 * log migrations at INFO (CASSANDRA-2028)
 * add CLI verbose option in file mode (CASSANDRA-2030)
 * add single-line "--" comments to CLI (CASSANDRA-2032)
 * message serialization tests (CASSANDRA-1923)
 * switch from ivy to maven-ant-tasks (CASSANDRA-2017)
 * CLI attempts to block for new schema to propagate (CASSANDRA-2044)
 * fix potential overflow in nodetool cfstats (CASSANDRA-2057)
 * add JVM shutdownhook to sync commitlog (CASSANDRA-1919)
 * allow nodes to be up without being part of  normal traffic (CASSANDRA-1951)
 * fix CLI "show keyspaces" with null options on NTS (CASSANDRA-2049)
 * fix possible ByteBuffer race conditions (CASSANDRA-2066)
 * reduce garbage generated by MessagingService to prevent load spikes
   (CASSANDRA-2058)
 * fix math in RandomPartitioner.describeOwnership (CASSANDRA-2071)
 * fix deletion of sstable non-data components (CASSANDRA-2059)
 * avoid blocking gossip while deleting handoff hints (CASSANDRA-2073)
 * ignore messages from newer versions, keep track of nodes in gossip 
   regardless of version (CASSANDRA-1970)
 * cache writing moved to CompactionManager to reduce i/o contention and
   updated to use non-cache-polluting writes (CASSANDRA-2053)
 * page through large rows when exporting to JSON (CASSANDRA-2041)
 * add flush_largest_memtables_at and reduce_cache_sizes_at options
   (CASSANDRA-2142)
 * add cli 'describe cluster' command (CASSANDRA-2127)
 * add cli support for setting username/password at 'connect' command 
   (CASSANDRA-2111)
 * add -D option to Stress.java to allow reading hosts from a file 
   (CASSANDRA-2149)
 * bound hints CF throughput between 32M and 256M (CASSANDRA-2148)
 * continue starting when invalid saved cache entries are encountered
   (CASSANDRA-2076)
 * add max_hint_window_in_ms option (CASSANDRA-1459)


0.7.0-final
 * fix offsets to ByteBuffer.get (CASSANDRA-1939)


0.7.0-rc4
 * fix cli crash after backgrounding (CASSANDRA-1875)
 * count timeouts in storageproxy latencies, and include latency 
   histograms in StorageProxyMBean (CASSANDRA-1893)
 * fix CLI get recognition of supercolumns (CASSANDRA-1899)
 * enable keepalive on intra-cluster sockets (CASSANDRA-1766)
 * count timeouts towards dynamicsnitch latencies (CASSANDRA-1905)
 * Expose index-building status in JMX + cli schema description
   (CASSANDRA-1871)
 * allow [LOCAL|EACH]_QUORUM to be used with non-NetworkTopology 
   replication Strategies
 * increased amount of index locks for faster commitlog replay
 * collect secondary index tombstones immediately (CASSANDRA-1914)
 * revert commitlog changes from #1780 (CASSANDRA-1917)
 * change RandomPartitioner min token to -1 to avoid collision w/
   tokens on actual nodes (CASSANDRA-1901)
 * examine the right nibble when validating TimeUUID (CASSANDRA-1910)
 * include secondary indexes in cleanup (CASSANDRA-1916)
 * CFS.scrubDataDirectories should also cleanup invalid secondary indexes
   (CASSANDRA-1904)
 * ability to disable/enable gossip on nodes to force them down
   (CASSANDRA-1108)


0.7.0-rc3
 * expose getNaturalEndpoints in StorageServiceMBean taking byte[]
   key; RMI cannot serialize ByteBuffer (CASSANDRA-1833)
 * infer org.apache.cassandra.locator for replication strategy classes
   when not otherwise specified
 * validation that generates less garbage (CASSANDRA-1814)
 * add TTL support to CLI (CASSANDRA-1838)
 * cli defaults to bytestype for subcomparator when creating
   column families (CASSANDRA-1835)
 * unregister index MBeans when index is dropped (CASSANDRA-1843)
 * make ByteBufferUtil.clone thread-safe (CASSANDRA-1847)
 * change exception for read requests during bootstrap from 
   InvalidRequest to Unavailable (CASSANDRA-1862)
 * respect row-level tombstones post-flush in range scans
   (CASSANDRA-1837)
 * ReadResponseResolver check digests against each other (CASSANDRA-1830)
 * return InvalidRequest when remove of subcolumn without supercolumn
   is requested (CASSANDRA-1866)
 * flush before repair (CASSANDRA-1748)
 * SSTableExport validates key order (CASSANDRA-1884)
 * large row support for SSTableExport (CASSANDRA-1867)
 * Re-cache hot keys post-compaction without hitting disk (CASSANDRA-1878)
 * manage read repair in coordinator instead of data source, to
   provide latency information to dynamic snitch (CASSANDRA-1873)


0.7.0-rc2
 * fix live-column-count of slice ranges including tombstoned supercolumn 
   with live subcolumn (CASSANDRA-1591)
 * rename o.a.c.internal.AntientropyStage -> AntiEntropyStage,
   o.a.c.request.Request_responseStage -> RequestResponseStage,
   o.a.c.internal.Internal_responseStage -> InternalResponseStage
 * add AbstractType.fromString (CASSANDRA-1767)
 * require index_type to be present when specifying index_name
   on ColumnDef (CASSANDRA-1759)
 * fix add/remove index bugs in CFMetadata (CASSANDRA-1768)
 * rebuild Strategy during system_update_keyspace (CASSANDRA-1762)
 * cli updates prompt to ... in continuation lines (CASSANDRA-1770)
 * support multiple Mutations per key in hadoop ColumnFamilyOutputFormat
   (CASSANDRA-1774)
 * improvements to Debian init script (CASSANDRA-1772)
 * use local classloader to check for version.properties (CASSANDRA-1778)
 * Validate that column names in column_metadata are valid for the
   defined comparator, and decode properly in cli (CASSANDRA-1773)
 * use cross-platform newlines in cli (CASSANDRA-1786)
 * add ExpiringColumn support to sstable import/export (CASSANDRA-1754)
 * add flush for each append to periodic commitlog mode; added
   periodic_without_flush option to disable this (CASSANDRA-1780)
 * close file handle used for post-flush truncate (CASSANDRA-1790)
 * various code cleanup (CASSANDRA-1793, -1794, -1795)
 * fix range queries against wrapped range (CASSANDRA-1781)
 * fix consistencylevel calculations for NetworkTopologyStrategy
   (CASSANDRA-1804)
 * cli support index type enum names (CASSANDRA-1810)
 * improved validation of column_metadata (CASSANDRA-1813)
 * reads at ConsistencyLevel > 1 throw UnavailableException
   immediately if insufficient live nodes exist (CASSANDRA-1803)
 * copy bytebuffers for local writes to avoid retaining the entire
   Thrift frame (CASSANDRA-1801)
 * fix NPE adding index to column w/o prior metadata (CASSANDRA-1764)
 * reduce fat client timeout (CASSANDRA-1730)
 * fix botched merge of CASSANDRA-1316


0.7.0-rc1
 * fix compaction and flush races with schema updates (CASSANDRA-1715)
 * add clustertool, config-converter, sstablekeys, and schematool 
   Windows .bat files (CASSANDRA-1723)
 * reject range queries received during bootstrap (CASSANDRA-1739)
 * fix wrapping-range queries on non-minimum token (CASSANDRA-1700)
 * add nodetool cfhistogram (CASSANDRA-1698)
 * limit repaired ranges to what the nodes have in common (CASSANDRA-1674)
 * index scan treats missing columns as not matching secondary
   expressions (CASSANDRA-1745)
 * Fix misuse of DataOutputBuffer.getData in AntiEntropyService
   (CASSANDRA-1729)
 * detect and warn when obsolete version of JNA is present (CASSANDRA-1760)
 * reduce fat client timeout (CASSANDRA-1730)
 * cleanup smallest CFs first to increase free temp space for larger ones
   (CASSANDRA-1811)
 * Update windows .bat files to work outside of main Cassandra
   directory (CASSANDRA-1713)
 * fix read repair regression from 0.6.7 (CASSANDRA-1727)
 * more-efficient read repair (CASSANDRA-1719)
 * fix hinted handoff replay (CASSANDRA-1656)
 * log type of dropped messages (CASSANDRA-1677)
 * upgrade to SLF4J 1.6.1
 * fix ByteBuffer bug in ExpiringColumn.updateDigest (CASSANDRA-1679)
 * fix IntegerType.getString (CASSANDRA-1681)
 * make -Djava.net.preferIPv4Stack=true the default (CASSANDRA-628)
 * add INTERNAL_RESPONSE verb to differentiate from responses related
   to client requests (CASSANDRA-1685)
 * log tpstats when dropping messages (CASSANDRA-1660)
 * include unreachable nodes in describeSchemaVersions (CASSANDRA-1678)
 * Avoid dropping messages off the client request path (CASSANDRA-1676)
 * fix jna errno reporting (CASSANDRA-1694)
 * add friendlier error for UnknownHostException on startup (CASSANDRA-1697)
 * include jna dependency in RPM package (CASSANDRA-1690)
 * add --skip-keys option to stress.py (CASSANDRA-1696)
 * improve cli handling of non-string keys and column names 
   (CASSANDRA-1701, -1693)
 * r/m extra subcomparator line in cli keyspaces output (CASSANDRA-1712)
 * add read repair chance to cli "show keyspaces"
 * upgrade to ConcurrentLinkedHashMap 1.1 (CASSANDRA-975)
 * fix index scan routing (CASSANDRA-1722)
 * fix tombstoning of supercolumns in range queries (CASSANDRA-1734)
 * clear endpoint cache after updating keyspace metadata (CASSANDRA-1741)
 * fix wrapping-range queries on non-minimum token (CASSANDRA-1700)
 * truncate includes secondary indexes (CASSANDRA-1747)
 * retain reference to PendingFile sstables (CASSANDRA-1749)
 * fix sstableimport regression (CASSANDRA-1753)
 * fix for bootstrap when no non-system tables are defined (CASSANDRA-1732)
 * handle replica unavailability in index scan (CASSANDRA-1755)
 * fix service initialization order deadlock (CASSANDRA-1756)
 * multi-line cli commands (CASSANDRA-1742)
 * fix race between snapshot and compaction (CASSANDRA-1736)
 * add listEndpointsPendingHints, deleteHintsForEndpoint JMX methods 
   (CASSANDRA-1551)


0.7.0-beta3
 * add strategy options to describe_keyspace output (CASSANDRA-1560)
 * log warning when using randomly generated token (CASSANDRA-1552)
 * re-organize JMX into .db, .net, .internal, .request (CASSANDRA-1217)
 * allow nodes to change IPs between restarts (CASSANDRA-1518)
 * remember ring state between restarts by default (CASSANDRA-1518)
 * flush index built flag so we can read it before log replay (CASSANDRA-1541)
 * lock row cache updates to prevent race condition (CASSANDRA-1293)
 * remove assertion causing rare (and harmless) error messages in
   commitlog (CASSANDRA-1330)
 * fix moving nodes with no keyspaces defined (CASSANDRA-1574)
 * fix unbootstrap when no data is present in a transfer range (CASSANDRA-1573)
 * take advantage of AVRO-495 to simplify our avro IDL (CASSANDRA-1436)
 * extend authorization hierarchy to column family (CASSANDRA-1554)
 * deletion support in secondary indexes (CASSANDRA-1571)
 * meaningful error message for invalid replication strategy class 
   (CASSANDRA-1566)
 * allow keyspace creation with RF > N (CASSANDRA-1428)
 * improve cli error handling (CASSANDRA-1580)
 * add cache save/load ability (CASSANDRA-1417, 1606, 1647)
 * add StorageService.getDrainProgress (CASSANDRA-1588)
 * Disallow bootstrap to an in-use token (CASSANDRA-1561)
 * Allow dynamic secondary index creation and destruction (CASSANDRA-1532)
 * log auto-guessed memtable thresholds (CASSANDRA-1595)
 * add ColumnDef support to cli (CASSANDRA-1583)
 * reduce index sample time by 75% (CASSANDRA-1572)
 * add cli support for column, strategy metadata (CASSANDRA-1578, 1612)
 * add cli support for schema modification (CASSANDRA-1584)
 * delete temp files on failed compactions (CASSANDRA-1596)
 * avoid blocking for dead nodes during removetoken (CASSANDRA-1605)
 * remove ConsistencyLevel.ZERO (CASSANDRA-1607)
 * expose in-progress compaction type in jmx (CASSANDRA-1586)
 * removed IClock & related classes from internals (CASSANDRA-1502)
 * fix removing tokens from SystemTable on decommission and removetoken
   (CASSANDRA-1609)
 * include CF metadata in cli 'show keyspaces' (CASSANDRA-1613)
 * switch from Properties to HashMap in PropertyFileSnitch to
   avoid synchronization bottleneck (CASSANDRA-1481)
 * PropertyFileSnitch configuration file renamed to 
   cassandra-topology.properties
 * add cli support for get_range_slices (CASSANDRA-1088, CASSANDRA-1619)
 * Make memtable flush thresholds per-CF instead of global 
   (CASSANDRA-1007, 1637)
 * add cli support for binary data without CfDef hints (CASSANDRA-1603)
 * fix building SSTable statistics post-stream (CASSANDRA-1620)
 * fix potential infinite loop in 2ary index queries (CASSANDRA-1623)
 * allow creating NTS keyspaces with no replicas configured (CASSANDRA-1626)
 * add jmx histogram of sstables accessed per read (CASSANDRA-1624)
 * remove system_rename_column_family and system_rename_keyspace from the
   client API until races can be fixed (CASSANDRA-1630, CASSANDRA-1585)
 * add cli sanity tests (CASSANDRA-1582)
 * update GC settings in cassandra.bat (CASSANDRA-1636)
 * cli support for index queries (CASSANDRA-1635)
 * cli support for updating schema memtable settings (CASSANDRA-1634)
 * cli --file option (CASSANDRA-1616)
 * reduce automatically chosen memtable sizes by 50% (CASSANDRA-1641)
 * move endpoint cache from snitch to strategy (CASSANDRA-1643)
 * fix commitlog recovery deleting the newly-created segment as well as
   the old ones (CASSANDRA-1644)
 * upgrade to Thrift 0.5 (CASSANDRA-1367)
 * renamed CL.DCQUORUM to LOCAL_QUORUM and DCQUORUMSYNC to EACH_QUORUM
 * cli truncate support (CASSANDRA-1653)
 * update GC settings in cassandra.bat (CASSANDRA-1636)
 * avoid logging when a node's ip/token is gossipped back to it (CASSANDRA-1666)


0.7-beta2
 * always use UTF-8 for hint keys (CASSANDRA-1439)
 * remove cassandra.yaml dependency from Hadoop and Pig (CASSADRA-1322)
 * expose CfDef metadata in describe_keyspaces (CASSANDRA-1363)
 * restore use of mmap_index_only option (CASSANDRA-1241)
 * dropping a keyspace with no column families generated an error 
   (CASSANDRA-1378)
 * rename RackAwareStrategy to OldNetworkTopologyStrategy, RackUnawareStrategy 
   to SimpleStrategy, DatacenterShardStrategy to NetworkTopologyStrategy,
   AbstractRackAwareSnitch to AbstractNetworkTopologySnitch (CASSANDRA-1392)
 * merge StorageProxy.mutate, mutateBlocking (CASSANDRA-1396)
 * faster UUIDType, LongType comparisons (CASSANDRA-1386, 1393)
 * fix setting read_repair_chance from CLI addColumnFamily (CASSANDRA-1399)
 * fix updates to indexed columns (CASSANDRA-1373)
 * fix race condition leaving to FileNotFoundException (CASSANDRA-1382)
 * fix sharded lock hash on index write path (CASSANDRA-1402)
 * add support for GT/E, LT/E in subordinate index clauses (CASSANDRA-1401)
 * cfId counter got out of sync when CFs were added (CASSANDRA-1403)
 * less chatty schema updates (CASSANDRA-1389)
 * rename column family mbeans. 'type' will now include either 
   'IndexColumnFamilies' or 'ColumnFamilies' depending on the CFS type.
   (CASSANDRA-1385)
 * disallow invalid keyspace and column family names. This includes name that
   matches a '^\w+' regex. (CASSANDRA-1377)
 * use JNA, if present, to take snapshots (CASSANDRA-1371)
 * truncate hints if starting 0.7 for the first time (CASSANDRA-1414)
 * fix FD leak in single-row slicepredicate queries (CASSANDRA-1416)
 * allow index expressions against columns that are not part of the 
   SlicePredicate (CASSANDRA-1410)
 * config-converter properly handles snitches and framed support 
   (CASSANDRA-1420)
 * remove keyspace argument from multiget_count (CASSANDRA-1422)
 * allow specifying cassandra.yaml location as (local or remote) URL
   (CASSANDRA-1126)
 * fix using DynamicEndpointSnitch with NetworkTopologyStrategy
   (CASSANDRA-1429)
 * Add CfDef.default_validation_class (CASSANDRA-891)
 * fix EstimatedHistogram.max (CASSANDRA-1413)
 * quorum read optimization (CASSANDRA-1622)
 * handle zero-length (or missing) rows during HH paging (CASSANDRA-1432)
 * include secondary indexes during schema migrations (CASSANDRA-1406)
 * fix commitlog header race during schema change (CASSANDRA-1435)
 * fix ColumnFamilyStoreMBeanIterator to use new type name (CASSANDRA-1433)
 * correct filename generated by xml->yaml converter (CASSANDRA-1419)
 * add CMSInitiatingOccupancyFraction=75 and UseCMSInitiatingOccupancyOnly
   to default JVM options
 * decrease jvm heap for cassandra-cli (CASSANDRA-1446)
 * ability to modify keyspaces and column family definitions on a live cluster
   (CASSANDRA-1285)
 * support for Hadoop Streaming [non-jvm map/reduce via stdin/out]
   (CASSANDRA-1368)
 * Move persistent sstable stats from the system table to an sstable component
   (CASSANDRA-1430)
 * remove failed bootstrap attempt from pending ranges when gossip times
   it out after 1h (CASSANDRA-1463)
 * eager-create tcp connections to other cluster members (CASSANDRA-1465)
 * enumerate stages and derive stage from message type instead of 
   transmitting separately (CASSANDRA-1465)
 * apply reversed flag during collation from different data sources
   (CASSANDRA-1450)
 * make failure to remove commitlog segment non-fatal (CASSANDRA-1348)
 * correct ordering of drain operations so CL.recover is no longer 
   necessary (CASSANDRA-1408)
 * removed keyspace from describe_splits method (CASSANDRA-1425)
 * rename check_schema_agreement to describe_schema_versions
   (CASSANDRA-1478)
 * fix QUORUM calculation for RF > 3 (CASSANDRA-1487)
 * remove tombstones during non-major compactions when bloom filter
   verifies that row does not exist in other sstables (CASSANDRA-1074)
 * nodes that coordinated a loadbalance in the past could not be seen by
   newly added nodes (CASSANDRA-1467)
 * exposed endpoint states (gossip details) via jmx (CASSANDRA-1467)
 * ensure that compacted sstables are not included when new readers are
   instantiated (CASSANDRA-1477)
 * by default, calculate heap size and memtable thresholds at runtime (CASSANDRA-1469)
 * fix races dealing with adding/dropping keyspaces and column families in
   rapid succession (CASSANDRA-1477)
 * clean up of Streaming system (CASSANDRA-1503, 1504, 1506)
 * add options to configure Thrift socket keepalive and buffer sizes (CASSANDRA-1426)
 * make contrib CassandraServiceDataCleaner recursive (CASSANDRA-1509)
 * min, max compaction threshold are configurable and persistent 
   per-ColumnFamily (CASSANDRA-1468)
 * fix replaying the last mutation in a commitlog unnecessarily 
   (CASSANDRA-1512)
 * invoke getDefaultUncaughtExceptionHandler from DTPE with the original
   exception rather than the ExecutionException wrapper (CASSANDRA-1226)
 * remove Clock from the Thrift (and Avro) API (CASSANDRA-1501)
 * Close intra-node sockets when connection is broken (CASSANDRA-1528)
 * RPM packaging spec file (CASSANDRA-786)
 * weighted request scheduler (CASSANDRA-1485)
 * treat expired columns as deleted (CASSANDRA-1539)
 * make IndexInterval configurable (CASSANDRA-1488)
 * add describe_snitch to Thrift API (CASSANDRA-1490)
 * MD5 authenticator compares plain text submitted password with MD5'd
   saved property, instead of vice versa (CASSANDRA-1447)
 * JMX MessagingService pending and completed counts (CASSANDRA-1533)
 * fix race condition processing repair responses (CASSANDRA-1511)
 * make repair blocking (CASSANDRA-1511)
 * create EndpointSnitchInfo and MBean to expose rack and DC (CASSANDRA-1491)
 * added option to contrib/word_count to output results back to Cassandra
   (CASSANDRA-1342)
 * rewrite Hadoop ColumnFamilyRecordWriter to pool connections, retry to
   multiple Cassandra nodes, and smooth impact on the Cassandra cluster
   by using smaller batch sizes (CASSANDRA-1434)
 * fix setting gc_grace_seconds via CLI (CASSANDRA-1549)
 * support TTL'd index values (CASSANDRA-1536)
 * make removetoken work like decommission (CASSANDRA-1216)
 * make cli comparator-aware and improve quote rules (CASSANDRA-1523,-1524)
 * make nodetool compact and cleanup blocking (CASSANDRA-1449)
 * add memtable, cache information to GCInspector logs (CASSANDRA-1558)
 * enable/disable HintedHandoff via JMX (CASSANDRA-1550)
 * Ignore stray files in the commit log directory (CASSANDRA-1547)
 * Disallow bootstrap to an in-use token (CASSANDRA-1561)


0.7-beta1
 * sstable versioning (CASSANDRA-389)
 * switched to slf4j logging (CASSANDRA-625)
 * add (optional) expiration time for column (CASSANDRA-699)
 * access levels for authentication/authorization (CASSANDRA-900)
 * add ReadRepairChance to CF definition (CASSANDRA-930)
 * fix heisenbug in system tests, especially common on OS X (CASSANDRA-944)
 * convert to byte[] keys internally and all public APIs (CASSANDRA-767)
 * ability to alter schema definitions on a live cluster (CASSANDRA-44)
 * renamed configuration file to cassandra.xml, and log4j.properties to
   log4j-server.properties, which must now be loaded from
   the classpath (which is how our scripts in bin/ have always done it)
   (CASSANDRA-971)
 * change get_count to require a SlicePredicate. create multi_get_count
   (CASSANDRA-744)
 * re-organized endpointsnitch implementations and added SimpleSnitch
   (CASSANDRA-994)
 * Added preload_row_cache option (CASSANDRA-946)
 * add CRC to commitlog header (CASSANDRA-999)
 * removed deprecated batch_insert and get_range_slice methods (CASSANDRA-1065)
 * add truncate thrift method (CASSANDRA-531)
 * http mini-interface using mx4j (CASSANDRA-1068)
 * optimize away copy of sliced row on memtable read path (CASSANDRA-1046)
 * replace constant-size 2GB mmaped segments and special casing for index 
   entries spanning segment boundaries, with SegmentedFile that computes 
   segments that always contain entire entries/rows (CASSANDRA-1117)
 * avoid reading large rows into memory during compaction (CASSANDRA-16)
 * added hadoop OutputFormat (CASSANDRA-1101)
 * efficient Streaming (no more anticompaction) (CASSANDRA-579)
 * split commitlog header into separate file and add size checksum to
   mutations (CASSANDRA-1179)
 * avoid allocating a new byte[] for each mutation on replay (CASSANDRA-1219)
 * revise HH schema to be per-endpoint (CASSANDRA-1142)
 * add joining/leaving status to nodetool ring (CASSANDRA-1115)
 * allow multiple repair sessions per node (CASSANDRA-1190)
 * optimize away MessagingService for local range queries (CASSANDRA-1261)
 * make framed transport the default so malformed requests can't OOM the 
   server (CASSANDRA-475)
 * significantly faster reads from row cache (CASSANDRA-1267)
 * take advantage of row cache during range queries (CASSANDRA-1302)
 * make GCGraceSeconds a per-ColumnFamily value (CASSANDRA-1276)
 * keep persistent row size and column count statistics (CASSANDRA-1155)
 * add IntegerType (CASSANDRA-1282)
 * page within a single row during hinted handoff (CASSANDRA-1327)
 * push DatacenterShardStrategy configuration into keyspace definition,
   eliminating datacenter.properties. (CASSANDRA-1066)
 * optimize forward slices starting with '' and single-index-block name 
   queries by skipping the column index (CASSANDRA-1338)
 * streaming refactor (CASSANDRA-1189)
 * faster comparison for UUID types (CASSANDRA-1043)
 * secondary index support (CASSANDRA-749 and subtasks)
 * make compaction buckets deterministic (CASSANDRA-1265)


0.6.6
 * Allow using DynamicEndpointSnitch with RackAwareStrategy (CASSANDRA-1429)
 * remove the remaining vestiges of the unfinished DatacenterShardStrategy 
   (replaced by NetworkTopologyStrategy in 0.7)
   

0.6.5
 * fix key ordering in range query results with RandomPartitioner
   and ConsistencyLevel > ONE (CASSANDRA-1145)
 * fix for range query starting with the wrong token range (CASSANDRA-1042)
 * page within a single row during hinted handoff (CASSANDRA-1327)
 * fix compilation on non-sun JDKs (CASSANDRA-1061)
 * remove String.trim() call on row keys in batch mutations (CASSANDRA-1235)
 * Log summary of dropped messages instead of spamming log (CASSANDRA-1284)
 * add dynamic endpoint snitch (CASSANDRA-981)
 * fix streaming for keyspaces with hyphens in their name (CASSANDRA-1377)
 * fix errors in hard-coded bloom filter optKPerBucket by computing it
   algorithmically (CASSANDRA-1220
 * remove message deserialization stage, and uncap read/write stages
   so slow reads/writes don't block gossip processing (CASSANDRA-1358)
 * add jmx port configuration to Debian package (CASSANDRA-1202)
 * use mlockall via JNA, if present, to prevent Linux from swapping
   out parts of the JVM (CASSANDRA-1214)


0.6.4
 * avoid queuing multiple hint deliveries for the same endpoint
   (CASSANDRA-1229)
 * better performance for and stricter checking of UTF8 column names
   (CASSANDRA-1232)
 * extend option to lower compaction priority to hinted handoff
   as well (CASSANDRA-1260)
 * log errors in gossip instead of re-throwing (CASSANDRA-1289)
 * avoid aborting commitlog replay prematurely if a flushed-but-
   not-removed commitlog segment is encountered (CASSANDRA-1297)
 * fix duplicate rows being read during mapreduce (CASSANDRA-1142)
 * failure detection wasn't closing command sockets (CASSANDRA-1221)
 * cassandra-cli.bat works on windows (CASSANDRA-1236)
 * pre-emptively drop requests that cannot be processed within RPCTimeout
   (CASSANDRA-685)
 * add ack to Binary write verb and update CassandraBulkLoader
   to wait for acks for each row (CASSANDRA-1093)
 * added describe_partitioner Thrift method (CASSANDRA-1047)
 * Hadoop jobs no longer require the Cassandra storage-conf.xml
   (CASSANDRA-1280, CASSANDRA-1047)
 * log thread pool stats when GC is excessive (CASSANDRA-1275)
 * remove gossip message size limit (CASSANDRA-1138)
 * parallelize local and remote reads during multiget, and respect snitch 
   when determining whether to do local read for CL.ONE (CASSANDRA-1317)
 * fix read repair to use requested consistency level on digest mismatch,
   rather than assuming QUORUM (CASSANDRA-1316)
 * process digest mismatch re-reads in parallel (CASSANDRA-1323)
 * switch hints CF comparator to BytesType (CASSANDRA-1274)


0.6.3
 * retry to make streaming connections up to 8 times. (CASSANDRA-1019)
 * reject describe_ring() calls on invalid keyspaces (CASSANDRA-1111)
 * fix cache size calculation for size of 100% (CASSANDRA-1129)
 * fix cache capacity only being recalculated once (CASSANDRA-1129)
 * remove hourly scan of all hints on the off chance that the gossiper
   missed a status change; instead, expose deliverHintsToEndpoint to JMX
   so it can be done manually, if necessary (CASSANDRA-1141)
 * don't reject reads at CL.ALL (CASSANDRA-1152)
 * reject deletions to supercolumns in CFs containing only standard
   columns (CASSANDRA-1139)
 * avoid preserving login information after client disconnects
   (CASSANDRA-1057)
 * prefer sun jdk to openjdk in debian init script (CASSANDRA-1174)
 * detect partioner config changes between restarts and fail fast 
   (CASSANDRA-1146)
 * use generation time to resolve node token reassignment disagreements
   (CASSANDRA-1118)
 * restructure the startup ordering of Gossiper and MessageService to avoid
   timing anomalies (CASSANDRA-1160)
 * detect incomplete commit log hearders (CASSANDRA-1119)
 * force anti-entropy service to stream files on the stream stage to avoid
   sending streams out of order (CASSANDRA-1169)
 * remove inactive stream managers after AES streams files (CASSANDRA-1169)
 * allow removing entire row through batch_mutate Deletion (CASSANDRA-1027)
 * add JMX metrics for row-level bloom filter false positives (CASSANDRA-1212)
 * added a redhat init script to contrib (CASSANDRA-1201)
 * use midpoint when bootstrapping a new machine into range with not
   much data yet instead of random token (CASSANDRA-1112)
 * kill server on OOM in executor stage as well as Thrift (CASSANDRA-1226)
 * remove opportunistic repairs, when two machines with overlapping replica
   responsibilities happen to finish major compactions of the same CF near
   the same time.  repairs are now fully manual (CASSANDRA-1190)
 * add ability to lower compaction priority (default is no change from 0.6.2)
   (CASSANDRA-1181)


0.6.2
 * fix contrib/word_count build. (CASSANDRA-992)
 * split CommitLogExecutorService into BatchCommitLogExecutorService and 
   PeriodicCommitLogExecutorService (CASSANDRA-1014)
 * add latency histograms to CFSMBean (CASSANDRA-1024)
 * make resolving timestamp ties deterministic by using value bytes
   as a tiebreaker (CASSANDRA-1039)
 * Add option to turn off Hinted Handoff (CASSANDRA-894)
 * fix windows startup (CASSANDRA-948)
 * make concurrent_reads, concurrent_writes configurable at runtime via JMX
   (CASSANDRA-1060)
 * disable GCInspector on non-Sun JVMs (CASSANDRA-1061)
 * fix tombstone handling in sstable rows with no other data (CASSANDRA-1063)
 * fix size of row in spanned index entries (CASSANDRA-1056)
 * install json2sstable, sstable2json, and sstablekeys to Debian package
 * StreamingService.StreamDestinations wouldn't empty itself after streaming
   finished (CASSANDRA-1076)
 * added Collections.shuffle(splits) before returning the splits in 
   ColumnFamilyInputFormat (CASSANDRA-1096)
 * do not recalculate cache capacity post-compaction if it's been manually 
   modified (CASSANDRA-1079)
 * better defaults for flush sorter + writer executor queue sizes
   (CASSANDRA-1100)
 * windows scripts for SSTableImport/Export (CASSANDRA-1051)
 * windows script for nodetool (CASSANDRA-1113)
 * expose PhiConvictThreshold (CASSANDRA-1053)
 * make repair of RF==1 a no-op (CASSANDRA-1090)
 * improve default JVM GC options (CASSANDRA-1014)
 * fix SlicePredicate serialization inside Hadoop jobs (CASSANDRA-1049)
 * close Thrift sockets in Hadoop ColumnFamilyRecordReader (CASSANDRA-1081)


0.6.1
 * fix NPE in sstable2json when no excluded keys are given (CASSANDRA-934)
 * keep the replica set constant throughout the read repair process
   (CASSANDRA-937)
 * allow querying getAllRanges with empty token list (CASSANDRA-933)
 * fix command line arguments inversion in clustertool (CASSANDRA-942)
 * fix race condition that could trigger a false-positive assertion
   during post-flush discard of old commitlog segments (CASSANDRA-936)
 * fix neighbor calculation for anti-entropy repair (CASSANDRA-924)
 * perform repair even for small entropy differences (CASSANDRA-924)
 * Use hostnames in CFInputFormat to allow Hadoop's naive string-based
   locality comparisons to work (CASSANDRA-955)
 * cache read-only BufferedRandomAccessFile length to avoid
   3 system calls per invocation (CASSANDRA-950)
 * nodes with IPv6 (and no IPv4) addresses could not join cluster
   (CASSANDRA-969)
 * Retrieve the correct number of undeleted columns, if any, from
   a supercolumn in a row that had been deleted previously (CASSANDRA-920)
 * fix index scans that cross the 2GB mmap boundaries for both mmap
   and standard i/o modes (CASSANDRA-866)
 * expose drain via nodetool (CASSANDRA-978)


0.6.0-RC1
 * JMX drain to flush memtables and run through commit log (CASSANDRA-880)
 * Bootstrapping can skip ranges under the right conditions (CASSANDRA-902)
 * fix merging row versions in range_slice for CL > ONE (CASSANDRA-884)
 * default write ConsistencyLeven chaned from ZERO to ONE
 * fix for index entries spanning mmap buffer boundaries (CASSANDRA-857)
 * use lexical comparison if time part of TimeUUIDs are the same 
   (CASSANDRA-907)
 * bound read, mutation, and response stages to fix possible OOM
   during log replay (CASSANDRA-885)
 * Use microseconds-since-epoch (UTC) in cli, instead of milliseconds
 * Treat batch_mutate Deletion with null supercolumn as "apply this predicate 
   to top level supercolumns" (CASSANDRA-834)
 * Streaming destination nodes do not update their JMX status (CASSANDRA-916)
 * Fix internal RPC timeout calculation (CASSANDRA-911)
 * Added Pig loadfunc to contrib/pig (CASSANDRA-910)


0.6.0-beta3
 * fix compaction bucketing bug (CASSANDRA-814)
 * update windows batch file (CASSANDRA-824)
 * deprecate KeysCachedFraction configuration directive in favor
   of KeysCached; move to unified-per-CF key cache (CASSANDRA-801)
 * add invalidateRowCache to ColumnFamilyStoreMBean (CASSANDRA-761)
 * send Handoff hints to natural locations to reduce load on
   remaining nodes in a failure scenario (CASSANDRA-822)
 * Add RowWarningThresholdInMB configuration option to warn before very 
   large rows get big enough to threaten node stability, and -x option to
   be able to remove them with sstable2json if the warning is unheeded
   until it's too late (CASSANDRA-843)
 * Add logging of GC activity (CASSANDRA-813)
 * fix ConcurrentModificationException in commitlog discard (CASSANDRA-853)
 * Fix hardcoded row count in Hadoop RecordReader (CASSANDRA-837)
 * Add a jmx status to the streaming service and change several DEBUG
   messages to INFO (CASSANDRA-845)
 * fix classpath in cassandra-cli.bat for Windows (CASSANDRA-858)
 * allow re-specifying host, port to cassandra-cli if invalid ones
   are first tried (CASSANDRA-867)
 * fix race condition handling rpc timeout in the coordinator
   (CASSANDRA-864)
 * Remove CalloutLocation and StagingFileDirectory from storage-conf files 
   since those settings are no longer used (CASSANDRA-878)
 * Parse a long from RowWarningThresholdInMB instead of an int (CASSANDRA-882)
 * Remove obsolete ControlPort code from DatabaseDescriptor (CASSANDRA-886)
 * move skipBytes side effect out of assert (CASSANDRA-899)
 * add "double getLoad" to StorageServiceMBean (CASSANDRA-898)
 * track row stats per CF at compaction time (CASSANDRA-870)
 * disallow CommitLogDirectory matching a DataFileDirectory (CASSANDRA-888)
 * default key cache size is 200k entries, changed from 10% (CASSANDRA-863)
 * add -Dcassandra-foreground=yes to cassandra.bat
 * exit if cluster name is changed unexpectedly (CASSANDRA-769)


0.6.0-beta1/beta2
 * add batch_mutate thrift command, deprecating batch_insert (CASSANDRA-336)
 * remove get_key_range Thrift API, deprecated in 0.5 (CASSANDRA-710)
 * add optional login() Thrift call for authentication (CASSANDRA-547)
 * support fat clients using gossiper and StorageProxy to perform
   replication in-process [jvm-only] (CASSANDRA-535)
 * support mmapped I/O for reads, on by default on 64bit JVMs 
   (CASSANDRA-408, CASSANDRA-669)
 * improve insert concurrency, particularly during Hinted Handoff
   (CASSANDRA-658)
 * faster network code (CASSANDRA-675)
 * stress.py moved to contrib (CASSANDRA-635)
 * row caching [must be explicitly enabled per-CF in config] (CASSANDRA-678)
 * present a useful measure of compaction progress in JMX (CASSANDRA-599)
 * add bin/sstablekeys (CASSNADRA-679)
 * add ConsistencyLevel.ANY (CASSANDRA-687)
 * make removetoken remove nodes from gossip entirely (CASSANDRA-644)
 * add ability to set cache sizes at runtime (CASSANDRA-708)
 * report latency and cache hit rate statistics with lifetime totals
   instead of average over the last minute (CASSANDRA-702)
 * support get_range_slice for RandomPartitioner (CASSANDRA-745)
 * per-keyspace replication factory and replication strategy (CASSANDRA-620)
 * track latency in microseconds (CASSANDRA-733)
 * add describe_ Thrift methods, deprecating get_string_property and 
   get_string_list_property
 * jmx interface for tracking operation mode and streams in general.
   (CASSANDRA-709)
 * keep memtables in sorted order to improve range query performance
   (CASSANDRA-799)
 * use while loop instead of recursion when trimming sstables compaction list 
   to avoid blowing stack in pathological cases (CASSANDRA-804)
 * basic Hadoop map/reduce support (CASSANDRA-342)


0.5.1
 * ensure all files for an sstable are streamed to the same directory.
   (CASSANDRA-716)
 * more accurate load estimate for bootstrapping (CASSANDRA-762)
 * tolerate dead or unavailable bootstrap target on write (CASSANDRA-731)
 * allow larger numbers of keys (> 140M) in a sstable bloom filter
   (CASSANDRA-790)
 * include jvm argument improvements from CASSANDRA-504 in debian package
 * change streaming chunk size to 32MB to accomodate Windows XP limitations
   (was 64MB) (CASSANDRA-795)
 * fix get_range_slice returning results in the wrong order (CASSANDRA-781)
 

0.5.0 final
 * avoid attempting to delete temporary bootstrap files twice (CASSANDRA-681)
 * fix bogus NaN in nodeprobe cfstats output (CASSANDRA-646)
 * provide a policy for dealing with single thread executors w/ a full queue
   (CASSANDRA-694)
 * optimize inner read in MessagingService, vastly improving multiple-node
   performance (CASSANDRA-675)
 * wait for table flush before streaming data back to a bootstrapping node.
   (CASSANDRA-696)
 * keep track of bootstrapping sources by table so that bootstrapping doesn't 
   give the indication of finishing early (CASSANDRA-673)


0.5.0 RC3
 * commit the correct version of the patch for CASSANDRA-663


0.5.0 RC2 (unreleased)
 * fix bugs in converting get_range_slice results to Thrift 
   (CASSANDRA-647, CASSANDRA-649)
 * expose java.util.concurrent.TimeoutException in StorageProxy methods
   (CASSANDRA-600)
 * TcpConnectionManager was holding on to disconnected connections, 
   giving the false indication they were being used. (CASSANDRA-651)
 * Remove duplicated write. (CASSANDRA-662)
 * Abort bootstrap if IP is already in the token ring (CASSANDRA-663)
 * increase default commitlog sync period, and wait for last sync to 
   finish before submitting another (CASSANDRA-668)


0.5.0 RC1
 * Fix potential NPE in get_range_slice (CASSANDRA-623)
 * add CRC32 to commitlog entries (CASSANDRA-605)
 * fix data streaming on windows (CASSANDRA-630)
 * GC compacted sstables after cleanup and compaction (CASSANDRA-621)
 * Speed up anti-entropy validation (CASSANDRA-629)
 * Fix anti-entropy assertion error (CASSANDRA-639)
 * Fix pending range conflicts when bootstapping or moving
   multiple nodes at once (CASSANDRA-603)
 * Handle obsolete gossip related to node movement in the case where
   one or more nodes is down when the movement occurs (CASSANDRA-572)
 * Include dead nodes in gossip to avoid a variety of problems
   and fix HH to removed nodes (CASSANDRA-634)
 * return an InvalidRequestException for mal-formed SlicePredicates
   (CASSANDRA-643)
 * fix bug determining closest neighbor for use in multiple datacenters
   (CASSANDRA-648)
 * Vast improvements in anticompaction speed (CASSANDRA-607)
 * Speed up log replay and writes by avoiding redundant serializations
   (CASSANDRA-652)


0.5.0 beta 2
 * Bootstrap improvements (several tickets)
 * add nodeprobe repair anti-entropy feature (CASSANDRA-193, CASSANDRA-520)
 * fix possibility of partition when many nodes restart at once
   in clusters with multiple seeds (CASSANDRA-150)
 * fix NPE in get_range_slice when no data is found (CASSANDRA-578)
 * fix potential NPE in hinted handoff (CASSANDRA-585)
 * fix cleanup of local "system" keyspace (CASSANDRA-576)
 * improve computation of cluster load balance (CASSANDRA-554)
 * added super column read/write, column count, and column/row delete to
   cassandra-cli (CASSANDRA-567, CASSANDRA-594)
 * fix returning live subcolumns of deleted supercolumns (CASSANDRA-583)
 * respect JAVA_HOME in bin/ scripts (several tickets)
 * add StorageService.initClient for fat clients on the JVM (CASSANDRA-535)
   (see contrib/client_only for an example of use)
 * make consistency_level functional in get_range_slice (CASSANDRA-568)
 * optimize key deserialization for RandomPartitioner (CASSANDRA-581)
 * avoid GCing tombstones except on major compaction (CASSANDRA-604)
 * increase failure conviction threshold, resulting in less nodes
   incorrectly (and temporarily) marked as down (CASSANDRA-610)
 * respect memtable thresholds during log replay (CASSANDRA-609)
 * support ConsistencyLevel.ALL on read (CASSANDRA-584)
 * add nodeprobe removetoken command (CASSANDRA-564)


0.5.0 beta
 * Allow multiple simultaneous flushes, improving flush throughput 
   on multicore systems (CASSANDRA-401)
 * Split up locks to improve write and read throughput on multicore systems
   (CASSANDRA-444, CASSANDRA-414)
 * More efficient use of memory during compaction (CASSANDRA-436)
 * autobootstrap option: when enabled, all non-seed nodes will attempt
   to bootstrap when started, until bootstrap successfully
   completes. -b option is removed.  (CASSANDRA-438)
 * Unless a token is manually specified in the configuration xml,
   a bootstraping node will use a token that gives it half the
   keys from the most-heavily-loaded node in the cluster,
   instead of generating a random token. 
   (CASSANDRA-385, CASSANDRA-517)
 * Miscellaneous bootstrap fixes (several tickets)
 * Ability to change a node's token even after it has data on it
   (CASSANDRA-541)
 * Ability to decommission a live node from the ring (CASSANDRA-435)
 * Semi-automatic loadbalancing via nodeprobe (CASSANDRA-192)
 * Add ability to set compaction thresholds at runtime via
   JMX / nodeprobe.  (CASSANDRA-465)
 * Add "comment" field to ColumnFamily definition. (CASSANDRA-481)
 * Additional JMX metrics (CASSANDRA-482)
 * JSON based export and import tools (several tickets)
 * Hinted Handoff fixes (several tickets)
 * Add key cache to improve read performance (CASSANDRA-423)
 * Simplified construction of custom ReplicationStrategy classes
   (CASSANDRA-497)
 * Graphical application (Swing) for ring integrity verification and 
   visualization was added to contrib (CASSANDRA-252)
 * Add DCQUORUM, DCQUORUMSYNC consistency levels and corresponding
   ReplicationStrategy / EndpointSnitch classes.  Experimental.
   (CASSANDRA-492)
 * Web client interface added to contrib (CASSANDRA-457)
 * More-efficient flush for Random, CollatedOPP partitioners 
   for normal writes (CASSANDRA-446) and bulk load (CASSANDRA-420)
 * Add MemtableFlushAfterMinutes, a global replacement for the old 
   per-CF FlushPeriodInMinutes setting (CASSANDRA-463)
 * optimizations to slice reading (CASSANDRA-350) and supercolumn
   queries (CASSANDRA-510)
 * force binding to given listenaddress for nodes with multiple
   interfaces (CASSANDRA-546)
 * stress.py benchmarking tool improvements (several tickets)
 * optimized replica placement code (CASSANDRA-525)
 * faster log replay on restart (CASSANDRA-539, CASSANDRA-540)
 * optimized local-node writes (CASSANDRA-558)
 * added get_range_slice, deprecating get_key_range (CASSANDRA-344)
 * expose TimedOutException to thrift (CASSANDRA-563)
 

0.4.2
 * Add validation disallowing null keys (CASSANDRA-486)
 * Fix race conditions in TCPConnectionManager (CASSANDRA-487)
 * Fix using non-utf8-aware comparison as a sanity check.
   (CASSANDRA-493)
 * Improve default garbage collector options (CASSANDRA-504)
 * Add "nodeprobe flush" (CASSANDRA-505)
 * remove NotFoundException from get_slice throws list (CASSANDRA-518)
 * fix get (not get_slice) of entire supercolumn (CASSANDRA-508)
 * fix null token during bootstrap (CASSANDRA-501)


0.4.1
 * Fix FlushPeriod columnfamily configuration regression
   (CASSANDRA-455)
 * Fix long column name support (CASSANDRA-460)
 * Fix for serializing a row that only contains tombstones
   (CASSANDRA-458)
 * Fix for discarding unneeded commitlog segments (CASSANDRA-459)
 * Add SnapshotBeforeCompaction configuration option (CASSANDRA-426)
 * Fix compaction abort under insufficient disk space (CASSANDRA-473)
 * Fix reading subcolumn slice from tombstoned CF (CASSANDRA-484)
 * Fix race condition in RVH causing occasional NPE (CASSANDRA-478)


0.4.0
 * fix get_key_range problems when a node is down (CASSANDRA-440)
   and add UnavailableException to more Thrift methods
 * Add example EndPointSnitch contrib code (several tickets)


0.4.0 RC2
 * fix SSTable generation clash during compaction (CASSANDRA-418)
 * reject method calls with null parameters (CASSANDRA-308)
 * properly order ranges in nodeprobe output (CASSANDRA-421)
 * fix logging of certain errors on executor threads (CASSANDRA-425)


0.4.0 RC1
 * Bootstrap feature is live; use -b on startup (several tickets)
 * Added multiget api (CASSANDRA-70)
 * fix Deadlock with SelectorManager.doProcess and TcpConnection.write
   (CASSANDRA-392)
 * remove key cache b/c of concurrency bugs in third-party
   CLHM library (CASSANDRA-405)
 * update non-major compaction logic to use two threshold values
   (CASSANDRA-407)
 * add periodic / batch commitlog sync modes (several tickets)
 * inline BatchMutation into batch_insert params (CASSANDRA-403)
 * allow setting the logging level at runtime via mbean (CASSANDRA-402)
 * change default comparator to BytesType (CASSANDRA-400)
 * add forwards-compatible ConsistencyLevel parameter to get_key_range
   (CASSANDRA-322)
 * r/m special case of blocking for local destination when writing with 
   ConsistencyLevel.ZERO (CASSANDRA-399)
 * Fixes to make BinaryMemtable [bulk load interface] useful (CASSANDRA-337);
   see contrib/bmt_example for an example of using it.
 * More JMX properties added (several tickets)
 * Thrift changes (several tickets)
    - Merged _super get methods with the normal ones; return values
      are now of ColumnOrSuperColumn.
    - Similarly, merged batch_insert_super into batch_insert.



0.4.0 beta
 * On-disk data format has changed to allow billions of keys/rows per
   node instead of only millions
 * Multi-keyspace support
 * Scan all sstables for all queries to avoid situations where
   different types of operation on the same ColumnFamily could
   disagree on what data was present
 * Snapshot support via JMX
 * Thrift API has changed a _lot_:
    - removed time-sorted CFs; instead, user-defined comparators
      may be defined on the column names, which are now byte arrays.
      Default comparators are provided for UTF8, Bytes, Ascii, Long (i64),
      and UUID types.
    - removed colon-delimited strings in thrift api in favor of explicit
      structs such as ColumnPath, ColumnParent, etc.  Also normalized
      thrift struct and argument naming.
    - Added columnFamily argument to get_key_range.
    - Change signature of get_slice to accept starting and ending
      columns as well as an offset.  (This allows use of indexes.)
      Added "ascending" flag to allow reasonably-efficient reverse
      scans as well.  Removed get_slice_by_range as redundant.
    - get_key_range operates on one CF at a time
    - changed `block` boolean on insert methods to ConsistencyLevel enum,
      with options of NONE, ONE, QUORUM, and ALL.
    - added similar consistency_level parameter to read methods
    - column-name-set slice with no names given now returns zero columns
      instead of all of them.  ("all" can run your server out of memory.
      use a range-based slice with a high max column count instead.)
 * Removed the web interface. Node information can now be obtained by 
   using the newly introduced nodeprobe utility.
 * More JMX stats
 * Remove magic values from internals (e.g. special key to indicate
   when to flush memtables)
 * Rename configuration "table" to "keyspace"
 * Moved to crash-only design; no more shutdown (just kill the process)
 * Lots of bug fixes

Full list of issues resolved in 0.4 is at https://issues.apache.org/jira/secure/IssueNavigator.jspa?reset=true&&pid=12310865&fixfor=12313862&resolution=1&sorter/field=issuekey&sorter/order=DESC


0.3.0 RC3
 * Fix potential deadlock under load in TCPConnection.
   (CASSANDRA-220)


0.3.0 RC2
 * Fix possible data loss when server is stopped after replaying
   log but before new inserts force memtable flush.
   (CASSANDRA-204)
 * Added BUGS file


0.3.0 RC1
 * Range queries on keys, including user-defined key collation
 * Remove support
 * Workarounds for a weird bug in JDK select/register that seems
   particularly common on VM environments. Cassandra should deploy
   fine on EC2 now
 * Much improved infrastructure: the beginnings of a decent test suite
   ("ant test" for unit tests; "nosetests" for system tests), code
   coverage reporting, etc.
 * Expanded node status reporting via JMX
 * Improved error reporting/logging on both server and client
 * Reduced memory footprint in default configuration
 * Combined blocking and non-blocking versions of insert APIs
 * Added FlushPeriodInMinutes configuration parameter to force
   flushing of infrequently-updated ColumnFamilies<|MERGE_RESOLUTION|>--- conflicted
+++ resolved
@@ -1,4 +1,3 @@
-<<<<<<< HEAD
 2.1.1
  * Fix IllegalArgumentException when a list of IN values containing tuples
    is passed as a single arg to a prepared statement with the v1 or v2
@@ -85,10 +84,7 @@
  * Fix snapshot repair error on indexed tables (CASSANDRA-8020)
  * Do not exit nodetool repair when receiving JMX NOTIF_LOST (CASSANDRA-7909)
 Merged from 2.0:
-=======
-2.0.11:
  * Force batchlog replay before decommissioning a node (CASSANDRA-7446)
->>>>>>> e916dff8
  * Fix hint replay with many accumulated expired hints (CASSANDRA-6998)
  * Fix duplicate results in DISTINCT queries on static columns with query
    paging (CASSANDRA-8108)
