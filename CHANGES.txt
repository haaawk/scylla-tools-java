<<<<<<< HEAD
2.2.11
 * Safely handle empty buffers when outputting to JSON (CASSANDRA-13868)
 * Copy session properties on cqlsh.py do_login (CASSANDRA-13847)
 * Fix load over calculated issue in IndexSummaryRedistribution (CASSANDRA-13738)
 * Fix compaction and flush exception not captured (CASSANDRA-13833)
 * Make BatchlogManagerMBean.forceBatchlogReplay() blocking (CASSANDRA-13809)
 * Uncaught exceptions in Netty pipeline (CASSANDRA-13649)
 * Prevent integer overflow on exabyte filesystems (CASSANDRA-13067) 
 * Fix queries with LIMIT and filtering on clustering columns (CASSANDRA-11223)
 * Fix potential NPE when resume bootstrap fails (CASSANDRA-13272)
 * Fix toJSONString for the UDT, tuple and collection types (CASSANDRA-13592)
 * Fix nested Tuples/UDTs validation (CASSANDRA-13646)
 * Remove unused max_value_size_in_mb config setting from yaml (CASSANDRA-13625
Merged from 2.1:
 * Remove stress-test target in CircleCI as it's not existing (CASSANDRA-13775)
=======
2.1.19
 * Add storage port options to sstableloader (CASSANDRA-13844)
 * Remove stress-test target in CircleCI as it's not existing (CASSANDRA-13775) 
>>>>>>> 428eaa3e
 * Clone HeartBeatState when building gossip messages. Make its generation/version volatile (CASSANDRA-13700)


2.2.10
 * Nodes started with join_ring=False should be able to serve requests when authentication is enabled (CASSANDRA-11381)
 * cqlsh COPY FROM: increment error count only for failures, not for attempts (CASSANDRA-13209)
 * nodetool upgradesstables should upgrade system tables (CASSANDRA-13119)
 * Avoid starting gossiper in RemoveTest (CASSANDRA-13407)
 * Fix weightedSize() for row-cache reported by JMX and NodeTool (CASSANDRA-13393)
 * Fix JVM metric paths (CASSANDRA-13103)
 * Honor truststore-password parameter in cassandra-stress (CASSANDRA-12773)
 * Discard in-flight shadow round responses (CASSANDRA-12653)
 * Don't anti-compact repaired data to avoid inconsistencies (CASSANDRA-13153)
 * Wrong logger name in AnticompactionTask (CASSANDRA-13343)
 * Fix queries updating multiple time the same list (CASSANDRA-13130)
 * Fix GRANT/REVOKE when keyspace isn't specified (CASSANDRA-13053)
 * Avoid race on receiver by starting streaming sender thread after sending init message (CASSANDRA-12886)
 * Fix "multiple versions of ant detected..." when running ant test (CASSANDRA-13232)
 * Coalescing strategy sleeps too much (CASSANDRA-13090)
 * Make sure compaction stats are updated when compaction is interrupted (Backport from 3.0, CASSANDRA-12100)
 * Fix flaky LongLeveledCompactionStrategyTest (CASSANDRA-12202)
 * Fix failing COPY TO STDOUT (CASSANDRA-12497)
 * Fix ColumnCounter::countAll behaviour for reverse queries (CASSANDRA-13222)
 * Exceptions encountered calling getSeeds() breaks OTC thread (CASSANDRA-13018)
 * Commitlog replay may fail if last mutation is within 4 bytes of end of segment (CASSANDRA-13282)
Merged from 2.1:
 * Fix 2ndary indexes on primary key columns to don't create expiring entries (CASSANDRA-13412)
 * Set javac encoding to utf-8 (CASSANDRA-13466)
 * Fix 2ndary index queries on partition keys for tables with static columns (CASSANDRA-13147)
 * Fix ParseError unhashable type list in cqlsh copy from (CASSANDRA-13364)
 * Remove unused repositories (CASSANDRA-13278)
 * Log stacktrace of uncaught exceptions (CASSANDRA-13108)


2.2.9
 * Fix negative mean latency metric (CASSANDRA-12876)
 * Use only one file pointer when creating commitlog segments (CASSANDRA-12539)
 * Fix speculative retry bugs (CASSANDRA-13009)
 * Fix handling of nulls and unsets in IN conditions (CASSANDRA-12981) 
 * Remove support for non-JavaScript UDFs (CASSANDRA-12883)
 * Fix DynamicEndpointSnitch noop in multi-datacenter situations (CASSANDRA-13074)
 * cqlsh copy-from: encode column names to avoid primary key parsing errors (CASSANDRA-12909)
 * Temporarily fix bug that creates commit log when running offline tools (CASSANDRA-8616)
 * Reduce granuality of OpOrder.Group during index build (CASSANDRA-12796)
 * Test bind parameters and unset parameters in InsertUpdateIfConditionTest (CASSANDRA-12980)
 * Do not specify local address on outgoing connection when listen_on_broadcast_address is set (CASSANDRA-12673)
 * Use saved tokens when setting local tokens on StorageService.joinRing (CASSANDRA-12935)
 * cqlsh: fix DESC TYPES errors (CASSANDRA-12914)
 * Fix leak on skipped SSTables in sstableupgrade (CASSANDRA-12899)
 * Avoid blocking gossip during pending range calculation (CASSANDRA-12281)
 * Fix purgeability of tombstones with max timestamp (CASSANDRA-12792)
 * Fail repair if participant dies during sync or anticompaction (CASSANDRA-12901)
 * cqlsh COPY: unprotected pk values before converting them if not using prepared statements (CASSANDRA-12863)
 * Fix Util.spinAssertEquals (CASSANDRA-12283)
 * Fix potential NPE for compactionstats (CASSANDRA-12462)
 * Prepare legacy authenticate statement if credentials table initialised after node startup (CASSANDRA-12813)
 * Change cassandra.wait_for_tracing_events_timeout_secs default to 0 (CASSANDRA-12754)
 * Clean up permissions when a UDA is dropped (CASSANDRA-12720)
 * Limit colUpdateTimeDelta histogram updates to reasonable deltas (CASSANDRA-11117)
 * Fix leak errors and execution rejected exceptions when draining (CASSANDRA-12457)
 * Fix merkle tree depth calculation (CASSANDRA-12580)
 * Make Collections deserialization more robust (CASSANDRA-12618)
 * Better handle invalid system roles table (CASSANDRA-12700)
 * Split consistent range movement flag correction (CASSANDRA-12786)
 * CompactionTasks now correctly drops sstables out of compaction when not enough disk space is available (CASSANDRA-12979)
Merged from 2.1:
 * Use portable stderr for java error in startup (CASSANDRA-13211)
 * Fix Thread Leak in OutboundTcpConnection (CASSANDRA-13204)
 * Coalescing strategy can enter infinite loop (CASSANDRA-13159)
 * Upgrade netty version to fix memory leak with client encryption (CASSANDRA-13114)
 * Fix paging for DISTINCT queries on partition keys and static columns (CASSANDRA-13017)
 * Fix race causing infinite loop if Thrift server is stopped before it starts listening (CASSANDRA-12856)
 * cqlsh copy-from: sort user type fields in csv (CASSANDRA-12959)
 * Don't skip sstables based on maxLocalDeletionTime (CASSANDRA-12765)


2.2.8
 * Fix exceptions when enabling gossip on nodes that haven't joined the ring (CASSANDRA-12253)
 * Fix authentication problem when invoking cqlsh copy from a SOURCE command (CASSANDRA-12642)
 * Decrement pending range calculator jobs counter in finally block
  (CASSANDRA-12554)
 * Add local address entry in PropertyFileSnitch (CASSANDRA-11332)
 * cqlshlib tests: increase default execute timeout (CASSANDRA-12481)
 * Forward writes to replacement node when replace_address != broadcast_address (CASSANDRA-8523)
 * Enable repair -pr and -local together (fix regression of CASSANDRA-7450) (CASSANDRA-12522)
 * Fail repair on non-existing table (CASSANDRA-12279)
 * cqlsh copy: fix missing counter values (CASSANDRA-12476)
 * Move migration tasks to non-periodic queue, assure flush executor shutdown after non-periodic executor (CASSANDRA-12251)
 * cqlsh copy: fixed possible race in initializing feeding thread (CASSANDRA-11701)
 * Only set broadcast_rpc_address on Ec2MultiRegionSnitch if it's not set (CASSANDRA-11357)
 * Update StorageProxy range metrics for timeouts, failures and unavailables (CASSANDRA-9507)
 * Add Sigar to classes included in clientutil.jar (CASSANDRA-11635)
 * Add decay to histograms and timers used for metrics (CASSANDRA-11752)
 * Fix hanging stream session (CASSANDRA-10992)
 * Add byteman support for testing (CASSANDRA-12377)
 * Fix INSERT JSON, fromJson() support of smallint, tinyint types (CASSANDRA-12371)
 * Restore JVM metric export for metric reporters (CASSANDRA-12312)
 * Release sstables of failed stream sessions only when outgoing transfers are finished (CASSANDRA-11345)
 * Revert CASSANDRA-11427 (CASSANDRA-12351)
 * Wait for tracing events before returning response and query at same consistency level client side (CASSANDRA-11465)
 * cqlsh copyutil should get host metadata by connected address (CASSANDRA-11979)
 * Fixed cqlshlib.test.remove_test_db (CASSANDRA-12214)
 * Synchronize ThriftServer::stop() (CASSANDRA-12105)
 * Use dedicated thread for JMX notifications (CASSANDRA-12146)
 * NPE when trying to remove purgable tombstones from result (CASSANDRA-12143)
 * Improve streaming synchronization and fault tolerance (CASSANDRA-11414)
 * MemoryUtil.getShort() should return an unsigned short also for architectures not supporting unaligned memory accesses (CASSANDRA-11973)
 * Don't write shadowed range tombstone (CASSANDRA-12030)
Merged from 2.1:
 * Add system property to set the max number of native transport requests in queue (CASSANDRA-11363)
 * Disable passing control to post-flush after flush failure to prevent data loss (CASSANDRA-11828)
 * Allow STCS-in-L0 compactions to reduce scope with LCS (CASSANDRA-12040)
 * cannot use cql since upgrading python to 2.7.11+ (CASSANDRA-11850)
 * Improve digest calculation in the presence of overlapping tombstones (CASSANDRA-11349)
 * Fix filtering on clustering columns when 2i is used (CASSANDRA-11907)
 * Account for partition deletions in tombstone histogram (CASSANDRA-12112)


2.2.7
 * Allow nodetool info to run with readonly JMX access (CASSANDRA-11755)
 * Validate bloom_filter_fp_chance against lowest supported
   value when the table is created (CASSANDRA-11920)
 * RandomAccessReader: call isEOF() only when rebuffering, not for every read operation (CASSANDRA-12013)
 * Don't send erroneous NEW_NODE notifications on restart (CASSANDRA-11038)
 * StorageService shutdown hook should use a volatile variable (CASSANDRA-11984)
 * Persist local metadata earlier in startup sequence (CASSANDRA-11742)
 * Run CommitLog tests with different compression settings (CASSANDRA-9039)
 * cqlsh: fix tab completion for case-sensitive identifiers (CASSANDRA-11664)
 * Avoid showing estimated key as -1 in tablestats (CASSANDRA-11587)
 * Fix possible race condition in CommitLog.recover (CASSANDRA-11743)
 * Enable client encryption in sstableloader with cli options (CASSANDRA-11708)
 * Possible memory leak in NIODataInputStream (CASSANDRA-11867)
 * Fix commit log replay after out-of-order flush completion (CASSANDRA-9669)
 * Add seconds to cqlsh tracing session duration (CASSANDRA-11753)
 * Prohibit Reverse Counter type as part of the PK (CASSANDRA-9395)
 * cqlsh: correctly handle non-ascii chars in error messages (CASSANDRA-11626)
 * Exit JVM if JMX server fails to startup (CASSANDRA-11540)
 * Produce a heap dump when exiting on OOM (CASSANDRA-9861)
 * Avoid read repairing purgeable tombstones on range slices (CASSANDRA-11427)
 * Restore ability to filter on clustering columns when using a 2i (CASSANDRA-11510)
 * JSON datetime formatting needs timezone (CASSANDRA-11137)
 * Fix is_dense recalculation for Thrift-updated tables (CASSANDRA-11502)
 * Remove unnescessary file existence check during anticompaction (CASSANDRA-11660)
 * Add missing files to debian packages (CASSANDRA-11642)
 * Avoid calling Iterables::concat in loops during ModificationStatement::getFunctions (CASSANDRA-11621)
 * cqlsh: COPY FROM should use regular inserts for single statement batches and
   report errors correctly if workers processes crash on initialization (CASSANDRA-11474)
 * Always close cluster with connection in CqlRecordWriter (CASSANDRA-11553)
 * Fix slice queries on ordered COMPACT tables (CASSANDRA-10988)
Merged from 2.1:
 * Avoid stalling paxos when the paxos state expires (CASSANDRA-12043)
 * Remove finished incoming streaming connections from MessagingService (CASSANDRA-11854)
 * Don't try to get sstables for non-repairing column families (CASSANDRA-12077)
 * Prevent select statements with clustering key > 64k (CASSANDRA-11882)
 * Avoid marking too many sstables as repaired (CASSANDRA-11696)
 * Fix clock skew corrupting other nodes with paxos (CASSANDRA-11991)
 * Remove distinction between non-existing static columns and existing but null in LWTs (CASSANDRA-9842)
 * Support mlockall on IBM POWER arch (CASSANDRA-11576)
 * Cache local ranges when calculating repair neighbors (CASSANDRA-11933)
 * Allow LWT operation on static column with only partition keys (CASSANDRA-10532)
 * Create interval tree over canonical sstables to avoid missing sstables during streaming (CASSANDRA-11886)
 * cqlsh COPY FROM: shutdown parent cluster after forking, to avoid corrupting SSL connections (CASSANDRA-11749)
 * cqlsh: apply current keyspace to source command (CASSANDRA-11152)
 * Backport CASSANDRA-11578 (CASSANDRA-11750)
 * Clear out parent repair session if repair coordinator dies (CASSANDRA-11824)
 * Set default streaming_socket_timeout_in_ms to 24 hours (CASSANDRA-11840)
 * Do not consider local node a valid source during replace (CASSANDRA-11848)
 * Avoid holding SSTableReaders for duration of incremental repair (CASSANDRA-11739)
 * Add message dropped tasks to nodetool netstats (CASSANDRA-11855)
 * Don't compute expensive MaxPurgeableTimestamp until we've verified there's an 
   expired tombstone (CASSANDRA-11834)
 * Add option to disable use of severity in DynamicEndpointSnitch (CASSANDRA-11737)
 * cqlsh COPY FROM fails for null values with non-prepared statements (CASSANDRA-11631)
 * Make cython optional in pylib/setup.py (CASSANDRA-11630)
 * Change order of directory searching for cassandra.in.sh to favor local one 
   (CASSANDRA-11628)
 * cqlsh COPY FROM fails with []{} chars in UDT/tuple fields/values (CASSANDRA-11633)
 * clqsh: COPY FROM throws TypeError with Cython extensions enabled (CASSANDRA-11574)
 * cqlsh: COPY FROM ignores NULL values in conversion (CASSANDRA-11549)
 * (cqlsh) Fix potential COPY deadlock when parent process is terminating child
   processes (CASSANDRA-11505)
 * Validate levels when building LeveledScanner to avoid overlaps with orphaned 
   sstables (CASSANDRA-9935)


2.2.6
 * Allow only DISTINCT queries with partition keys restrictions (CASSANDRA-11339)
 * CqlConfigHelper no longer requires both a keystore and truststore to work (CASSANDRA-11532)
 * Make deprecated repair methods backward-compatible with previous notification service (CASSANDRA-11430)
 * IncomingStreamingConnection version check message wrong (CASSANDRA-11462)
 * DatabaseDescriptor should log stacktrace in case of Eception during seed provider creation (CASSANDRA-11312)
 * Use canonical path for directory in SSTable descriptor (CASSANDRA-10587)
 * Add cassandra-stress keystore option (CASSANDRA-9325)
 * Fix out-of-space error treatment in memtable flushing (CASSANDRA-11448).
 * Dont mark sstables as repairing with sub range repairs (CASSANDRA-11451)
 * Fix use of NullUpdater for 2i during compaction (CASSANDRA-11450)
 * Notify when sstables change after cancelling compaction (CASSANDRA-11373)
 * cqlsh: COPY FROM should check that explicit column names are valid (CASSANDRA-11333)
 * Add -Dcassandra.start_gossip startup option (CASSANDRA-10809)
 * Fix UTF8Validator.validate() for modified UTF-8 (CASSANDRA-10748)
 * Clarify that now() function is calculated on the coordinator node in CQL documentation (CASSANDRA-10900)
 * Fix bloom filter sizing with LCS (CASSANDRA-11344)
 * (cqlsh) Fix error when result is 0 rows with EXPAND ON (CASSANDRA-11092)
 * Fix intra-node serialization issue for multicolumn-restrictions (CASSANDRA-11196)
 * Non-obsoleting compaction operations over compressed files can impose rate limit on normal reads (CASSANDRA-11301)
 * Add missing newline at end of bin/cqlsh (CASSANDRA-11325)
 * Fix AE in nodetool cfstats (backport CASSANDRA-10859) (CASSANDRA-11297)
 * Unresolved hostname leads to replace being ignored (CASSANDRA-11210)
 * Fix filtering on non-primary key columns for thrift static column families
   (CASSANDRA-6377)
 * Only log yaml config once, at startup (CASSANDRA-11217)
 * Preserve order for preferred SSL cipher suites (CASSANDRA-11164)
 * Reference leak with parallel repairs on the same table (CASSANDRA-11215)
 * Range.compareTo() violates the contract of Comparable (CASSANDRA-11216)
 * Avoid NPE when serializing ErrorMessage with null message (CASSANDRA-11167)
 * Replacing an aggregate with a new version doesn't reset INITCOND (CASSANDRA-10840)
 * (cqlsh) cqlsh cannot be called through symlink (CASSANDRA-11037)
 * fix ohc and java-driver pom dependencies in build.xml (CASSANDRA-10793)
 * Protect from keyspace dropped during repair (CASSANDRA-11065)
 * Handle adding fields to a UDT in SELECT JSON and toJson() (CASSANDRA-11146)
 * Better error message for cleanup (CASSANDRA-10991)
 * cqlsh pg-style-strings broken if line ends with ';' (CASSANDRA-11123)
 * Use cloned TokenMetadata in size estimates to avoid race against membership check
   (CASSANDRA-10736)
 * Always persist upsampled index summaries (CASSANDRA-10512)
 * (cqlsh) Fix inconsistent auto-complete (CASSANDRA-10733)
 * Make SELECT JSON and toJson() threadsafe (CASSANDRA-11048)
 * Fix SELECT on tuple relations for mixed ASC/DESC clustering order (CASSANDRA-7281)
 * (cqlsh) Support utf-8/cp65001 encoding on Windows (CASSANDRA-11030)
 * Fix paging on DISTINCT queries repeats result when first row in partition changes
   (CASSANDRA-10010)
Merged from 2.1:
 * Checking if an unlogged batch is local is inefficient (CASSANDRA-11529)
 * Fix paging for COMPACT tables without clustering columns (CASSANDRA-11467)
 * Add a -j parameter to scrub/cleanup/upgradesstables to state how
   many threads to use (CASSANDRA-11179)
 * Backport CASSANDRA-10679 (CASSANDRA-9598)
 * Don't do defragmentation if reading from repaired sstables (CASSANDRA-10342)
 * Fix streaming_socket_timeout_in_ms not enforced (CASSANDRA-11286)
 * Avoid dropping message too quickly due to missing unit conversion (CASSANDRA-11302)
 * COPY FROM on large datasets: fix progress report and debug performance (CASSANDRA-11053)
 * InvalidateKeys should have a weak ref to key cache (CASSANDRA-11176)
 * Don't remove FailureDetector history on removeEndpoint (CASSANDRA-10371)
 * Only notify if repair status changed (CASSANDRA-11172)
 * Add partition key to TombstoneOverwhelmingException error message (CASSANDRA-10888)
 * Use logback setting for 'cassandra -v' command (CASSANDRA-10767)
 * Fix sstableloader to unthrottle streaming by default (CASSANDRA-9714)
 * Fix incorrect warning in 'nodetool status' (CASSANDRA-10176)
 * Properly release sstable ref when doing offline scrub (CASSANDRA-10697)
 * Improve nodetool status performance for large cluster (CASSANDRA-7238)
 * Gossiper#isEnabled is not thread safe (CASSANDRA-11116)
 * Avoid major compaction mixing repaired and unrepaired sstables in DTCS (CASSANDRA-11113)
 * Make it clear what DTCS timestamp_resolution is used for (CASSANDRA-11041)
 * test_bulk_round_trip_blogposts is failing occasionally (CASSANDRA-10938)
 * (cqlsh) Support timezone conversion using pytz (CASSANDRA-10397)
 * cqlsh: change default encoding to UTF-8 (CASSANDRA-11124)


2.2.5
 * maxPurgeableTimestamp needs to check memtables too (CASSANDRA-9949)
 * Apply change to compaction throughput in real time (CASSANDRA-10025)
 * Fix potential NPE on ORDER BY queries with IN (CASSANDRA-10955)
 * Avoid over-fetching during the page of range queries (CASSANDRA-8521)
 * Start L0 STCS-compactions even if there is a L0 -> L1 compaction
   going (CASSANDRA-10979)
 * Make UUID LSB unique per process (CASSANDRA-7925)
 * Avoid NPE when performing sstable tasks (scrub etc.) (CASSANDRA-10980)
 * Make sure client gets tombstone overwhelmed warning (CASSANDRA-9465)
 * Fix error streaming section more than 2GB (CASSANDRA-10961)
 * (cqlsh) Also apply --connect-timeout to control connection
   timeout (CASSANDRA-10959)
 * Histogram buckets exposed in jmx are sorted incorrectly (CASSANDRA-10975)
 * Enable GC logging by default (CASSANDRA-10140)
 * Optimize pending range computation (CASSANDRA-9258)
 * Skip commit log and saved cache directories in SSTable version startup check (CASSANDRA-10902)
 * drop/alter user should be case sensitive (CASSANDRA-10817)
 * jemalloc detection fails due to quoting issues in regexv (CASSANDRA-10946)
 * Support counter-columns for native aggregates (sum,avg,max,min) (CASSANDRA-9977)
 * (cqlsh) show correct column names for empty result sets (CASSANDRA-9813)
 * Add new types to Stress (CASSANDRA-9556)
 * Add property to allow listening on broadcast interface (CASSANDRA-9748)
 * Fix regression in split size on CqlInputFormat (CASSANDRA-10835)
 * Better handling of SSL connection errors inter-node (CASSANDRA-10816)
 * Disable reloading of GossipingPropertyFileSnitch (CASSANDRA-9474)
 * Verify tables in pseudo-system keyspaces at startup (CASSANDRA-10761)
 * (cqlsh) encode input correctly when saving history
Merged from 2.1:
 * Fix isJoined return true only after becoming cluster member (CASANDRA-11007)
 * Fix bad gossip generation seen in long-running clusters (CASSANDRA-10969)
 * Avoid NPE when incremental repair fails (CASSANDRA-10909)
 * Unmark sstables compacting once they are done in cleanup/scrub/upgradesstables (CASSANDRA-10829)
 * Allow simultaneous bootstrapping with strict consistency when no vnodes are used (CASSANDRA-11005)
 * Log a message when major compaction does not result in a single file (CASSANDRA-10847)
 * (cqlsh) fix cqlsh_copy_tests when vnodes are disabled (CASSANDRA-10997)
 * (cqlsh) Add request timeout option to cqlsh (CASSANDRA-10686)
 * Avoid AssertionError while submitting hint with LWT (CASSANDRA-10477)
 * If CompactionMetadata is not in stats file, use index summary instead (CASSANDRA-10676)
 * Retry sending gossip syn multiple times during shadow round (CASSANDRA-8072)
 * Fix pending range calculation during moves (CASSANDRA-10887)
 * Sane default (200Mbps) for inter-DC streaming througput (CASSANDRA-8708)
 * Match cassandra-loader options in COPY FROM (CASSANDRA-9303)
 * Fix binding to any address in CqlBulkRecordWriter (CASSANDRA-9309)
 * cqlsh fails to decode utf-8 characters for text typed columns (CASSANDRA-10875)
 * Log error when stream session fails (CASSANDRA-9294)
 * Fix bugs in commit log archiving startup behavior (CASSANDRA-10593)
 * (cqlsh) further optimise COPY FROM (CASSANDRA-9302)
 * Allow CREATE TABLE WITH ID (CASSANDRA-9179)
 * Make Stress compiles within eclipse (CASSANDRA-10807)
 * Cassandra Daemon should print JVM arguments (CASSANDRA-10764)
 * Allow cancellation of index summary redistribution (CASSANDRA-8805)
 * sstableloader will fail if there are collections in the schema tables (CASSANDRA-10700)
 * Disable reloading of GossipingPropertyFileSnitch (CASSANDRA-9474)
 * Fix Stress profile parsing on Windows (CASSANDRA-10808)


2.2.4
 * Show CQL help in cqlsh in web browser (CASSANDRA-7225)
 * Serialize on disk the proper SSTable compression ratio (CASSANDRA-10775)
 * Reject index queries while the index is building (CASSANDRA-8505)
 * CQL.textile syntax incorrectly includes optional keyspace for aggregate SFUNC and FINALFUNC (CASSANDRA-10747)
 * Fix JSON update with prepared statements (CASSANDRA-10631)
 * Don't do anticompaction after subrange repair (CASSANDRA-10422)
 * Fix SimpleDateType type compatibility (CASSANDRA-10027)
 * (Hadoop) fix splits calculation (CASSANDRA-10640)
 * (Hadoop) ensure that Cluster instances are always closed (CASSANDRA-10058)
 * (cqlsh) show partial trace if incomplete after max_trace_wait (CASSANDRA-7645)
 * Use most up-to-date version of schema for system tables (CASSANDRA-10652)
 * Deprecate memory_allocator in cassandra.yaml (CASSANDRA-10581,10628)
 * Expose phi values from failure detector via JMX and tweak debug
   and trace logging (CASSANDRA-9526)
 * Fix RangeNamesQueryPager (CASSANDRA-10509)
 * Deprecate Pig support (CASSANDRA-10542)
 * Reduce contention getting instances of CompositeType (CASSANDRA-10433)
 * Fix IllegalArgumentException in DataOutputBuffer.reallocate for large buffers (CASSANDRA-10592)
Merged from 2.1:
 * Fix incremental repair hang when replica is down (CASSANDRA-10288)
 * Avoid writing range tombstones after END_OF_ROW marker (CASSANDRA-10791)
 * Optimize the way we check if a token is repaired in anticompaction (CASSANDRA-10768)
 * Add proper error handling to stream receiver (CASSANDRA-10774)
 * Warn or fail when changing cluster topology live (CASSANDRA-10243)
 * Status command in debian/ubuntu init script doesn't work (CASSANDRA-10213)
 * Some DROP ... IF EXISTS incorrectly result in exceptions on non-existing KS (CASSANDRA-10658)
 * DeletionTime.compareTo wrong in rare cases (CASSANDRA-10749)
 * Force encoding when computing statement ids (CASSANDRA-10755)
 * Properly reject counters as map keys (CASSANDRA-10760)
 * Fix the sstable-needs-cleanup check (CASSANDRA-10740)
 * (cqlsh) Print column names before COPY operation (CASSANDRA-8935)
 * Make paging logic consistent between searcher impls (CASSANDRA-10683)
 * Fix CompressedInputStream for proper cleanup (CASSANDRA-10012)
 * (cqlsh) Support counters in COPY commands (CASSANDRA-9043)
 * Try next replica if not possible to connect to primary replica on
   ColumnFamilyRecordReader (CASSANDRA-2388)
 * Limit window size in DTCS (CASSANDRA-10280)
 * sstableloader does not use MAX_HEAP_SIZE env parameter (CASSANDRA-10188)
 * (cqlsh) Improve COPY TO performance and error handling (CASSANDRA-9304)
 * Don't remove level info when running upgradesstables (CASSANDRA-10692)
 * Create compression chunk for sending file only (CASSANDRA-10680)
 * Make buffered read size configurable (CASSANDRA-10249)
 * Forbid compact clustering column type changes in ALTER TABLE (CASSANDRA-8879)
 * Reject incremental repair with subrange repair (CASSANDRA-10422)
 * Add a nodetool command to refresh size_estimates (CASSANDRA-9579)
 * Shutdown compaction in drain to prevent leak (CASSANDRA-10079)
 * Invalidate cache after stream receive task is completed (CASSANDRA-10341)
 * Reject counter writes in CQLSSTableWriter (CASSANDRA-10258)
 * Remove superfluous COUNTER_MUTATION stage mapping (CASSANDRA-10605)
 * Improve json2sstable error reporting on nonexistent columns (CASSANDRA-10401)
 * (cqlsh) fix COPY using wrong variable name for time_format (CASSANDRA-10633)
 * Do not run SizeEstimatesRecorder if a node is not a member of the ring (CASSANDRA-9912)
 * Improve handling of dead nodes in gossip (CASSANDRA-10298)
 * Fix logback-tools.xml incorrectly configured for outputing to System.err
   (CASSANDRA-9937)
 * Fix streaming to catch exception so retry not fail (CASSANDRA-10557)
 * Add validation method to PerRowSecondaryIndex (CASSANDRA-10092)
 * Support encrypted and plain traffic on the same port (CASSANDRA-10559)
 * Do STCS in DTCS windows (CASSANDRA-10276)
 * Don't try to get ancestors from half-renamed sstables (CASSANDRA-10501)
 * Avoid repetition of JVM_OPTS in debian package (CASSANDRA-10251)
 * Fix potential NPE from handling result of SIM.highestSelectivityIndex (CASSANDRA-10550)
 * Fix paging issues with partitions containing only static columns data (CASSANDRA-10381)
 * Fix conditions on static columns (CASSANDRA-10264)
 * AssertionError: attempted to delete non-existing file CommitLog (CASSANDRA-10377)
 * (cqlsh) Distinguish negative and positive infinity in output (CASSANDRA-10523)
 * (cqlsh) allow custom time_format for COPY TO (CASSANDRA-8970)
 * Don't allow startup if the node's rack has changed (CASSANDRA-10242)
 * Fix sorting for queries with an IN condition on partition key columns (CASSANDRA-10363)


2.2.3
 * Avoid NoClassDefFoundError during DataDescriptor initialization on windows (CASSANDRA-10412)
 * Preserve case of quoted Role & User names (CASSANDRA-10394)
 * cqlsh pg-style-strings broken (CASSANDRA-10484)
 * Make Hadoop CF splits more polite to custom orderered partitioners (CASSANDRA-10400)
 * Fix the regression when using LIMIT with aggregates (CASSANDRA-10487)
Merged from 2.1:
 * Fix mmap file segment seeking to EOF (CASSANDRA-10478)
 * Allow LOCAL_JMX to be easily overridden (CASSANDRA-10275)
 * Mark nodes as dead even if they've already left (CASSANDRA-10205)
 * Update internal python driver used by cqlsh (CASSANDRA-10161, CASSANDRA-10507)


2.2.2
 * cqlsh prompt includes name of keyspace after failed `use` statement (CASSANDRA-10369)
 * Configurable page size in cqlsh (CASSANDRA-9855)
 * Defer default role manager setup until all nodes are on 2.2+ (CASSANDRA-9761)
 * Cancel transaction for sstables we wont redistribute index summary
   for (CASSANDRA-10270)
 * Handle missing RoleManager in config after upgrade to 2.2 (CASSANDRA-10209) 
 * Retry snapshot deletion after compaction and gc on Windows (CASSANDRA-10222)
 * Fix failure to start with space in directory path on Windows (CASSANDRA-10239)
 * Fix repair hang when snapshot failed (CASSANDRA-10057)
 * Fall back to 1/4 commitlog volume for commitlog_total_space on small disks
   (CASSANDRA-10199)
Merged from 2.1:
 * Bulk Loader API could not tolerate even node failure (CASSANDRA-10347)
 * Avoid misleading pushed notifications when multiple nodes
   share an rpc_address (CASSANDRA-10052)
 * Fix dropping undroppable when message queue is full (CASSANDRA-10113)
 * Fix potential ClassCastException during paging (CASSANDRA-10352)
 * Prevent ALTER TYPE from creating circular references (CASSANDRA-10339)
 * Fix cache handling of 2i and base tables (CASSANDRA-10155, 10359)
 * Fix NPE in nodetool compactionhistory (CASSANDRA-9758)
 * (Pig) support BulkOutputFormat as a URL parameter (CASSANDRA-7410)
 * BATCH statement is broken in cqlsh (CASSANDRA-10272)
 * Added configurable warning threshold for GC duration (CASSANDRA-8907)
 * (cqlsh) Make cqlsh PEP8 Compliant (CASSANDRA-10066)
 * (cqlsh) Fix error when starting cqlsh with --debug (CASSANDRA-10282)
 * Scrub, Cleanup and Upgrade do not unmark compacting until all operations
   have completed, regardless of the occurence of exceptions (CASSANDRA-10274)
 * Fix handling of streaming EOF (CASSANDRA-10206)
 * Only check KeyCache when it is enabled
 * Change streaming_socket_timeout_in_ms default to 1 hour (CASSANDRA-8611)
 * (cqlsh) update list of CQL keywords (CASSANDRA-9232)
 * Add nodetool gettraceprobability command (CASSANDRA-10234)
Merged from 2.0:
 * Fix rare race where older gossip states can be shadowed (CASSANDRA-10366)
 * Fix consolidating racks violating the RF contract (CASSANDRA-10238)
 * Disallow decommission when node is in drained state (CASSANDRA-8741)


2.2.1
 * Fix race during construction of commit log (CASSANDRA-10049)
 * Fix LeveledCompactionStrategyTest (CASSANDRA-9757)
 * Fix broken UnbufferedDataOutputStreamPlus.writeUTF (CASSANDRA-10203)
 * (cqlsh) add CLEAR command (CASSANDRA-10086)
 * Support string literals as Role names for compatibility (CASSANDRA-10135)
 * Allow count(*) and count(1) to be use as normal aggregation (CASSANDRA-10114)
 * An NPE is thrown if the column name is unknown for an IN relation (CASSANDRA-10043)
 * Apply commit_failure_policy to more errors on startup (CASSANDRA-9749)
 * Fix histogram overflow exception (CASSANDRA-9973)
 * Route gossip messages over dedicated socket (CASSANDRA-9237)
 * Add checksum to saved cache files (CASSANDRA-9265)
 * Log warning when using an aggregate without partition key (CASSANDRA-9737)
 * Avoid grouping sstables for anticompaction with DTCS (CASSANDRA-9900)
 * UDF / UDA execution time in trace (CASSANDRA-9723)
 * Fix broken internode SSL (CASSANDRA-9884)
Merged from 2.1:
 * Change streaming_socket_timeout_in_ms default to 1 hour (CASSANDRA-8611)
 * (cqlsh) update list of CQL keywords (CASSANDRA-9232)
 * Avoid race condition during read repair (CASSANDRA-9460)
 * (cqlsh) default load-from-file encoding to utf-8 (CASSANDRA-9898)
 * Avoid returning Permission.NONE when failing to query users table (CASSANDRA-10168)
 * (cqlsh) Allow encoding to be set through command line (CASSANDRA-10004)
 * Add new JMX methods to change local compaction strategy (CASSANDRA-9965)
 * Write hints for paxos commits (CASSANDRA-7342)
 * (cqlsh) Fix timestamps before 1970 on Windows, always
   use UTC for timestamp display (CASSANDRA-10000)
 * (cqlsh) Avoid overwriting new config file with old config
   when both exist (CASSANDRA-9777)
 * Release snapshot selfRef when doing snapshot repair (CASSANDRA-9998)
 * Cannot replace token does not exist - DN node removed as Fat Client (CASSANDRA-9871)
 * Fix handling of enable/disable autocompaction (CASSANDRA-9899)
 * Add consistency level to tracing ouput (CASSANDRA-9827)
 * Remove repair snapshot leftover on startup (CASSANDRA-7357)
 * Use random nodes for batch log when only 2 racks (CASSANDRA-8735)
 * Ensure atomicity inside thrift and stream session (CASSANDRA-7757)
 * Fix nodetool info error when the node is not joined (CASSANDRA-9031)
Merged from 2.0:
 * Make getFullyExpiredSSTables less expensive (CASSANDRA-9882)
 * Log when messages are dropped due to cross_node_timeout (CASSANDRA-9793)
 * Don't track hotness when opening from snapshot for validation (CASSANDRA-9382)


2.2.0
 * Allow the selection of columns together with aggregates (CASSANDRA-9767)
 * Fix cqlsh copy methods and other windows specific issues (CASSANDRA-9795)
 * Don't wrap byte arrays in SequentialWriter (CASSANDRA-9797)
 * sum() and avg() functions missing for smallint and tinyint types (CASSANDRA-9671)
 * Revert CASSANDRA-9542 (allow native functions in UDA) (CASSANDRA-9771)
Merged from 2.1:
 * Fix MarshalException when upgrading superColumn family (CASSANDRA-9582)
 * Fix broken logging for "empty" flushes in Memtable (CASSANDRA-9837)
 * Handle corrupt files on startup (CASSANDRA-9686)
 * Fix clientutil jar and tests (CASSANDRA-9760)
 * (cqlsh) Allow the SSL protocol version to be specified through the
   config file or environment variables (CASSANDRA-9544)
Merged from 2.0:
 * Add tool to find why expired sstables are not getting dropped (CASSANDRA-10015)
 * Remove erroneous pending HH tasks from tpstats/jmx (CASSANDRA-9129)
 * Don't cast expected bf size to an int (CASSANDRA-9959)
 * checkForEndpointCollision fails for legitimate collisions (CASSANDRA-9765)
 * Complete CASSANDRA-8448 fix (CASSANDRA-9519)
 * Don't include auth credentials in debug log (CASSANDRA-9682)
 * Can't transition from write survey to normal mode (CASSANDRA-9740)
 * Scrub (recover) sstables even when -Index.db is missing (CASSANDRA-9591)
 * Fix growing pending background compaction (CASSANDRA-9662)


2.2.0-rc2
 * Re-enable memory-mapped I/O on Windows (CASSANDRA-9658)
 * Warn when an extra-large partition is compacted (CASSANDRA-9643)
 * (cqlsh) Allow setting the initial connection timeout (CASSANDRA-9601)
 * BulkLoader has --transport-factory option but does not use it (CASSANDRA-9675)
 * Allow JMX over SSL directly from nodetool (CASSANDRA-9090)
 * Update cqlsh for UDFs (CASSANDRA-7556)
 * Change Windows kernel default timer resolution (CASSANDRA-9634)
 * Deprected sstable2json and json2sstable (CASSANDRA-9618)
 * Allow native functions in user-defined aggregates (CASSANDRA-9542)
 * Don't repair system_distributed by default (CASSANDRA-9621)
 * Fix mixing min, max, and count aggregates for blob type (CASSANRA-9622)
 * Rename class for DATE type in Java driver (CASSANDRA-9563)
 * Duplicate compilation of UDFs on coordinator (CASSANDRA-9475)
 * Fix connection leak in CqlRecordWriter (CASSANDRA-9576)
 * Mlockall before opening system sstables & remove boot_without_jna option (CASSANDRA-9573)
 * Add functions to convert timeuuid to date or time, deprecate dateOf and unixTimestampOf (CASSANDRA-9229)
 * Make sure we cancel non-compacting sstables from LifecycleTransaction (CASSANDRA-9566)
 * Fix deprecated repair JMX API (CASSANDRA-9570)
 * Add logback metrics (CASSANDRA-9378)
 * Update and refactor ant test/test-compression to run the tests in parallel (CASSANDRA-9583)
 * Fix upgrading to new directory for secondary index (CASSANDRA-9687)
Merged from 2.1:
 * (cqlsh) Fix bad check for CQL compatibility when DESCRIBE'ing
   COMPACT STORAGE tables with no clustering columns
 * Eliminate strong self-reference chains in sstable ref tidiers (CASSANDRA-9656)
 * Ensure StreamSession uses canonical sstable reader instances (CASSANDRA-9700) 
 * Ensure memtable book keeping is not corrupted in the event we shrink usage (CASSANDRA-9681)
 * Update internal python driver for cqlsh (CASSANDRA-9064)
 * Fix IndexOutOfBoundsException when inserting tuple with too many
   elements using the string literal notation (CASSANDRA-9559)
 * Enable describe on indices (CASSANDRA-7814)
 * Fix incorrect result for IN queries where column not found (CASSANDRA-9540)
 * ColumnFamilyStore.selectAndReference may block during compaction (CASSANDRA-9637)
 * Fix bug in cardinality check when compacting (CASSANDRA-9580)
 * Fix memory leak in Ref due to ConcurrentLinkedQueue.remove() behaviour (CASSANDRA-9549)
 * Make rebuild only run one at a time (CASSANDRA-9119)
Merged from 2.0:
 * Avoid NPE in AuthSuccess#decode (CASSANDRA-9727)
 * Add listen_address to system.local (CASSANDRA-9603)
 * Bug fixes to resultset metadata construction (CASSANDRA-9636)
 * Fix setting 'durable_writes' in ALTER KEYSPACE (CASSANDRA-9560)
 * Avoids ballot clash in Paxos (CASSANDRA-9649)
 * Improve trace messages for RR (CASSANDRA-9479)
 * Fix suboptimal secondary index selection when restricted
   clustering column is also indexed (CASSANDRA-9631)
 * (cqlsh) Add min_threshold to DTCS option autocomplete (CASSANDRA-9385)
 * Fix error message when attempting to create an index on a column
   in a COMPACT STORAGE table with clustering columns (CASSANDRA-9527)
 * 'WITH WITH' in alter keyspace statements causes NPE (CASSANDRA-9565)
 * Expose some internals of SelectStatement for inspection (CASSANDRA-9532)
 * ArrivalWindow should use primitives (CASSANDRA-9496)
 * Periodically submit background compaction tasks (CASSANDRA-9592)
 * Set HAS_MORE_PAGES flag to false when PagingState is null (CASSANDRA-9571)


2.2.0-rc1
 * Compressed commit log should measure compressed space used (CASSANDRA-9095)
 * Fix comparison bug in CassandraRoleManager#collectRoles (CASSANDRA-9551)
 * Add tinyint,smallint,time,date support for UDFs (CASSANDRA-9400)
 * Deprecates SSTableSimpleWriter and SSTableSimpleUnsortedWriter (CASSANDRA-9546)
 * Empty INITCOND treated as null in aggregate (CASSANDRA-9457)
 * Remove use of Cell in Thrift MapReduce classes (CASSANDRA-8609)
 * Integrate pre-release Java Driver 2.2-rc1, custom build (CASSANDRA-9493)
 * Clean up gossiper logic for old versions (CASSANDRA-9370)
 * Fix custom payload coding/decoding to match the spec (CASSANDRA-9515)
 * ant test-all results incomplete when parsed (CASSANDRA-9463)
 * Disallow frozen<> types in function arguments and return types for
   clarity (CASSANDRA-9411)
 * Static Analysis to warn on unsafe use of Autocloseable instances (CASSANDRA-9431)
 * Update commitlog archiving examples now that commitlog segments are
   not recycled (CASSANDRA-9350)
 * Extend Transactional API to sstable lifecycle management (CASSANDRA-8568)
 * (cqlsh) Add support for native protocol 4 (CASSANDRA-9399)
 * Ensure that UDF and UDAs are keyspace-isolated (CASSANDRA-9409)
 * Revert CASSANDRA-7807 (tracing completion client notifications) (CASSANDRA-9429)
 * Add ability to stop compaction by ID (CASSANDRA-7207)
 * Let CassandraVersion handle SNAPSHOT version (CASSANDRA-9438)
Merged from 2.1:
 * (cqlsh) Fix using COPY through SOURCE or -f (CASSANDRA-9083)
 * Fix occasional lack of `system` keyspace in schema tables (CASSANDRA-8487)
 * Use ProtocolError code instead of ServerError code for native protocol
   error responses to unsupported protocol versions (CASSANDRA-9451)
 * Default commitlog_sync_batch_window_in_ms changed to 2ms (CASSANDRA-9504)
 * Fix empty partition assertion in unsorted sstable writing tools (CASSANDRA-9071)
 * Ensure truncate without snapshot cannot produce corrupt responses (CASSANDRA-9388) 
 * Consistent error message when a table mixes counter and non-counter
   columns (CASSANDRA-9492)
 * Avoid getting unreadable keys during anticompaction (CASSANDRA-9508)
 * (cqlsh) Better float precision by default (CASSANDRA-9224)
 * Improve estimated row count (CASSANDRA-9107)
 * Optimize range tombstone memory footprint (CASSANDRA-8603)
 * Use configured gcgs in anticompaction (CASSANDRA-9397)
Merged from 2.0:
 * Don't accumulate more range than necessary in RangeTombstone.Tracker (CASSANDRA-9486)
 * Add broadcast and rpc addresses to system.local (CASSANDRA-9436)
 * Always mark sstable suspect when corrupted (CASSANDRA-9478)
 * Add database users and permissions to CQL3 documentation (CASSANDRA-7558)
 * Allow JVM_OPTS to be passed to standalone tools (CASSANDRA-5969)
 * Fix bad condition in RangeTombstoneList (CASSANDRA-9485)
 * Fix potential StackOverflow when setting CrcCheckChance over JMX (CASSANDRA-9488)
 * Fix null static columns in pages after the first, paged reversed
   queries (CASSANDRA-8502)
 * Fix counting cache serialization in request metrics (CASSANDRA-9466)
 * Add option not to validate atoms during scrub (CASSANDRA-9406)


2.2.0-beta1
 * Introduce Transactional API for internal state changes (CASSANDRA-8984)
 * Add a flag in cassandra.yaml to enable UDFs (CASSANDRA-9404)
 * Better support of null for UDF (CASSANDRA-8374)
 * Use ecj instead of javassist for UDFs (CASSANDRA-8241)
 * faster async logback configuration for tests (CASSANDRA-9376)
 * Add `smallint` and `tinyint` data types (CASSANDRA-8951)
 * Avoid thrift schema creation when native driver is used in stress tool (CASSANDRA-9374)
 * Make Functions.declared thread-safe
 * Add client warnings to native protocol v4 (CASSANDRA-8930)
 * Allow roles cache to be invalidated (CASSANDRA-8967)
 * Upgrade Snappy (CASSANDRA-9063)
 * Don't start Thrift rpc by default (CASSANDRA-9319)
 * Only stream from unrepaired sstables with incremental repair (CASSANDRA-8267)
 * Aggregate UDFs allow SFUNC return type to differ from STYPE if FFUNC specified (CASSANDRA-9321)
 * Remove Thrift dependencies in bundled tools (CASSANDRA-8358)
 * Disable memory mapping of hsperfdata file for JVM statistics (CASSANDRA-9242)
 * Add pre-startup checks to detect potential incompatibilities (CASSANDRA-8049)
 * Distinguish between null and unset in protocol v4 (CASSANDRA-7304)
 * Add user/role permissions for user-defined functions (CASSANDRA-7557)
 * Allow cassandra config to be updated to restart daemon without unloading classes (CASSANDRA-9046)
 * Don't initialize compaction writer before checking if iter is empty (CASSANDRA-9117)
 * Don't execute any functions at prepare-time (CASSANDRA-9037)
 * Share file handles between all instances of a SegmentedFile (CASSANDRA-8893)
 * Make it possible to major compact LCS (CASSANDRA-7272)
 * Make FunctionExecutionException extend RequestExecutionException
   (CASSANDRA-9055)
 * Add support for SELECT JSON, INSERT JSON syntax and new toJson(), fromJson()
   functions (CASSANDRA-7970)
 * Optimise max purgeable timestamp calculation in compaction (CASSANDRA-8920)
 * Constrain internode message buffer sizes, and improve IO class hierarchy (CASSANDRA-8670) 
 * New tool added to validate all sstables in a node (CASSANDRA-5791)
 * Push notification when tracing completes for an operation (CASSANDRA-7807)
 * Delay "node up" and "node added" notifications until native protocol server is started (CASSANDRA-8236)
 * Compressed Commit Log (CASSANDRA-6809)
 * Optimise IntervalTree (CASSANDRA-8988)
 * Add a key-value payload for third party usage (CASSANDRA-8553, 9212)
 * Bump metrics-reporter-config dependency for metrics 3.0 (CASSANDRA-8149)
 * Partition intra-cluster message streams by size, not type (CASSANDRA-8789)
 * Add WriteFailureException to native protocol, notify coordinator of
   write failures (CASSANDRA-8592)
 * Convert SequentialWriter to nio (CASSANDRA-8709)
 * Add role based access control (CASSANDRA-7653, 8650, 7216, 8760, 8849, 8761, 8850)
 * Record client ip address in tracing sessions (CASSANDRA-8162)
 * Indicate partition key columns in response metadata for prepared
   statements (CASSANDRA-7660)
 * Merge UUIDType and TimeUUIDType parse logic (CASSANDRA-8759)
 * Avoid memory allocation when searching index summary (CASSANDRA-8793)
 * Optimise (Time)?UUIDType Comparisons (CASSANDRA-8730)
 * Make CRC32Ex into a separate maven dependency (CASSANDRA-8836)
 * Use preloaded jemalloc w/ Unsafe (CASSANDRA-8714, 9197)
 * Avoid accessing partitioner through StorageProxy (CASSANDRA-8244, 8268)
 * Upgrade Metrics library and remove depricated metrics (CASSANDRA-5657)
 * Serializing Row cache alternative, fully off heap (CASSANDRA-7438)
 * Duplicate rows returned when in clause has repeated values (CASSANDRA-6706)
 * Make CassandraException unchecked, extend RuntimeException (CASSANDRA-8560)
 * Support direct buffer decompression for reads (CASSANDRA-8464)
 * DirectByteBuffer compatible LZ4 methods (CASSANDRA-7039)
 * Group sstables for anticompaction correctly (CASSANDRA-8578)
 * Add ReadFailureException to native protocol, respond
   immediately when replicas encounter errors while handling
   a read request (CASSANDRA-7886)
 * Switch CommitLogSegment from RandomAccessFile to nio (CASSANDRA-8308)
 * Allow mixing token and partition key restrictions (CASSANDRA-7016)
 * Support index key/value entries on map collections (CASSANDRA-8473)
 * Modernize schema tables (CASSANDRA-8261)
 * Support for user-defined aggregation functions (CASSANDRA-8053)
 * Fix NPE in SelectStatement with empty IN values (CASSANDRA-8419)
 * Refactor SelectStatement, return IN results in natural order instead
   of IN value list order and ignore duplicate values in partition key IN restrictions (CASSANDRA-7981)
 * Support UDTs, tuples, and collections in user-defined
   functions (CASSANDRA-7563)
 * Fix aggregate fn results on empty selection, result column name,
   and cqlsh parsing (CASSANDRA-8229)
 * Mark sstables as repaired after full repair (CASSANDRA-7586)
 * Extend Descriptor to include a format value and refactor reader/writer
   APIs (CASSANDRA-7443)
 * Integrate JMH for microbenchmarks (CASSANDRA-8151)
 * Keep sstable levels when bootstrapping (CASSANDRA-7460)
 * Add Sigar library and perform basic OS settings check on startup (CASSANDRA-7838)
 * Support for aggregation functions (CASSANDRA-4914)
 * Remove cassandra-cli (CASSANDRA-7920)
 * Accept dollar quoted strings in CQL (CASSANDRA-7769)
 * Make assassinate a first class command (CASSANDRA-7935)
 * Support IN clause on any partition key column (CASSANDRA-7855)
 * Support IN clause on any clustering column (CASSANDRA-4762)
 * Improve compaction logging (CASSANDRA-7818)
 * Remove YamlFileNetworkTopologySnitch (CASSANDRA-7917)
 * Do anticompaction in groups (CASSANDRA-6851)
 * Support user-defined functions (CASSANDRA-7395, 7526, 7562, 7740, 7781, 7929,
   7924, 7812, 8063, 7813, 7708)
 * Permit configurable timestamps with cassandra-stress (CASSANDRA-7416)
 * Move sstable RandomAccessReader to nio2, which allows using the
   FILE_SHARE_DELETE flag on Windows (CASSANDRA-4050)
 * Remove CQL2 (CASSANDRA-5918)
 * Optimize fetching multiple cells by name (CASSANDRA-6933)
 * Allow compilation in java 8 (CASSANDRA-7028)
 * Make incremental repair default (CASSANDRA-7250)
 * Enable code coverage thru JaCoCo (CASSANDRA-7226)
 * Switch external naming of 'column families' to 'tables' (CASSANDRA-4369) 
 * Shorten SSTable path (CASSANDRA-6962)
 * Use unsafe mutations for most unit tests (CASSANDRA-6969)
 * Fix race condition during calculation of pending ranges (CASSANDRA-7390)
 * Fail on very large batch sizes (CASSANDRA-8011)
 * Improve concurrency of repair (CASSANDRA-6455, 8208, 9145)
 * Select optimal CRC32 implementation at runtime (CASSANDRA-8614)
 * Evaluate MurmurHash of Token once per query (CASSANDRA-7096)
 * Generalize progress reporting (CASSANDRA-8901)
 * Resumable bootstrap streaming (CASSANDRA-8838, CASSANDRA-8942)
 * Allow scrub for secondary index (CASSANDRA-5174)
 * Save repair data to system table (CASSANDRA-5839)
 * fix nodetool names that reference column families (CASSANDRA-8872)
 Merged from 2.1:
 * Warn on misuse of unlogged batches (CASSANDRA-9282)
 * Failure detector detects and ignores local pauses (CASSANDRA-9183)
 * Add utility class to support for rate limiting a given log statement (CASSANDRA-9029)
 * Add missing consistency levels to cassandra-stess (CASSANDRA-9361)
 * Fix commitlog getCompletedTasks to not increment (CASSANDRA-9339)
 * Fix for harmless exceptions logged as ERROR (CASSANDRA-8564)
 * Delete processed sstables in sstablesplit/sstableupgrade (CASSANDRA-8606)
 * Improve sstable exclusion from partition tombstones (CASSANDRA-9298)
 * Validate the indexed column rather than the cell's contents for 2i (CASSANDRA-9057)
 * Add support for top-k custom 2i queries (CASSANDRA-8717)
 * Fix error when dropping table during compaction (CASSANDRA-9251)
 * cassandra-stress supports validation operations over user profiles (CASSANDRA-8773)
 * Add support for rate limiting log messages (CASSANDRA-9029)
 * Log the partition key with tombstone warnings (CASSANDRA-8561)
 * Reduce runWithCompactionsDisabled poll interval to 1ms (CASSANDRA-9271)
 * Fix PITR commitlog replay (CASSANDRA-9195)
 * GCInspector logs very different times (CASSANDRA-9124)
 * Fix deleting from an empty list (CASSANDRA-9198)
 * Update tuple and collection types that use a user-defined type when that UDT
   is modified (CASSANDRA-9148, CASSANDRA-9192)
 * Use higher timeout for prepair and snapshot in repair (CASSANDRA-9261)
 * Fix anticompaction blocking ANTI_ENTROPY stage (CASSANDRA-9151)
 * Repair waits for anticompaction to finish (CASSANDRA-9097)
 * Fix streaming not holding ref when stream error (CASSANDRA-9295)
 * Fix canonical view returning early opened SSTables (CASSANDRA-9396)
Merged from 2.0:
 * (cqlsh) Add LOGIN command to switch users (CASSANDRA-7212)
 * Clone SliceQueryFilter in AbstractReadCommand implementations (CASSANDRA-8940)
 * Push correct protocol notification for DROP INDEX (CASSANDRA-9310)
 * token-generator - generated tokens too long (CASSANDRA-9300)
 * Fix counting of tombstones for TombstoneOverwhelmingException (CASSANDRA-9299)
 * Fix ReconnectableSnitch reconnecting to peers during upgrade (CASSANDRA-6702)
 * Include keyspace and table name in error log for collections over the size
   limit (CASSANDRA-9286)
 * Avoid potential overlap in LCS with single-partition sstables (CASSANDRA-9322)
 * Log warning message when a table is queried before the schema has fully
   propagated (CASSANDRA-9136)
 * Overload SecondaryIndex#indexes to accept the column definition (CASSANDRA-9314)
 * (cqlsh) Add SERIAL and LOCAL_SERIAL consistency levels (CASSANDRA-8051)
 * Fix index selection during rebuild with certain table layouts (CASSANDRA-9281)
 * Fix partition-level-delete-only workload accounting (CASSANDRA-9194)
 * Allow scrub to handle corrupted compressed chunks (CASSANDRA-9140)
 * Fix assertion error when resetlocalschema is run during repair (CASSANDRA-9249)
 * Disable single sstable tombstone compactions for DTCS by default (CASSANDRA-9234)
 * IncomingTcpConnection thread is not named (CASSANDRA-9262)
 * Close incoming connections when MessagingService is stopped (CASSANDRA-9238)
 * Fix streaming hang when retrying (CASSANDRA-9132)


2.1.5
 * Re-add deprecated cold_reads_to_omit param for backwards compat (CASSANDRA-9203)
 * Make anticompaction visible in compactionstats (CASSANDRA-9098)
 * Improve nodetool getendpoints documentation about the partition
   key parameter (CASSANDRA-6458)
 * Don't check other keyspaces for schema changes when an user-defined
   type is altered (CASSANDRA-9187)
 * Add generate-idea-files target to build.xml (CASSANDRA-9123)
 * Allow takeColumnFamilySnapshot to take a list of tables (CASSANDRA-8348)
 * Limit major sstable operations to their canonical representation (CASSANDRA-8669)
 * cqlsh: Add tests for INSERT and UPDATE tab completion (CASSANDRA-9125)
 * cqlsh: quote column names when needed in COPY FROM inserts (CASSANDRA-9080)
 * Do not load read meter for offline operations (CASSANDRA-9082)
 * cqlsh: Make CompositeType data readable (CASSANDRA-8919)
 * cqlsh: Fix display of triggers (CASSANDRA-9081)
 * Fix NullPointerException when deleting or setting an element by index on
   a null list collection (CASSANDRA-9077)
 * Buffer bloom filter serialization (CASSANDRA-9066)
 * Fix anti-compaction target bloom filter size (CASSANDRA-9060)
 * Make FROZEN and TUPLE unreserved keywords in CQL (CASSANDRA-9047)
 * Prevent AssertionError from SizeEstimatesRecorder (CASSANDRA-9034)
 * Avoid overwriting index summaries for sstables with an older format that
   does not support downsampling; rebuild summaries on startup when this
   is detected (CASSANDRA-8993)
 * Fix potential data loss in CompressedSequentialWriter (CASSANDRA-8949)
 * Make PasswordAuthenticator number of hashing rounds configurable (CASSANDRA-8085)
 * Fix AssertionError when binding nested collections in DELETE (CASSANDRA-8900)
 * Check for overlap with non-early sstables in LCS (CASSANDRA-8739)
 * Only calculate max purgable timestamp if we have to (CASSANDRA-8914)
 * (cqlsh) Greatly improve performance of COPY FROM (CASSANDRA-8225)
 * IndexSummary effectiveIndexInterval is now a guideline, not a rule (CASSANDRA-8993)
 * Use correct bounds for page cache eviction of compressed files (CASSANDRA-8746)
 * SSTableScanner enforces its bounds (CASSANDRA-8946)
 * Cleanup cell equality (CASSANDRA-8947)
 * Introduce intra-cluster message coalescing (CASSANDRA-8692)
 * DatabaseDescriptor throws NPE when rpc_interface is used (CASSANDRA-8839)
 * Don't check if an sstable is live for offline compactions (CASSANDRA-8841)
 * Don't set clientMode in SSTableLoader (CASSANDRA-8238)
 * Fix SSTableRewriter with disabled early open (CASSANDRA-8535)
 * Fix cassandra-stress so it respects the CL passed in user mode (CASSANDRA-8948)
 * Fix rare NPE in ColumnDefinition#hasIndexOption() (CASSANDRA-8786)
 * cassandra-stress reports per-operation statistics, plus misc (CASSANDRA-8769)
 * Add SimpleDate (cql date) and Time (cql time) types (CASSANDRA-7523)
 * Use long for key count in cfstats (CASSANDRA-8913)
 * Make SSTableRewriter.abort() more robust to failure (CASSANDRA-8832)
 * Remove cold_reads_to_omit from STCS (CASSANDRA-8860)
 * Make EstimatedHistogram#percentile() use ceil instead of floor (CASSANDRA-8883)
 * Fix top partitions reporting wrong cardinality (CASSANDRA-8834)
 * Fix rare NPE in KeyCacheSerializer (CASSANDRA-8067)
 * Pick sstables for validation as late as possible inc repairs (CASSANDRA-8366)
 * Fix commitlog getPendingTasks to not increment (CASSANDRA-8862)
 * Fix parallelism adjustment in range and secondary index queries
   when the first fetch does not satisfy the limit (CASSANDRA-8856)
 * Check if the filtered sstables is non-empty in STCS (CASSANDRA-8843)
 * Upgrade java-driver used for cassandra-stress (CASSANDRA-8842)
 * Fix CommitLog.forceRecycleAllSegments() memory access error (CASSANDRA-8812)
 * Improve assertions in Memory (CASSANDRA-8792)
 * Fix SSTableRewriter cleanup (CASSANDRA-8802)
 * Introduce SafeMemory for CompressionMetadata.Writer (CASSANDRA-8758)
 * 'nodetool info' prints exception against older node (CASSANDRA-8796)
 * Ensure SSTableReader.last corresponds exactly with the file end (CASSANDRA-8750)
 * Make SSTableWriter.openEarly more robust and obvious (CASSANDRA-8747)
 * Enforce SSTableReader.first/last (CASSANDRA-8744)
 * Cleanup SegmentedFile API (CASSANDRA-8749)
 * Avoid overlap with early compaction replacement (CASSANDRA-8683)
 * Safer Resource Management++ (CASSANDRA-8707)
 * Write partition size estimates into a system table (CASSANDRA-7688)
 * cqlsh: Fix keys() and full() collection indexes in DESCRIBE output
   (CASSANDRA-8154)
 * Show progress of streaming in nodetool netstats (CASSANDRA-8886)
 * IndexSummaryBuilder utilises offheap memory, and shares data between
   each IndexSummary opened from it (CASSANDRA-8757)
 * markCompacting only succeeds if the exact SSTableReader instances being 
   marked are in the live set (CASSANDRA-8689)
 * cassandra-stress support for varint (CASSANDRA-8882)
 * Fix Adler32 digest for compressed sstables (CASSANDRA-8778)
 * Add nodetool statushandoff/statusbackup (CASSANDRA-8912)
 * Use stdout for progress and stats in sstableloader (CASSANDRA-8982)
 * Correctly identify 2i datadir from older versions (CASSANDRA-9116)
Merged from 2.0:
 * Ignore gossip SYNs after shutdown (CASSANDRA-9238)
 * Avoid overflow when calculating max sstable size in LCS (CASSANDRA-9235)
 * Make sstable blacklisting work with compression (CASSANDRA-9138)
 * Do not attempt to rebuild indexes if no index accepts any column (CASSANDRA-9196)
 * Don't initiate snitch reconnection for dead states (CASSANDRA-7292)
 * Fix ArrayIndexOutOfBoundsException in CQLSSTableWriter (CASSANDRA-8978)
 * Add shutdown gossip state to prevent timeouts during rolling restarts (CASSANDRA-8336)
 * Fix running with java.net.preferIPv6Addresses=true (CASSANDRA-9137)
 * Fix failed bootstrap/replace attempts being persisted in system.peers (CASSANDRA-9180)
 * Flush system.IndexInfo after marking index built (CASSANDRA-9128)
 * Fix updates to min/max_compaction_threshold through cassandra-cli
   (CASSANDRA-8102)
 * Don't include tmp files when doing offline relevel (CASSANDRA-9088)
 * Use the proper CAS WriteType when finishing a previous round during Paxos
   preparation (CASSANDRA-8672)
 * Avoid race in cancelling compactions (CASSANDRA-9070)
 * More aggressive check for expired sstables in DTCS (CASSANDRA-8359)
 * Fix ignored index_interval change in ALTER TABLE statements (CASSANDRA-7976)
 * Do more aggressive compaction in old time windows in DTCS (CASSANDRA-8360)
 * java.lang.AssertionError when reading saved cache (CASSANDRA-8740)
 * "disk full" when running cleanup (CASSANDRA-9036)
 * Lower logging level from ERROR to DEBUG when a scheduled schema pull
   cannot be completed due to a node being down (CASSANDRA-9032)
 * Fix MOVED_NODE client event (CASSANDRA-8516)
 * Allow overriding MAX_OUTSTANDING_REPLAY_COUNT (CASSANDRA-7533)
 * Fix malformed JMX ObjectName containing IPv6 addresses (CASSANDRA-9027)
 * (cqlsh) Allow increasing CSV field size limit through
   cqlshrc config option (CASSANDRA-8934)
 * Stop logging range tombstones when exceeding the threshold
   (CASSANDRA-8559)
 * Fix NullPointerException when nodetool getendpoints is run
   against invalid keyspaces or tables (CASSANDRA-8950)
 * Allow specifying the tmp dir (CASSANDRA-7712)
 * Improve compaction estimated tasks estimation (CASSANDRA-8904)
 * Fix duplicate up/down messages sent to native clients (CASSANDRA-7816)
 * Expose commit log archive status via JMX (CASSANDRA-8734)
 * Provide better exceptions for invalid replication strategy parameters
   (CASSANDRA-8909)
 * Fix regression in mixed single and multi-column relation support for
   SELECT statements (CASSANDRA-8613)
 * Add ability to limit number of native connections (CASSANDRA-8086)
 * Fix CQLSSTableWriter throwing exception and spawning threads
   (CASSANDRA-8808)
 * Fix MT mismatch between empty and GC-able data (CASSANDRA-8979)
 * Fix incorrect validation when snapshotting single table (CASSANDRA-8056)
 * Add offline tool to relevel sstables (CASSANDRA-8301)
 * Preserve stream ID for more protocol errors (CASSANDRA-8848)
 * Fix combining token() function with multi-column relations on
   clustering columns (CASSANDRA-8797)
 * Make CFS.markReferenced() resistant to bad refcounting (CASSANDRA-8829)
 * Fix StreamTransferTask abort/complete bad refcounting (CASSANDRA-8815)
 * Fix AssertionError when querying a DESC clustering ordered
   table with ASC ordering and paging (CASSANDRA-8767)
 * AssertionError: "Memory was freed" when running cleanup (CASSANDRA-8716)
 * Make it possible to set max_sstable_age to fractional days (CASSANDRA-8406)
 * Fix some multi-column relations with indexes on some clustering
   columns (CASSANDRA-8275)
 * Fix memory leak in SSTableSimple*Writer and SSTableReader.validate()
   (CASSANDRA-8748)
 * Throw OOM if allocating memory fails to return a valid pointer (CASSANDRA-8726)
 * Fix SSTableSimpleUnsortedWriter ConcurrentModificationException (CASSANDRA-8619)
 * 'nodetool info' prints exception against older node (CASSANDRA-8796)
 * Ensure SSTableSimpleUnsortedWriter.close() terminates if
   disk writer has crashed (CASSANDRA-8807)


2.1.4
 * Bind JMX to localhost unless explicitly configured otherwise (CASSANDRA-9085)


2.1.3
 * Fix HSHA/offheap_objects corruption (CASSANDRA-8719)
 * Upgrade libthrift to 0.9.2 (CASSANDRA-8685)
 * Don't use the shared ref in sstableloader (CASSANDRA-8704)
 * Purge internal prepared statements if related tables or
   keyspaces are dropped (CASSANDRA-8693)
 * (cqlsh) Handle unicode BOM at start of files (CASSANDRA-8638)
 * Stop compactions before exiting offline tools (CASSANDRA-8623)
 * Update tools/stress/README.txt to match current behaviour (CASSANDRA-7933)
 * Fix schema from Thrift conversion with empty metadata (CASSANDRA-8695)
 * Safer Resource Management (CASSANDRA-7705)
 * Make sure we compact highly overlapping cold sstables with
   STCS (CASSANDRA-8635)
 * rpc_interface and listen_interface generate NPE on startup when specified
   interface doesn't exist (CASSANDRA-8677)
 * Fix ArrayIndexOutOfBoundsException in nodetool cfhistograms (CASSANDRA-8514)
 * Switch from yammer metrics for nodetool cf/proxy histograms (CASSANDRA-8662)
 * Make sure we don't add tmplink files to the compaction
   strategy (CASSANDRA-8580)
 * (cqlsh) Handle maps with blob keys (CASSANDRA-8372)
 * (cqlsh) Handle DynamicCompositeType schemas correctly (CASSANDRA-8563)
 * Duplicate rows returned when in clause has repeated values (CASSANDRA-6706)
 * Add tooling to detect hot partitions (CASSANDRA-7974)
 * Fix cassandra-stress user-mode truncation of partition generation (CASSANDRA-8608)
 * Only stream from unrepaired sstables during inc repair (CASSANDRA-8267)
 * Don't allow starting multiple inc repairs on the same sstables (CASSANDRA-8316)
 * Invalidate prepared BATCH statements when related tables
   or keyspaces are dropped (CASSANDRA-8652)
 * Fix missing results in secondary index queries on collections
   with ALLOW FILTERING (CASSANDRA-8421)
 * Expose EstimatedHistogram metrics for range slices (CASSANDRA-8627)
 * (cqlsh) Escape clqshrc passwords properly (CASSANDRA-8618)
 * Fix NPE when passing wrong argument in ALTER TABLE statement (CASSANDRA-8355)
 * Pig: Refactor and deprecate CqlStorage (CASSANDRA-8599)
 * Don't reuse the same cleanup strategy for all sstables (CASSANDRA-8537)
 * Fix case-sensitivity of index name on CREATE and DROP INDEX
   statements (CASSANDRA-8365)
 * Better detection/logging for corruption in compressed sstables (CASSANDRA-8192)
 * Use the correct repairedAt value when closing writer (CASSANDRA-8570)
 * (cqlsh) Handle a schema mismatch being detected on startup (CASSANDRA-8512)
 * Properly calculate expected write size during compaction (CASSANDRA-8532)
 * Invalidate affected prepared statements when a table's columns
   are altered (CASSANDRA-7910)
 * Stress - user defined writes should populate sequentally (CASSANDRA-8524)
 * Fix regression in SSTableRewriter causing some rows to become unreadable 
   during compaction (CASSANDRA-8429)
 * Run major compactions for repaired/unrepaired in parallel (CASSANDRA-8510)
 * (cqlsh) Fix compression options in DESCRIBE TABLE output when compression
   is disabled (CASSANDRA-8288)
 * (cqlsh) Fix DESCRIBE output after keyspaces are altered (CASSANDRA-7623)
 * Make sure we set lastCompactedKey correctly (CASSANDRA-8463)
 * (cqlsh) Fix output of CONSISTENCY command (CASSANDRA-8507)
 * (cqlsh) Fixed the handling of LIST statements (CASSANDRA-8370)
 * Make sstablescrub check leveled manifest again (CASSANDRA-8432)
 * Check first/last keys in sstable when giving out positions (CASSANDRA-8458)
 * Disable mmap on Windows (CASSANDRA-6993)
 * Add missing ConsistencyLevels to cassandra-stress (CASSANDRA-8253)
 * Add auth support to cassandra-stress (CASSANDRA-7985)
 * Fix ArrayIndexOutOfBoundsException when generating error message
   for some CQL syntax errors (CASSANDRA-8455)
 * Scale memtable slab allocation logarithmically (CASSANDRA-7882)
 * cassandra-stress simultaneous inserts over same seed (CASSANDRA-7964)
 * Reduce cassandra-stress sampling memory requirements (CASSANDRA-7926)
 * Ensure memtable flush cannot expire commit log entries from its future (CASSANDRA-8383)
 * Make read "defrag" async to reclaim memtables (CASSANDRA-8459)
 * Remove tmplink files for offline compactions (CASSANDRA-8321)
 * Reduce maxHintsInProgress (CASSANDRA-8415)
 * BTree updates may call provided update function twice (CASSANDRA-8018)
 * Release sstable references after anticompaction (CASSANDRA-8386)
 * Handle abort() in SSTableRewriter properly (CASSANDRA-8320)
 * Centralize shared executors (CASSANDRA-8055)
 * Fix filtering for CONTAINS (KEY) relations on frozen collection
   clustering columns when the query is restricted to a single
   partition (CASSANDRA-8203)
 * Do more aggressive entire-sstable TTL expiry checks (CASSANDRA-8243)
 * Add more log info if readMeter is null (CASSANDRA-8238)
 * add check of the system wall clock time at startup (CASSANDRA-8305)
 * Support for frozen collections (CASSANDRA-7859)
 * Fix overflow on histogram computation (CASSANDRA-8028)
 * Have paxos reuse the timestamp generation of normal queries (CASSANDRA-7801)
 * Fix incremental repair not remove parent session on remote (CASSANDRA-8291)
 * Improve JBOD disk utilization (CASSANDRA-7386)
 * Log failed host when preparing incremental repair (CASSANDRA-8228)
 * Force config client mode in CQLSSTableWriter (CASSANDRA-8281)
 * Fix sstableupgrade throws exception (CASSANDRA-8688)
 * Fix hang when repairing empty keyspace (CASSANDRA-8694)
Merged from 2.0:
 * Fix IllegalArgumentException in dynamic snitch (CASSANDRA-8448)
 * Add support for UPDATE ... IF EXISTS (CASSANDRA-8610)
 * Fix reversal of list prepends (CASSANDRA-8733)
 * Prevent non-zero default_time_to_live on tables with counters
   (CASSANDRA-8678)
 * Fix SSTableSimpleUnsortedWriter ConcurrentModificationException
   (CASSANDRA-8619)
 * Round up time deltas lower than 1ms in BulkLoader (CASSANDRA-8645)
 * Add batch remove iterator to ABSC (CASSANDRA-8414, 8666)
 * Round up time deltas lower than 1ms in BulkLoader (CASSANDRA-8645)
 * Fix isClientMode check in Keyspace (CASSANDRA-8687)
 * Use more efficient slice size for querying internal secondary
   index tables (CASSANDRA-8550)
 * Fix potentially returning deleted rows with range tombstone (CASSANDRA-8558)
 * Check for available disk space before starting a compaction (CASSANDRA-8562)
 * Fix DISTINCT queries with LIMITs or paging when some partitions
   contain only tombstones (CASSANDRA-8490)
 * Introduce background cache refreshing to permissions cache
   (CASSANDRA-8194)
 * Fix race condition in StreamTransferTask that could lead to
   infinite loops and premature sstable deletion (CASSANDRA-7704)
 * Add an extra version check to MigrationTask (CASSANDRA-8462)
 * Ensure SSTableWriter cleans up properly after failure (CASSANDRA-8499)
 * Increase bf true positive count on key cache hit (CASSANDRA-8525)
 * Move MeteredFlusher to its own thread (CASSANDRA-8485)
 * Fix non-distinct results in DISTNCT queries on static columns when
   paging is enabled (CASSANDRA-8087)
 * Move all hints related tasks to hints internal executor (CASSANDRA-8285)
 * Fix paging for multi-partition IN queries (CASSANDRA-8408)
 * Fix MOVED_NODE topology event never being emitted when a node
   moves its token (CASSANDRA-8373)
 * Fix validation of indexes in COMPACT tables (CASSANDRA-8156)
 * Avoid StackOverflowError when a large list of IN values
   is used for a clustering column (CASSANDRA-8410)
 * Fix NPE when writetime() or ttl() calls are wrapped by
   another function call (CASSANDRA-8451)
 * Fix NPE after dropping a keyspace (CASSANDRA-8332)
 * Fix error message on read repair timeouts (CASSANDRA-7947)
 * Default DTCS base_time_seconds changed to 60 (CASSANDRA-8417)
 * Refuse Paxos operation with more than one pending endpoint (CASSANDRA-8346, 8640)
 * Throw correct exception when trying to bind a keyspace or table
   name (CASSANDRA-6952)
 * Make HHOM.compact synchronized (CASSANDRA-8416)
 * cancel latency-sampling task when CF is dropped (CASSANDRA-8401)
 * don't block SocketThread for MessagingService (CASSANDRA-8188)
 * Increase quarantine delay on replacement (CASSANDRA-8260)
 * Expose off-heap memory usage stats (CASSANDRA-7897)
 * Ignore Paxos commits for truncated tables (CASSANDRA-7538)
 * Validate size of indexed column values (CASSANDRA-8280)
 * Make LCS split compaction results over all data directories (CASSANDRA-8329)
 * Fix some failing queries that use multi-column relations
   on COMPACT STORAGE tables (CASSANDRA-8264)
 * Fix InvalidRequestException with ORDER BY (CASSANDRA-8286)
 * Disable SSLv3 for POODLE (CASSANDRA-8265)
 * Fix millisecond timestamps in Tracing (CASSANDRA-8297)
 * Include keyspace name in error message when there are insufficient
   live nodes to stream from (CASSANDRA-8221)
 * Avoid overlap in L1 when L0 contains many nonoverlapping
   sstables (CASSANDRA-8211)
 * Improve PropertyFileSnitch logging (CASSANDRA-8183)
 * Add DC-aware sequential repair (CASSANDRA-8193)
 * Use live sstables in snapshot repair if possible (CASSANDRA-8312)
 * Fix hints serialized size calculation (CASSANDRA-8587)


2.1.2
 * (cqlsh) parse_for_table_meta errors out on queries with undefined
   grammars (CASSANDRA-8262)
 * (cqlsh) Fix SELECT ... TOKEN() function broken in C* 2.1.1 (CASSANDRA-8258)
 * Fix Cassandra crash when running on JDK8 update 40 (CASSANDRA-8209)
 * Optimize partitioner tokens (CASSANDRA-8230)
 * Improve compaction of repaired/unrepaired sstables (CASSANDRA-8004)
 * Make cache serializers pluggable (CASSANDRA-8096)
 * Fix issues with CONTAINS (KEY) queries on secondary indexes
   (CASSANDRA-8147)
 * Fix read-rate tracking of sstables for some queries (CASSANDRA-8239)
 * Fix default timestamp in QueryOptions (CASSANDRA-8246)
 * Set socket timeout when reading remote version (CASSANDRA-8188)
 * Refactor how we track live size (CASSANDRA-7852)
 * Make sure unfinished compaction files are removed (CASSANDRA-8124)
 * Fix shutdown when run as Windows service (CASSANDRA-8136)
 * Fix DESCRIBE TABLE with custom indexes (CASSANDRA-8031)
 * Fix race in RecoveryManagerTest (CASSANDRA-8176)
 * Avoid IllegalArgumentException while sorting sstables in
   IndexSummaryManager (CASSANDRA-8182)
 * Shutdown JVM on file descriptor exhaustion (CASSANDRA-7579)
 * Add 'die' policy for commit log and disk failure (CASSANDRA-7927)
 * Fix installing as service on Windows (CASSANDRA-8115)
 * Fix CREATE TABLE for CQL2 (CASSANDRA-8144)
 * Avoid boxing in ColumnStats min/max trackers (CASSANDRA-8109)
Merged from 2.0:
 * Correctly handle non-text column names in cql3 (CASSANDRA-8178)
 * Fix deletion for indexes on primary key columns (CASSANDRA-8206)
 * Add 'nodetool statusgossip' (CASSANDRA-8125)
 * Improve client notification that nodes are ready for requests (CASSANDRA-7510)
 * Handle negative timestamp in writetime method (CASSANDRA-8139)
 * Pig: Remove errant LIMIT clause in CqlNativeStorage (CASSANDRA-8166)
 * Throw ConfigurationException when hsha is used with the default
   rpc_max_threads setting of 'unlimited' (CASSANDRA-8116)
 * Allow concurrent writing of the same table in the same JVM using
   CQLSSTableWriter (CASSANDRA-7463)
 * Fix totalDiskSpaceUsed calculation (CASSANDRA-8205)


2.1.1
 * Fix spin loop in AtomicSortedColumns (CASSANDRA-7546)
 * Dont notify when replacing tmplink files (CASSANDRA-8157)
 * Fix validation with multiple CONTAINS clause (CASSANDRA-8131)
 * Fix validation of collections in TriggerExecutor (CASSANDRA-8146)
 * Fix IllegalArgumentException when a list of IN values containing tuples
   is passed as a single arg to a prepared statement with the v1 or v2
   protocol (CASSANDRA-8062)
 * Fix ClassCastException in DISTINCT query on static columns with
   query paging (CASSANDRA-8108)
 * Fix NPE on null nested UDT inside a set (CASSANDRA-8105)
 * Fix exception when querying secondary index on set items or map keys
   when some clustering columns are specified (CASSANDRA-8073)
 * Send proper error response when there is an error during native
   protocol message decode (CASSANDRA-8118)
 * Gossip should ignore generation numbers too far in the future (CASSANDRA-8113)
 * Fix NPE when creating a table with frozen sets, lists (CASSANDRA-8104)
 * Fix high memory use due to tracking reads on incrementally opened sstable
   readers (CASSANDRA-8066)
 * Fix EXECUTE request with skipMetadata=false returning no metadata
   (CASSANDRA-8054)
 * Allow concurrent use of CQLBulkOutputFormat (CASSANDRA-7776)
 * Shutdown JVM on OOM (CASSANDRA-7507)
 * Upgrade netty version and enable epoll event loop (CASSANDRA-7761)
 * Don't duplicate sstables smaller than split size when using
   the sstablesplitter tool (CASSANDRA-7616)
 * Avoid re-parsing already prepared statements (CASSANDRA-7923)
 * Fix some Thrift slice deletions and updates of COMPACT STORAGE
   tables with some clustering columns omitted (CASSANDRA-7990)
 * Fix filtering for CONTAINS on sets (CASSANDRA-8033)
 * Properly track added size (CASSANDRA-7239)
 * Allow compilation in java 8 (CASSANDRA-7208)
 * Fix Assertion error on RangeTombstoneList diff (CASSANDRA-8013)
 * Release references to overlapping sstables during compaction (CASSANDRA-7819)
 * Send notification when opening compaction results early (CASSANDRA-8034)
 * Make native server start block until properly bound (CASSANDRA-7885)
 * (cqlsh) Fix IPv6 support (CASSANDRA-7988)
 * Ignore fat clients when checking for endpoint collision (CASSANDRA-7939)
 * Make sstablerepairedset take a list of files (CASSANDRA-7995)
 * (cqlsh) Tab completeion for indexes on map keys (CASSANDRA-7972)
 * (cqlsh) Fix UDT field selection in select clause (CASSANDRA-7891)
 * Fix resource leak in event of corrupt sstable
 * (cqlsh) Add command line option for cqlshrc file path (CASSANDRA-7131)
 * Provide visibility into prepared statements churn (CASSANDRA-7921, CASSANDRA-7930)
 * Invalidate prepared statements when their keyspace or table is
   dropped (CASSANDRA-7566)
 * cassandra-stress: fix support for NetworkTopologyStrategy (CASSANDRA-7945)
 * Fix saving caches when a table is dropped (CASSANDRA-7784)
 * Add better error checking of new stress profile (CASSANDRA-7716)
 * Use ThreadLocalRandom and remove FBUtilities.threadLocalRandom (CASSANDRA-7934)
 * Prevent operator mistakes due to simultaneous bootstrap (CASSANDRA-7069)
 * cassandra-stress supports whitelist mode for node config (CASSANDRA-7658)
 * GCInspector more closely tracks GC; cassandra-stress and nodetool report it (CASSANDRA-7916)
 * nodetool won't output bogus ownership info without a keyspace (CASSANDRA-7173)
 * Add human readable option to nodetool commands (CASSANDRA-5433)
 * Don't try to set repairedAt on old sstables (CASSANDRA-7913)
 * Add metrics for tracking PreparedStatement use (CASSANDRA-7719)
 * (cqlsh) tab-completion for triggers (CASSANDRA-7824)
 * (cqlsh) Support for query paging (CASSANDRA-7514)
 * (cqlsh) Show progress of COPY operations (CASSANDRA-7789)
 * Add syntax to remove multiple elements from a map (CASSANDRA-6599)
 * Support non-equals conditions in lightweight transactions (CASSANDRA-6839)
 * Add IF [NOT] EXISTS to create/drop triggers (CASSANDRA-7606)
 * (cqlsh) Display the current logged-in user (CASSANDRA-7785)
 * (cqlsh) Don't ignore CTRL-C during COPY FROM execution (CASSANDRA-7815)
 * (cqlsh) Order UDTs according to cross-type dependencies in DESCRIBE
   output (CASSANDRA-7659)
 * (cqlsh) Fix handling of CAS statement results (CASSANDRA-7671)
 * (cqlsh) COPY TO/FROM improvements (CASSANDRA-7405)
 * Support list index operations with conditions (CASSANDRA-7499)
 * Add max live/tombstoned cells to nodetool cfstats output (CASSANDRA-7731)
 * Validate IPv6 wildcard addresses properly (CASSANDRA-7680)
 * (cqlsh) Error when tracing query (CASSANDRA-7613)
 * Avoid IOOBE when building SyntaxError message snippet (CASSANDRA-7569)
 * SSTableExport uses correct validator to create string representation of partition
   keys (CASSANDRA-7498)
 * Avoid NPEs when receiving type changes for an unknown keyspace (CASSANDRA-7689)
 * Add support for custom 2i validation (CASSANDRA-7575)
 * Pig support for hadoop CqlInputFormat (CASSANDRA-6454)
 * Add duration mode to cassandra-stress (CASSANDRA-7468)
 * Add listen_interface and rpc_interface options (CASSANDRA-7417)
 * Improve schema merge performance (CASSANDRA-7444)
 * Adjust MT depth based on # of partition validating (CASSANDRA-5263)
 * Optimise NativeCell comparisons (CASSANDRA-6755)
 * Configurable client timeout for cqlsh (CASSANDRA-7516)
 * Include snippet of CQL query near syntax error in messages (CASSANDRA-7111)
 * Make repair -pr work with -local (CASSANDRA-7450)
 * Fix error in sstableloader with -cph > 1 (CASSANDRA-8007)
 * Fix snapshot repair error on indexed tables (CASSANDRA-8020)
 * Do not exit nodetool repair when receiving JMX NOTIF_LOST (CASSANDRA-7909)
 * Stream to private IP when available (CASSANDRA-8084)
Merged from 2.0:
 * Reject conditions on DELETE unless full PK is given (CASSANDRA-6430)
 * Properly reject the token function DELETE (CASSANDRA-7747)
 * Force batchlog replay before decommissioning a node (CASSANDRA-7446)
 * Fix hint replay with many accumulated expired hints (CASSANDRA-6998)
 * Fix duplicate results in DISTINCT queries on static columns with query
   paging (CASSANDRA-8108)
 * Add DateTieredCompactionStrategy (CASSANDRA-6602)
 * Properly validate ascii and utf8 string literals in CQL queries (CASSANDRA-8101)
 * (cqlsh) Fix autocompletion for alter keyspace (CASSANDRA-8021)
 * Create backup directories for commitlog archiving during startup (CASSANDRA-8111)
 * Reduce totalBlockFor() for LOCAL_* consistency levels (CASSANDRA-8058)
 * Fix merging schemas with re-dropped keyspaces (CASSANDRA-7256)
 * Fix counters in supercolumns during live upgrades from 1.2 (CASSANDRA-7188)
 * Notify DT subscribers when a column family is truncated (CASSANDRA-8088)
 * Add sanity check of $JAVA on startup (CASSANDRA-7676)
 * Schedule fat client schema pull on join (CASSANDRA-7993)
 * Don't reset nodes' versions when closing IncomingTcpConnections
   (CASSANDRA-7734)
 * Record the real messaging version in all cases in OutboundTcpConnection
   (CASSANDRA-8057)
 * SSL does not work in cassandra-cli (CASSANDRA-7899)
 * Fix potential exception when using ReversedType in DynamicCompositeType
   (CASSANDRA-7898)
 * Better validation of collection values (CASSANDRA-7833)
 * Track min/max timestamps correctly (CASSANDRA-7969)
 * Fix possible overflow while sorting CL segments for replay (CASSANDRA-7992)
 * Increase nodetool Xmx (CASSANDRA-7956)
 * Archive any commitlog segments present at startup (CASSANDRA-6904)
 * CrcCheckChance should adjust based on live CFMetadata not 
   sstable metadata (CASSANDRA-7978)
 * token() should only accept columns in the partitioning
   key order (CASSANDRA-6075)
 * Add method to invalidate permission cache via JMX (CASSANDRA-7977)
 * Allow propagating multiple gossip states atomically (CASSANDRA-6125)
 * Log exceptions related to unclean native protocol client disconnects
   at DEBUG or INFO (CASSANDRA-7849)
 * Allow permissions cache to be set via JMX (CASSANDRA-7698)
 * Include schema_triggers CF in readable system resources (CASSANDRA-7967)
 * Fix RowIndexEntry to report correct serializedSize (CASSANDRA-7948)
 * Make CQLSSTableWriter sync within partitions (CASSANDRA-7360)
 * Potentially use non-local replicas in CqlConfigHelper (CASSANDRA-7906)
 * Explicitly disallow mixing multi-column and single-column
   relations on clustering columns (CASSANDRA-7711)
 * Better error message when condition is set on PK column (CASSANDRA-7804)
 * Don't send schema change responses and events for no-op DDL
   statements (CASSANDRA-7600)
 * (Hadoop) fix cluster initialisation for a split fetching (CASSANDRA-7774)
 * Throw InvalidRequestException when queries contain relations on entire
   collection columns (CASSANDRA-7506)
 * (cqlsh) enable CTRL-R history search with libedit (CASSANDRA-7577)
 * (Hadoop) allow ACFRW to limit nodes to local DC (CASSANDRA-7252)
 * (cqlsh) cqlsh should automatically disable tracing when selecting
   from system_traces (CASSANDRA-7641)
 * (Hadoop) Add CqlOutputFormat (CASSANDRA-6927)
 * Don't depend on cassandra config for nodetool ring (CASSANDRA-7508)
 * (cqlsh) Fix failing cqlsh formatting tests (CASSANDRA-7703)
 * Fix IncompatibleClassChangeError from hadoop2 (CASSANDRA-7229)
 * Add 'nodetool sethintedhandoffthrottlekb' (CASSANDRA-7635)
 * (cqlsh) Add tab-completion for CREATE/DROP USER IF [NOT] EXISTS (CASSANDRA-7611)
 * Catch errors when the JVM pulls the rug out from GCInspector (CASSANDRA-5345)
 * cqlsh fails when version number parts are not int (CASSANDRA-7524)
 * Fix NPE when table dropped during streaming (CASSANDRA-7946)
 * Fix wrong progress when streaming uncompressed (CASSANDRA-7878)
 * Fix possible infinite loop in creating repair range (CASSANDRA-7983)
 * Fix unit in nodetool for streaming throughput (CASSANDRA-7375)
Merged from 1.2:
 * Don't index tombstones (CASSANDRA-7828)
 * Improve PasswordAuthenticator default super user setup (CASSANDRA-7788)


2.1.0
 * (cqlsh) Removed "ALTER TYPE <name> RENAME TO <name>" from tab-completion
   (CASSANDRA-7895)
 * Fixed IllegalStateException in anticompaction (CASSANDRA-7892)
 * cqlsh: DESCRIBE support for frozen UDTs, tuples (CASSANDRA-7863)
 * Avoid exposing internal classes over JMX (CASSANDRA-7879)
 * Add null check for keys when freezing collection (CASSANDRA-7869)
 * Improve stress workload realism (CASSANDRA-7519)
Merged from 2.0:
 * Configure system.paxos with LeveledCompactionStrategy (CASSANDRA-7753)
 * Fix ALTER clustering column type from DateType to TimestampType when
   using DESC clustering order (CASSANRDA-7797)
 * Throw EOFException if we run out of chunks in compressed datafile
   (CASSANDRA-7664)
 * Fix PRSI handling of CQL3 row markers for row cleanup (CASSANDRA-7787)
 * Fix dropping collection when it's the last regular column (CASSANDRA-7744)
 * Make StreamReceiveTask thread safe and gc friendly (CASSANDRA-7795)
 * Validate empty cell names from counter updates (CASSANDRA-7798)
Merged from 1.2:
 * Don't allow compacted sstables to be marked as compacting (CASSANDRA-7145)
 * Track expired tombstones (CASSANDRA-7810)


2.1.0-rc7
 * Add frozen keyword and require UDT to be frozen (CASSANDRA-7857)
 * Track added sstable size correctly (CASSANDRA-7239)
 * (cqlsh) Fix case insensitivity (CASSANDRA-7834)
 * Fix failure to stream ranges when moving (CASSANDRA-7836)
 * Correctly remove tmplink files (CASSANDRA-7803)
 * (cqlsh) Fix column name formatting for functions, CAS operations,
   and UDT field selections (CASSANDRA-7806)
 * (cqlsh) Fix COPY FROM handling of null/empty primary key
   values (CASSANDRA-7792)
 * Fix ordering of static cells (CASSANDRA-7763)
Merged from 2.0:
 * Forbid re-adding dropped counter columns (CASSANDRA-7831)
 * Fix CFMetaData#isThriftCompatible() for PK-only tables (CASSANDRA-7832)
 * Always reject inequality on the partition key without token()
   (CASSANDRA-7722)
 * Always send Paxos commit to all replicas (CASSANDRA-7479)
 * Make disruptor_thrift_server invocation pool configurable (CASSANDRA-7594)
 * Make repair no-op when RF=1 (CASSANDRA-7864)


2.1.0-rc6
 * Fix OOM issue from netty caching over time (CASSANDRA-7743)
 * json2sstable couldn't import JSON for CQL table (CASSANDRA-7477)
 * Invalidate all caches on table drop (CASSANDRA-7561)
 * Skip strict endpoint selection for ranges if RF == nodes (CASSANRA-7765)
 * Fix Thrift range filtering without 2ary index lookups (CASSANDRA-7741)
 * Add tracing entries about concurrent range requests (CASSANDRA-7599)
 * (cqlsh) Fix DESCRIBE for NTS keyspaces (CASSANDRA-7729)
 * Remove netty buffer ref-counting (CASSANDRA-7735)
 * Pass mutated cf to index updater for use by PRSI (CASSANDRA-7742)
 * Include stress yaml example in release and deb (CASSANDRA-7717)
 * workaround for netty issue causing corrupted data off the wire (CASSANDRA-7695)
 * cqlsh DESC CLUSTER fails retrieving ring information (CASSANDRA-7687)
 * Fix binding null values inside UDT (CASSANDRA-7685)
 * Fix UDT field selection with empty fields (CASSANDRA-7670)
 * Bogus deserialization of static cells from sstable (CASSANDRA-7684)
 * Fix NPE on compaction leftover cleanup for dropped table (CASSANDRA-7770)
Merged from 2.0:
 * Fix race condition in StreamTransferTask that could lead to
   infinite loops and premature sstable deletion (CASSANDRA-7704)
 * (cqlsh) Wait up to 10 sec for a tracing session (CASSANDRA-7222)
 * Fix NPE in FileCacheService.sizeInBytes (CASSANDRA-7756)
 * Remove duplicates from StorageService.getJoiningNodes (CASSANDRA-7478)
 * Clone token map outside of hot gossip loops (CASSANDRA-7758)
 * Fix MS expiring map timeout for Paxos messages (CASSANDRA-7752)
 * Do not flush on truncate if durable_writes is false (CASSANDRA-7750)
 * Give CRR a default input_cql Statement (CASSANDRA-7226)
 * Better error message when adding a collection with the same name
   than a previously dropped one (CASSANDRA-6276)
 * Fix validation when adding static columns (CASSANDRA-7730)
 * (Thrift) fix range deletion of supercolumns (CASSANDRA-7733)
 * Fix potential AssertionError in RangeTombstoneList (CASSANDRA-7700)
 * Validate arguments of blobAs* functions (CASSANDRA-7707)
 * Fix potential AssertionError with 2ndary indexes (CASSANDRA-6612)
 * Avoid logging CompactionInterrupted at ERROR (CASSANDRA-7694)
 * Minor leak in sstable2jon (CASSANDRA-7709)
 * Add cassandra.auto_bootstrap system property (CASSANDRA-7650)
 * Update java driver (for hadoop) (CASSANDRA-7618)
 * Remove CqlPagingRecordReader/CqlPagingInputFormat (CASSANDRA-7570)
 * Support connecting to ipv6 jmx with nodetool (CASSANDRA-7669)


2.1.0-rc5
 * Reject counters inside user types (CASSANDRA-7672)
 * Switch to notification-based GCInspector (CASSANDRA-7638)
 * (cqlsh) Handle nulls in UDTs and tuples correctly (CASSANDRA-7656)
 * Don't use strict consistency when replacing (CASSANDRA-7568)
 * Fix min/max cell name collection on 2.0 SSTables with range
   tombstones (CASSANDRA-7593)
 * Tolerate min/max cell names of different lengths (CASSANDRA-7651)
 * Filter cached results correctly (CASSANDRA-7636)
 * Fix tracing on the new SEPExecutor (CASSANDRA-7644)
 * Remove shuffle and taketoken (CASSANDRA-7601)
 * Clean up Windows batch scripts (CASSANDRA-7619)
 * Fix native protocol drop user type notification (CASSANDRA-7571)
 * Give read access to system.schema_usertypes to all authenticated users
   (CASSANDRA-7578)
 * (cqlsh) Fix cqlsh display when zero rows are returned (CASSANDRA-7580)
 * Get java version correctly when JAVA_TOOL_OPTIONS is set (CASSANDRA-7572)
 * Fix NPE when dropping index from non-existent keyspace, AssertionError when
   dropping non-existent index with IF EXISTS (CASSANDRA-7590)
 * Fix sstablelevelresetter hang (CASSANDRA-7614)
 * (cqlsh) Fix deserialization of blobs (CASSANDRA-7603)
 * Use "keyspace updated" schema change message for UDT changes in v1 and
   v2 protocols (CASSANDRA-7617)
 * Fix tracing of range slices and secondary index lookups that are local
   to the coordinator (CASSANDRA-7599)
 * Set -Dcassandra.storagedir for all tool shell scripts (CASSANDRA-7587)
 * Don't swap max/min col names when mutating sstable metadata (CASSANDRA-7596)
 * (cqlsh) Correctly handle paged result sets (CASSANDRA-7625)
 * (cqlsh) Improve waiting for a trace to complete (CASSANDRA-7626)
 * Fix tracing of concurrent range slices and 2ary index queries (CASSANDRA-7626)
 * Fix scrub against collection type (CASSANDRA-7665)
Merged from 2.0:
 * Set gc_grace_seconds to seven days for system schema tables (CASSANDRA-7668)
 * SimpleSeedProvider no longer caches seeds forever (CASSANDRA-7663)
 * Always flush on truncate (CASSANDRA-7511)
 * Fix ReversedType(DateType) mapping to native protocol (CASSANDRA-7576)
 * Always merge ranges owned by a single node (CASSANDRA-6930)
 * Track max/min timestamps for range tombstones (CASSANDRA-7647)
 * Fix NPE when listing saved caches dir (CASSANDRA-7632)


2.1.0-rc4
 * Fix word count hadoop example (CASSANDRA-7200)
 * Updated memtable_cleanup_threshold and memtable_flush_writers defaults 
   (CASSANDRA-7551)
 * (Windows) fix startup when WMI memory query fails (CASSANDRA-7505)
 * Anti-compaction proceeds if any part of the repair failed (CASSANDRA-7521)
 * Add missing table name to DROP INDEX responses and notifications (CASSANDRA-7539)
 * Bump CQL version to 3.2.0 and update CQL documentation (CASSANDRA-7527)
 * Fix configuration error message when running nodetool ring (CASSANDRA-7508)
 * Support conditional updates, tuple type, and the v3 protocol in cqlsh (CASSANDRA-7509)
 * Handle queries on multiple secondary index types (CASSANDRA-7525)
 * Fix cqlsh authentication with v3 native protocol (CASSANDRA-7564)
 * Fix NPE when unknown prepared statement ID is used (CASSANDRA-7454)
Merged from 2.0:
 * (Windows) force range-based repair to non-sequential mode (CASSANDRA-7541)
 * Fix range merging when DES scores are zero (CASSANDRA-7535)
 * Warn when SSL certificates have expired (CASSANDRA-7528)
 * Fix error when doing reversed queries with static columns (CASSANDRA-7490)
Merged from 1.2:
 * Set correct stream ID on responses when non-Exception Throwables
   are thrown while handling native protocol messages (CASSANDRA-7470)


2.1.0-rc3
 * Consider expiry when reconciling otherwise equal cells (CASSANDRA-7403)
 * Introduce CQL support for stress tool (CASSANDRA-6146)
 * Fix ClassCastException processing expired messages (CASSANDRA-7496)
 * Fix prepared marker for collections inside UDT (CASSANDRA-7472)
 * Remove left-over populate_io_cache_on_flush and replicate_on_write
   uses (CASSANDRA-7493)
 * (Windows) handle spaces in path names (CASSANDRA-7451)
 * Ensure writes have completed after dropping a table, before recycling
   commit log segments (CASSANDRA-7437)
 * Remove left-over rows_per_partition_to_cache (CASSANDRA-7493)
 * Fix error when CONTAINS is used with a bind marker (CASSANDRA-7502)
 * Properly reject unknown UDT field (CASSANDRA-7484)
Merged from 2.0:
 * Fix CC#collectTimeOrderedData() tombstone optimisations (CASSANDRA-7394)
 * Support DISTINCT for static columns and fix behaviour when DISTINC is
   not use (CASSANDRA-7305).
 * Workaround JVM NPE on JMX bind failure (CASSANDRA-7254)
 * Fix race in FileCacheService RemovalListener (CASSANDRA-7278)
 * Fix inconsistent use of consistencyForCommit that allowed LOCAL_QUORUM
   operations to incorrect become full QUORUM (CASSANDRA-7345)
 * Properly handle unrecognized opcodes and flags (CASSANDRA-7440)
 * (Hadoop) close CqlRecordWriter clients when finished (CASSANDRA-7459)
 * Commit disk failure policy (CASSANDRA-7429)
 * Make sure high level sstables get compacted (CASSANDRA-7414)
 * Fix AssertionError when using empty clustering columns and static columns
   (CASSANDRA-7455)
 * Add option to disable STCS in L0 (CASSANDRA-6621)
 * Upgrade to snappy-java 1.0.5.2 (CASSANDRA-7476)


2.1.0-rc2
 * Fix heap size calculation for CompoundSparseCellName and 
   CompoundSparseCellName.WithCollection (CASSANDRA-7421)
 * Allow counter mutations in UNLOGGED batches (CASSANDRA-7351)
 * Modify reconcile logic to always pick a tombstone over a counter cell
   (CASSANDRA-7346)
 * Avoid incremental compaction on Windows (CASSANDRA-7365)
 * Fix exception when querying a composite-keyed table with a collection index
   (CASSANDRA-7372)
 * Use node's host id in place of counter ids (CASSANDRA-7366)
 * Fix error when doing reversed queries with static columns (CASSANDRA-7490)
 * Backport CASSANDRA-6747 (CASSANDRA-7560)
 * Track max/min timestamps for range tombstones (CASSANDRA-7647)
 * Fix NPE when listing saved caches dir (CASSANDRA-7632)
 * Fix sstableloader unable to connect encrypted node (CASSANDRA-7585)
Merged from 1.2:
 * Clone token map outside of hot gossip loops (CASSANDRA-7758)
 * Add stop method to EmbeddedCassandraService (CASSANDRA-7595)
 * Support connecting to ipv6 jmx with nodetool (CASSANDRA-7669)
 * Set gc_grace_seconds to seven days for system schema tables (CASSANDRA-7668)
 * SimpleSeedProvider no longer caches seeds forever (CASSANDRA-7663)
 * Set correct stream ID on responses when non-Exception Throwables
   are thrown while handling native protocol messages (CASSANDRA-7470)
 * Fix row size miscalculation in LazilyCompactedRow (CASSANDRA-7543)
 * Fix race in background compaction check (CASSANDRA-7745)
 * Don't clear out range tombstones during compaction (CASSANDRA-7808)


2.1.0-rc1
 * Revert flush directory (CASSANDRA-6357)
 * More efficient executor service for fast operations (CASSANDRA-4718)
 * Move less common tools into a new cassandra-tools package (CASSANDRA-7160)
 * Support more concurrent requests in native protocol (CASSANDRA-7231)
 * Add tab-completion to debian nodetool packaging (CASSANDRA-6421)
 * Change concurrent_compactors defaults (CASSANDRA-7139)
 * Add PowerShell Windows launch scripts (CASSANDRA-7001)
 * Make commitlog archive+restore more robust (CASSANDRA-6974)
 * Fix marking commitlogsegments clean (CASSANDRA-6959)
 * Add snapshot "manifest" describing files included (CASSANDRA-6326)
 * Parallel streaming for sstableloader (CASSANDRA-3668)
 * Fix bugs in supercolumns handling (CASSANDRA-7138)
 * Fix ClassClassException on composite dense tables (CASSANDRA-7112)
 * Cleanup and optimize collation and slice iterators (CASSANDRA-7107)
 * Upgrade NBHM lib (CASSANDRA-7128)
 * Optimize netty server (CASSANDRA-6861)
 * Fix repair hang when given CF does not exist (CASSANDRA-7189)
 * Allow c* to be shutdown in an embedded mode (CASSANDRA-5635)
 * Add server side batching to native transport (CASSANDRA-5663)
 * Make batchlog replay asynchronous (CASSANDRA-6134)
 * remove unused classes (CASSANDRA-7197)
 * Limit user types to the keyspace they are defined in (CASSANDRA-6643)
 * Add validate method to CollectionType (CASSANDRA-7208)
 * New serialization format for UDT values (CASSANDRA-7209, CASSANDRA-7261)
 * Fix nodetool netstats (CASSANDRA-7270)
 * Fix potential ClassCastException in HintedHandoffManager (CASSANDRA-7284)
 * Use prepared statements internally (CASSANDRA-6975)
 * Fix broken paging state with prepared statement (CASSANDRA-7120)
 * Fix IllegalArgumentException in CqlStorage (CASSANDRA-7287)
 * Allow nulls/non-existant fields in UDT (CASSANDRA-7206)
 * Add Thrift MultiSliceRequest (CASSANDRA-6757, CASSANDRA-7027)
 * Handle overlapping MultiSlices (CASSANDRA-7279)
 * Fix DataOutputTest on Windows (CASSANDRA-7265)
 * Embedded sets in user defined data-types are not updating (CASSANDRA-7267)
 * Add tuple type to CQL/native protocol (CASSANDRA-7248)
 * Fix CqlPagingRecordReader on tables with few rows (CASSANDRA-7322)
Merged from 2.0:
 * Copy compaction options to make sure they are reloaded (CASSANDRA-7290)
 * Add option to do more aggressive tombstone compactions (CASSANDRA-6563)
 * Don't try to compact already-compacting files in HHOM (CASSANDRA-7288)
 * Always reallocate buffers in HSHA (CASSANDRA-6285)
 * (Hadoop) support authentication in CqlRecordReader (CASSANDRA-7221)
 * (Hadoop) Close java driver Cluster in CQLRR.close (CASSANDRA-7228)
 * Warn when 'USING TIMESTAMP' is used on a CAS BATCH (CASSANDRA-7067)
 * return all cpu values from BackgroundActivityMonitor.readAndCompute (CASSANDRA-7183)
 * Correctly delete scheduled range xfers (CASSANDRA-7143)
 * return all cpu values from BackgroundActivityMonitor.readAndCompute (CASSANDRA-7183)  
 * reduce garbage creation in calculatePendingRanges (CASSANDRA-7191)
 * fix c* launch issues on Russian os's due to output of linux 'free' cmd (CASSANDRA-6162)
 * Fix disabling autocompaction (CASSANDRA-7187)
 * Fix potential NumberFormatException when deserializing IntegerType (CASSANDRA-7088)
 * cqlsh can't tab-complete disabling compaction (CASSANDRA-7185)
 * cqlsh: Accept and execute CQL statement(s) from command-line parameter (CASSANDRA-7172)
 * Fix IllegalStateException in CqlPagingRecordReader (CASSANDRA-7198)
 * Fix the InvertedIndex trigger example (CASSANDRA-7211)
 * Add --resolve-ip option to 'nodetool ring' (CASSANDRA-7210)
 * reduce garbage on codec flag deserialization (CASSANDRA-7244) 
 * Fix duplicated error messages on directory creation error at startup (CASSANDRA-5818)
 * Proper null handle for IF with map element access (CASSANDRA-7155)
 * Improve compaction visibility (CASSANDRA-7242)
 * Correctly delete scheduled range xfers (CASSANDRA-7143)
 * Make batchlog replica selection rack-aware (CASSANDRA-6551)
 * Fix CFMetaData#getColumnDefinitionFromColumnName() (CASSANDRA-7074)
 * Fix writetime/ttl functions for static columns (CASSANDRA-7081)
 * Suggest CTRL-C or semicolon after three blank lines in cqlsh (CASSANDRA-7142)
 * Fix 2ndary index queries with DESC clustering order (CASSANDRA-6950)
 * Invalid key cache entries on DROP (CASSANDRA-6525)
 * Fix flapping RecoveryManagerTest (CASSANDRA-7084)
 * Add missing iso8601 patterns for date strings (CASSANDRA-6973)
 * Support selecting multiple rows in a partition using IN (CASSANDRA-6875)
 * Add authentication support to shuffle (CASSANDRA-6484)
 * Swap local and global default read repair chances (CASSANDRA-7320)
 * Add conditional CREATE/DROP USER support (CASSANDRA-7264)
 * Cqlsh counts non-empty lines for "Blank lines" warning (CASSANDRA-7325)
Merged from 1.2:
 * Add Cloudstack snitch (CASSANDRA-7147)
 * Update system.peers correctly when relocating tokens (CASSANDRA-7126)
 * Add Google Compute Engine snitch (CASSANDRA-7132)
 * remove duplicate query for local tokens (CASSANDRA-7182)
 * exit CQLSH with error status code if script fails (CASSANDRA-6344)
 * Fix bug with some IN queries missig results (CASSANDRA-7105)
 * Fix availability validation for LOCAL_ONE CL (CASSANDRA-7319)
 * Hint streaming can cause decommission to fail (CASSANDRA-7219)


2.1.0-beta2
 * Increase default CL space to 8GB (CASSANDRA-7031)
 * Add range tombstones to read repair digests (CASSANDRA-6863)
 * Fix BTree.clear for large updates (CASSANDRA-6943)
 * Fail write instead of logging a warning when unable to append to CL
   (CASSANDRA-6764)
 * Eliminate possibility of CL segment appearing twice in active list 
   (CASSANDRA-6557)
 * Apply DONTNEED fadvise to commitlog segments (CASSANDRA-6759)
 * Switch CRC component to Adler and include it for compressed sstables 
   (CASSANDRA-4165)
 * Allow cassandra-stress to set compaction strategy options (CASSANDRA-6451)
 * Add broadcast_rpc_address option to cassandra.yaml (CASSANDRA-5899)
 * Auto reload GossipingPropertyFileSnitch config (CASSANDRA-5897)
 * Fix overflow of memtable_total_space_in_mb (CASSANDRA-6573)
 * Fix ABTC NPE and apply update function correctly (CASSANDRA-6692)
 * Allow nodetool to use a file or prompt for password (CASSANDRA-6660)
 * Fix AIOOBE when concurrently accessing ABSC (CASSANDRA-6742)
 * Fix assertion error in ALTER TYPE RENAME (CASSANDRA-6705)
 * Scrub should not always clear out repaired status (CASSANDRA-5351)
 * Improve handling of range tombstone for wide partitions (CASSANDRA-6446)
 * Fix ClassCastException for compact table with composites (CASSANDRA-6738)
 * Fix potentially repairing with wrong nodes (CASSANDRA-6808)
 * Change caching option syntax (CASSANDRA-6745)
 * Fix stress to do proper counter reads (CASSANDRA-6835)
 * Fix help message for stress counter_write (CASSANDRA-6824)
 * Fix stress smart Thrift client to pick servers correctly (CASSANDRA-6848)
 * Add logging levels (minimal, normal or verbose) to stress tool (CASSANDRA-6849)
 * Fix race condition in Batch CLE (CASSANDRA-6860)
 * Improve cleanup/scrub/upgradesstables failure handling (CASSANDRA-6774)
 * ByteBuffer write() methods for serializing sstables (CASSANDRA-6781)
 * Proper compare function for CollectionType (CASSANDRA-6783)
 * Update native server to Netty 4 (CASSANDRA-6236)
 * Fix off-by-one error in stress (CASSANDRA-6883)
 * Make OpOrder AutoCloseable (CASSANDRA-6901)
 * Remove sync repair JMX interface (CASSANDRA-6900)
 * Add multiple memory allocation options for memtables (CASSANDRA-6689, 6694)
 * Remove adjusted op rate from stress output (CASSANDRA-6921)
 * Add optimized CF.hasColumns() implementations (CASSANDRA-6941)
 * Serialize batchlog mutations with the version of the target node
   (CASSANDRA-6931)
 * Optimize CounterColumn#reconcile() (CASSANDRA-6953)
 * Properly remove 1.2 sstable support in 2.1 (CASSANDRA-6869)
 * Lock counter cells, not partitions (CASSANDRA-6880)
 * Track presence of legacy counter shards in sstables (CASSANDRA-6888)
 * Ensure safe resource cleanup when replacing sstables (CASSANDRA-6912)
 * Add failure handler to async callback (CASSANDRA-6747)
 * Fix AE when closing SSTable without releasing reference (CASSANDRA-7000)
 * Clean up IndexInfo on keyspace/table drops (CASSANDRA-6924)
 * Only snapshot relative SSTables when sequential repair (CASSANDRA-7024)
 * Require nodetool rebuild_index to specify index names (CASSANDRA-7038)
 * fix cassandra stress errors on reads with native protocol (CASSANDRA-7033)
 * Use OpOrder to guard sstable references for reads (CASSANDRA-6919)
 * Preemptive opening of compaction result (CASSANDRA-6916)
 * Multi-threaded scrub/cleanup/upgradesstables (CASSANDRA-5547)
 * Optimize cellname comparison (CASSANDRA-6934)
 * Native protocol v3 (CASSANDRA-6855)
 * Optimize Cell liveness checks and clean up Cell (CASSANDRA-7119)
 * Support consistent range movements (CASSANDRA-2434)
 * Display min timestamp in sstablemetadata viewer (CASSANDRA-6767)
Merged from 2.0:
 * Avoid race-prone second "scrub" of system keyspace (CASSANDRA-6797)
 * Pool CqlRecordWriter clients by inetaddress rather than Range
   (CASSANDRA-6665)
 * Fix compaction_history timestamps (CASSANDRA-6784)
 * Compare scores of full replica ordering in DES (CASSANDRA-6683)
 * fix CME in SessionInfo updateProgress affecting netstats (CASSANDRA-6577)
 * Allow repairing between specific replicas (CASSANDRA-6440)
 * Allow per-dc enabling of hints (CASSANDRA-6157)
 * Add compatibility for Hadoop 0.2.x (CASSANDRA-5201)
 * Fix EstimatedHistogram races (CASSANDRA-6682)
 * Failure detector correctly converts initial value to nanos (CASSANDRA-6658)
 * Add nodetool taketoken to relocate vnodes (CASSANDRA-4445)
 * Expose bulk loading progress over JMX (CASSANDRA-4757)
 * Correctly handle null with IF conditions and TTL (CASSANDRA-6623)
 * Account for range/row tombstones in tombstone drop
   time histogram (CASSANDRA-6522)
 * Stop CommitLogSegment.close() from calling sync() (CASSANDRA-6652)
 * Make commitlog failure handling configurable (CASSANDRA-6364)
 * Avoid overlaps in LCS (CASSANDRA-6688)
 * Improve support for paginating over composites (CASSANDRA-4851)
 * Fix count(*) queries in a mixed cluster (CASSANDRA-6707)
 * Improve repair tasks(snapshot, differencing) concurrency (CASSANDRA-6566)
 * Fix replaying pre-2.0 commit logs (CASSANDRA-6714)
 * Add static columns to CQL3 (CASSANDRA-6561)
 * Optimize single partition batch statements (CASSANDRA-6737)
 * Disallow post-query re-ordering when paging (CASSANDRA-6722)
 * Fix potential paging bug with deleted columns (CASSANDRA-6748)
 * Fix NPE on BulkLoader caused by losing StreamEvent (CASSANDRA-6636)
 * Fix truncating compression metadata (CASSANDRA-6791)
 * Add CMSClassUnloadingEnabled JVM option (CASSANDRA-6541)
 * Catch memtable flush exceptions during shutdown (CASSANDRA-6735)
 * Fix upgradesstables NPE for non-CF-based indexes (CASSANDRA-6645)
 * Fix UPDATE updating PRIMARY KEY columns implicitly (CASSANDRA-6782)
 * Fix IllegalArgumentException when updating from 1.2 with SuperColumns
   (CASSANDRA-6733)
 * FBUtilities.singleton() should use the CF comparator (CASSANDRA-6778)
 * Fix CQLSStableWriter.addRow(Map<String, Object>) (CASSANDRA-6526)
 * Fix HSHA server introducing corrupt data (CASSANDRA-6285)
 * Fix CAS conditions for COMPACT STORAGE tables (CASSANDRA-6813)
 * Starting threads in OutboundTcpConnectionPool constructor causes race conditions (CASSANDRA-7177)
 * Allow overriding cassandra-rackdc.properties file (CASSANDRA-7072)
 * Set JMX RMI port to 7199 (CASSANDRA-7087)
 * Use LOCAL_QUORUM for data reads at LOCAL_SERIAL (CASSANDRA-6939)
 * Log a warning for large batches (CASSANDRA-6487)
 * Put nodes in hibernate when join_ring is false (CASSANDRA-6961)
 * Avoid early loading of non-system keyspaces before compaction-leftovers 
   cleanup at startup (CASSANDRA-6913)
 * Restrict Windows to parallel repairs (CASSANDRA-6907)
 * (Hadoop) Allow manually specifying start/end tokens in CFIF (CASSANDRA-6436)
 * Fix NPE in MeteredFlusher (CASSANDRA-6820)
 * Fix race processing range scan responses (CASSANDRA-6820)
 * Allow deleting snapshots from dropped keyspaces (CASSANDRA-6821)
 * Add uuid() function (CASSANDRA-6473)
 * Omit tombstones from schema digests (CASSANDRA-6862)
 * Include correct consistencyLevel in LWT timeout (CASSANDRA-6884)
 * Lower chances for losing new SSTables during nodetool refresh and
   ColumnFamilyStore.loadNewSSTables (CASSANDRA-6514)
 * Add support for DELETE ... IF EXISTS to CQL3 (CASSANDRA-5708)
 * Update hadoop_cql3_word_count example (CASSANDRA-6793)
 * Fix handling of RejectedExecution in sync Thrift server (CASSANDRA-6788)
 * Log more information when exceeding tombstone_warn_threshold (CASSANDRA-6865)
 * Fix truncate to not abort due to unreachable fat clients (CASSANDRA-6864)
 * Fix schema concurrency exceptions (CASSANDRA-6841)
 * Fix leaking validator FH in StreamWriter (CASSANDRA-6832)
 * Fix saving triggers to schema (CASSANDRA-6789)
 * Fix trigger mutations when base mutation list is immutable (CASSANDRA-6790)
 * Fix accounting in FileCacheService to allow re-using RAR (CASSANDRA-6838)
 * Fix static counter columns (CASSANDRA-6827)
 * Restore expiring->deleted (cell) compaction optimization (CASSANDRA-6844)
 * Fix CompactionManager.needsCleanup (CASSANDRA-6845)
 * Correctly compare BooleanType values other than 0 and 1 (CASSANDRA-6779)
 * Read message id as string from earlier versions (CASSANDRA-6840)
 * Properly use the Paxos consistency for (non-protocol) batch (CASSANDRA-6837)
 * Add paranoid disk failure option (CASSANDRA-6646)
 * Improve PerRowSecondaryIndex performance (CASSANDRA-6876)
 * Extend triggers to support CAS updates (CASSANDRA-6882)
 * Static columns with IF NOT EXISTS don't always work as expected (CASSANDRA-6873)
 * Fix paging with SELECT DISTINCT (CASSANDRA-6857)
 * Fix UnsupportedOperationException on CAS timeout (CASSANDRA-6923)
 * Improve MeteredFlusher handling of MF-unaffected column families
   (CASSANDRA-6867)
 * Add CqlRecordReader using native pagination (CASSANDRA-6311)
 * Add QueryHandler interface (CASSANDRA-6659)
 * Track liveRatio per-memtable, not per-CF (CASSANDRA-6945)
 * Make sure upgradesstables keeps sstable level (CASSANDRA-6958)
 * Fix LIMIT with static columns (CASSANDRA-6956)
 * Fix clash with CQL column name in thrift validation (CASSANDRA-6892)
 * Fix error with super columns in mixed 1.2-2.0 clusters (CASSANDRA-6966)
 * Fix bad skip of sstables on slice query with composite start/finish (CASSANDRA-6825)
 * Fix unintended update with conditional statement (CASSANDRA-6893)
 * Fix map element access in IF (CASSANDRA-6914)
 * Avoid costly range calculations for range queries on system keyspaces
   (CASSANDRA-6906)
 * Fix SSTable not released if stream session fails (CASSANDRA-6818)
 * Avoid build failure due to ANTLR timeout (CASSANDRA-6991)
 * Queries on compact tables can return more rows that requested (CASSANDRA-7052)
 * USING TIMESTAMP for batches does not work (CASSANDRA-7053)
 * Fix performance regression from CASSANDRA-5614 (CASSANDRA-6949)
 * Ensure that batchlog and hint timeouts do not produce hints (CASSANDRA-7058)
 * Merge groupable mutations in TriggerExecutor#execute() (CASSANDRA-7047)
 * Plug holes in resource release when wiring up StreamSession (CASSANDRA-7073)
 * Re-add parameter columns to tracing session (CASSANDRA-6942)
 * Preserves CQL metadata when updating table from thrift (CASSANDRA-6831)
Merged from 1.2:
 * Fix nodetool display with vnodes (CASSANDRA-7082)
 * Add UNLOGGED, COUNTER options to BATCH documentation (CASSANDRA-6816)
 * add extra SSL cipher suites (CASSANDRA-6613)
 * fix nodetool getsstables for blob PK (CASSANDRA-6803)
 * Fix BatchlogManager#deleteBatch() use of millisecond timestamps
   (CASSANDRA-6822)
 * Continue assassinating even if the endpoint vanishes (CASSANDRA-6787)
 * Schedule schema pulls on change (CASSANDRA-6971)
 * Non-droppable verbs shouldn't be dropped from OTC (CASSANDRA-6980)
 * Shutdown batchlog executor in SS#drain() (CASSANDRA-7025)
 * Fix batchlog to account for CF truncation records (CASSANDRA-6999)
 * Fix CQLSH parsing of functions and BLOB literals (CASSANDRA-7018)
 * Properly load trustore in the native protocol (CASSANDRA-6847)
 * Always clean up references in SerializingCache (CASSANDRA-6994)
 * Don't shut MessagingService down when replacing a node (CASSANDRA-6476)
 * fix npe when doing -Dcassandra.fd_initial_value_ms (CASSANDRA-6751)


2.1.0-beta1
 * Add flush directory distinct from compaction directories (CASSANDRA-6357)
 * Require JNA by default (CASSANDRA-6575)
 * add listsnapshots command to nodetool (CASSANDRA-5742)
 * Introduce AtomicBTreeColumns (CASSANDRA-6271, 6692)
 * Multithreaded commitlog (CASSANDRA-3578)
 * allocate fixed index summary memory pool and resample cold index summaries 
   to use less memory (CASSANDRA-5519)
 * Removed multithreaded compaction (CASSANDRA-6142)
 * Parallelize fetching rows for low-cardinality indexes (CASSANDRA-1337)
 * change logging from log4j to logback (CASSANDRA-5883)
 * switch to LZ4 compression for internode communication (CASSANDRA-5887)
 * Stop using Thrift-generated Index* classes internally (CASSANDRA-5971)
 * Remove 1.2 network compatibility code (CASSANDRA-5960)
 * Remove leveled json manifest migration code (CASSANDRA-5996)
 * Remove CFDefinition (CASSANDRA-6253)
 * Use AtomicIntegerFieldUpdater in RefCountedMemory (CASSANDRA-6278)
 * User-defined types for CQL3 (CASSANDRA-5590)
 * Use of o.a.c.metrics in nodetool (CASSANDRA-5871, 6406)
 * Batch read from OTC's queue and cleanup (CASSANDRA-1632)
 * Secondary index support for collections (CASSANDRA-4511, 6383)
 * SSTable metadata(Stats.db) format change (CASSANDRA-6356)
 * Push composites support in the storage engine
   (CASSANDRA-5417, CASSANDRA-6520)
 * Add snapshot space used to cfstats (CASSANDRA-6231)
 * Add cardinality estimator for key count estimation (CASSANDRA-5906)
 * CF id is changed to be non-deterministic. Data dir/key cache are created
   uniquely for CF id (CASSANDRA-5202)
 * New counters implementation (CASSANDRA-6504)
 * Replace UnsortedColumns, EmptyColumns, TreeMapBackedSortedColumns with new
   ArrayBackedSortedColumns (CASSANDRA-6630, CASSANDRA-6662, CASSANDRA-6690)
 * Add option to use row cache with a given amount of rows (CASSANDRA-5357)
 * Avoid repairing already repaired data (CASSANDRA-5351)
 * Reject counter updates with USING TTL/TIMESTAMP (CASSANDRA-6649)
 * Replace index_interval with min/max_index_interval (CASSANDRA-6379)
 * Lift limitation that order by columns must be selected for IN queries (CASSANDRA-4911)


2.0.5
 * Reduce garbage generated by bloom filter lookups (CASSANDRA-6609)
 * Add ks.cf names to tombstone logging (CASSANDRA-6597)
 * Use LOCAL_QUORUM for LWT operations at LOCAL_SERIAL (CASSANDRA-6495)
 * Wait for gossip to settle before accepting client connections (CASSANDRA-4288)
 * Delete unfinished compaction incrementally (CASSANDRA-6086)
 * Allow specifying custom secondary index options in CQL3 (CASSANDRA-6480)
 * Improve replica pinning for cache efficiency in DES (CASSANDRA-6485)
 * Fix LOCAL_SERIAL from thrift (CASSANDRA-6584)
 * Don't special case received counts in CAS timeout exceptions (CASSANDRA-6595)
 * Add support for 2.1 global counter shards (CASSANDRA-6505)
 * Fix NPE when streaming connection is not yet established (CASSANDRA-6210)
 * Avoid rare duplicate read repair triggering (CASSANDRA-6606)
 * Fix paging discardFirst (CASSANDRA-6555)
 * Fix ArrayIndexOutOfBoundsException in 2ndary index query (CASSANDRA-6470)
 * Release sstables upon rebuilding 2i (CASSANDRA-6635)
 * Add AbstractCompactionStrategy.startup() method (CASSANDRA-6637)
 * SSTableScanner may skip rows during cleanup (CASSANDRA-6638)
 * sstables from stalled repair sessions can resurrect deleted data (CASSANDRA-6503)
 * Switch stress to use ITransportFactory (CASSANDRA-6641)
 * Fix IllegalArgumentException during prepare (CASSANDRA-6592)
 * Fix possible loss of 2ndary index entries during compaction (CASSANDRA-6517)
 * Fix direct Memory on architectures that do not support unaligned long access
   (CASSANDRA-6628)
 * Let scrub optionally skip broken counter partitions (CASSANDRA-5930)
Merged from 1.2:
 * fsync compression metadata (CASSANDRA-6531)
 * Validate CF existence on execution for prepared statement (CASSANDRA-6535)
 * Add ability to throttle batchlog replay (CASSANDRA-6550)
 * Fix executing LOCAL_QUORUM with SimpleStrategy (CASSANDRA-6545)
 * Avoid StackOverflow when using large IN queries (CASSANDRA-6567)
 * Nodetool upgradesstables includes secondary indexes (CASSANDRA-6598)
 * Paginate batchlog replay (CASSANDRA-6569)
 * skip blocking on streaming during drain (CASSANDRA-6603)
 * Improve error message when schema doesn't match loaded sstable (CASSANDRA-6262)
 * Add properties to adjust FD initial value and max interval (CASSANDRA-4375)
 * Fix preparing with batch and delete from collection (CASSANDRA-6607)
 * Fix ABSC reverse iterator's remove() method (CASSANDRA-6629)
 * Handle host ID conflicts properly (CASSANDRA-6615)
 * Move handling of migration event source to solve bootstrap race. (CASSANDRA-6648)
 * Make sure compaction throughput value doesn't overflow with int math (CASSANDRA-6647)


2.0.4
 * Allow removing snapshots of no-longer-existing CFs (CASSANDRA-6418)
 * add StorageService.stopDaemon() (CASSANDRA-4268)
 * add IRE for invalid CF supplied to get_count (CASSANDRA-5701)
 * add client encryption support to sstableloader (CASSANDRA-6378)
 * Fix accept() loop for SSL sockets post-shutdown (CASSANDRA-6468)
 * Fix size-tiered compaction in LCS L0 (CASSANDRA-6496)
 * Fix assertion failure in filterColdSSTables (CASSANDRA-6483)
 * Fix row tombstones in larger-than-memory compactions (CASSANDRA-6008)
 * Fix cleanup ClassCastException (CASSANDRA-6462)
 * Reduce gossip memory use by interning VersionedValue strings (CASSANDRA-6410)
 * Allow specifying datacenters to participate in a repair (CASSANDRA-6218)
 * Fix divide-by-zero in PCI (CASSANDRA-6403)
 * Fix setting last compacted key in the wrong level for LCS (CASSANDRA-6284)
 * Add millisecond precision formats to the timestamp parser (CASSANDRA-6395)
 * Expose a total memtable size metric for a CF (CASSANDRA-6391)
 * cqlsh: handle symlinks properly (CASSANDRA-6425)
 * Fix potential infinite loop when paging query with IN (CASSANDRA-6464)
 * Fix assertion error in AbstractQueryPager.discardFirst (CASSANDRA-6447)
 * Fix streaming older SSTable yields unnecessary tombstones (CASSANDRA-6527)
Merged from 1.2:
 * Improved error message on bad properties in DDL queries (CASSANDRA-6453)
 * Randomize batchlog candidates selection (CASSANDRA-6481)
 * Fix thundering herd on endpoint cache invalidation (CASSANDRA-6345, 6485)
 * Improve batchlog write performance with vnodes (CASSANDRA-6488)
 * cqlsh: quote single quotes in strings inside collections (CASSANDRA-6172)
 * Improve gossip performance for typical messages (CASSANDRA-6409)
 * Throw IRE if a prepared statement has more markers than supported 
   (CASSANDRA-5598)
 * Expose Thread metrics for the native protocol server (CASSANDRA-6234)
 * Change snapshot response message verb to INTERNAL to avoid dropping it 
   (CASSANDRA-6415)
 * Warn when collection read has > 65K elements (CASSANDRA-5428)
 * Fix cache persistence when both row and key cache are enabled 
   (CASSANDRA-6413)
 * (Hadoop) add describe_local_ring (CASSANDRA-6268)
 * Fix handling of concurrent directory creation failure (CASSANDRA-6459)
 * Allow executing CREATE statements multiple times (CASSANDRA-6471)
 * Don't send confusing info with timeouts (CASSANDRA-6491)
 * Don't resubmit counter mutation runnables internally (CASSANDRA-6427)
 * Don't drop local mutations without a hint (CASSANDRA-6510)
 * Don't allow null max_hint_window_in_ms (CASSANDRA-6419)
 * Validate SliceRange start and finish lengths (CASSANDRA-6521)


2.0.3
 * Fix FD leak on slice read path (CASSANDRA-6275)
 * Cancel read meter task when closing SSTR (CASSANDRA-6358)
 * free off-heap IndexSummary during bulk (CASSANDRA-6359)
 * Recover from IOException in accept() thread (CASSANDRA-6349)
 * Improve Gossip tolerance of abnormally slow tasks (CASSANDRA-6338)
 * Fix trying to hint timed out counter writes (CASSANDRA-6322)
 * Allow restoring specific columnfamilies from archived CL (CASSANDRA-4809)
 * Avoid flushing compaction_history after each operation (CASSANDRA-6287)
 * Fix repair assertion error when tombstones expire (CASSANDRA-6277)
 * Skip loading corrupt key cache (CASSANDRA-6260)
 * Fixes for compacting larger-than-memory rows (CASSANDRA-6274)
 * Compact hottest sstables first and optionally omit coldest from
   compaction entirely (CASSANDRA-6109)
 * Fix modifying column_metadata from thrift (CASSANDRA-6182)
 * cqlsh: fix LIST USERS output (CASSANDRA-6242)
 * Add IRequestSink interface (CASSANDRA-6248)
 * Update memtable size while flushing (CASSANDRA-6249)
 * Provide hooks around CQL2/CQL3 statement execution (CASSANDRA-6252)
 * Require Permission.SELECT for CAS updates (CASSANDRA-6247)
 * New CQL-aware SSTableWriter (CASSANDRA-5894)
 * Reject CAS operation when the protocol v1 is used (CASSANDRA-6270)
 * Correctly throw error when frame too large (CASSANDRA-5981)
 * Fix serialization bug in PagedRange with 2ndary indexes (CASSANDRA-6299)
 * Fix CQL3 table validation in Thrift (CASSANDRA-6140)
 * Fix bug missing results with IN clauses (CASSANDRA-6327)
 * Fix paging with reversed slices (CASSANDRA-6343)
 * Set minTimestamp correctly to be able to drop expired sstables (CASSANDRA-6337)
 * Support NaN and Infinity as float literals (CASSANDRA-6003)
 * Remove RF from nodetool ring output (CASSANDRA-6289)
 * Fix attempting to flush empty rows (CASSANDRA-6374)
 * Fix potential out of bounds exception when paging (CASSANDRA-6333)
Merged from 1.2:
 * Optimize FD phi calculation (CASSANDRA-6386)
 * Improve initial FD phi estimate when starting up (CASSANDRA-6385)
 * Don't list CQL3 table in CLI describe even if named explicitely 
   (CASSANDRA-5750)
 * Invalidate row cache when dropping CF (CASSANDRA-6351)
 * add non-jamm path for cached statements (CASSANDRA-6293)
 * add windows bat files for shell commands (CASSANDRA-6145)
 * Require logging in for Thrift CQL2/3 statement preparation (CASSANDRA-6254)
 * restrict max_num_tokens to 1536 (CASSANDRA-6267)
 * Nodetool gets default JMX port from cassandra-env.sh (CASSANDRA-6273)
 * make calculatePendingRanges asynchronous (CASSANDRA-6244)
 * Remove blocking flushes in gossip thread (CASSANDRA-6297)
 * Fix potential socket leak in connectionpool creation (CASSANDRA-6308)
 * Allow LOCAL_ONE/LOCAL_QUORUM to work with SimpleStrategy (CASSANDRA-6238)
 * cqlsh: handle 'null' as session duration (CASSANDRA-6317)
 * Fix json2sstable handling of range tombstones (CASSANDRA-6316)
 * Fix missing one row in reverse query (CASSANDRA-6330)
 * Fix reading expired row value from row cache (CASSANDRA-6325)
 * Fix AssertionError when doing set element deletion (CASSANDRA-6341)
 * Make CL code for the native protocol match the one in C* 2.0
   (CASSANDRA-6347)
 * Disallow altering CQL3 table from thrift (CASSANDRA-6370)
 * Fix size computation of prepared statement (CASSANDRA-6369)


2.0.2
 * Update FailureDetector to use nanontime (CASSANDRA-4925)
 * Fix FileCacheService regressions (CASSANDRA-6149)
 * Never return WriteTimeout for CL.ANY (CASSANDRA-6132)
 * Fix race conditions in bulk loader (CASSANDRA-6129)
 * Add configurable metrics reporting (CASSANDRA-4430)
 * drop queries exceeding a configurable number of tombstones (CASSANDRA-6117)
 * Track and persist sstable read activity (CASSANDRA-5515)
 * Fixes for speculative retry (CASSANDRA-5932, CASSANDRA-6194)
 * Improve memory usage of metadata min/max column names (CASSANDRA-6077)
 * Fix thrift validation refusing row markers on CQL3 tables (CASSANDRA-6081)
 * Fix insertion of collections with CAS (CASSANDRA-6069)
 * Correctly send metadata on SELECT COUNT (CASSANDRA-6080)
 * Track clients' remote addresses in ClientState (CASSANDRA-6070)
 * Create snapshot dir if it does not exist when migrating
   leveled manifest (CASSANDRA-6093)
 * make sequential nodetool repair the default (CASSANDRA-5950)
 * Add more hooks for compaction strategy implementations (CASSANDRA-6111)
 * Fix potential NPE on composite 2ndary indexes (CASSANDRA-6098)
 * Delete can potentially be skipped in batch (CASSANDRA-6115)
 * Allow alter keyspace on system_traces (CASSANDRA-6016)
 * Disallow empty column names in cql (CASSANDRA-6136)
 * Use Java7 file-handling APIs and fix file moving on Windows (CASSANDRA-5383)
 * Save compaction history to system keyspace (CASSANDRA-5078)
 * Fix NPE if StorageService.getOperationMode() is executed before full startup (CASSANDRA-6166)
 * CQL3: support pre-epoch longs for TimestampType (CASSANDRA-6212)
 * Add reloadtriggers command to nodetool (CASSANDRA-4949)
 * cqlsh: ignore empty 'value alias' in DESCRIBE (CASSANDRA-6139)
 * Fix sstable loader (CASSANDRA-6205)
 * Reject bootstrapping if the node already exists in gossip (CASSANDRA-5571)
 * Fix NPE while loading paxos state (CASSANDRA-6211)
 * cqlsh: add SHOW SESSION <tracing-session> command (CASSANDRA-6228)
Merged from 1.2:
 * (Hadoop) Require CFRR batchSize to be at least 2 (CASSANDRA-6114)
 * Add a warning for small LCS sstable size (CASSANDRA-6191)
 * Add ability to list specific KS/CF combinations in nodetool cfstats (CASSANDRA-4191)
 * Mark CF clean if a mutation raced the drop and got it marked dirty (CASSANDRA-5946)
 * Add a LOCAL_ONE consistency level (CASSANDRA-6202)
 * Limit CQL prepared statement cache by size instead of count (CASSANDRA-6107)
 * Tracing should log write failure rather than raw exceptions (CASSANDRA-6133)
 * lock access to TM.endpointToHostIdMap (CASSANDRA-6103)
 * Allow estimated memtable size to exceed slab allocator size (CASSANDRA-6078)
 * Start MeteredFlusher earlier to prevent OOM during CL replay (CASSANDRA-6087)
 * Avoid sending Truncate command to fat clients (CASSANDRA-6088)
 * Allow where clause conditions to be in parenthesis (CASSANDRA-6037)
 * Do not open non-ssl storage port if encryption option is all (CASSANDRA-3916)
 * Move batchlog replay to its own executor (CASSANDRA-6079)
 * Add tombstone debug threshold and histogram (CASSANDRA-6042, 6057)
 * Enable tcp keepalive on incoming connections (CASSANDRA-4053)
 * Fix fat client schema pull NPE (CASSANDRA-6089)
 * Fix memtable flushing for indexed tables (CASSANDRA-6112)
 * Fix skipping columns with multiple slices (CASSANDRA-6119)
 * Expose connected thrift + native client counts (CASSANDRA-5084)
 * Optimize auth setup (CASSANDRA-6122)
 * Trace index selection (CASSANDRA-6001)
 * Update sstablesPerReadHistogram to use biased sampling (CASSANDRA-6164)
 * Log UnknownColumnfamilyException when closing socket (CASSANDRA-5725)
 * Properly error out on CREATE INDEX for counters table (CASSANDRA-6160)
 * Handle JMX notification failure for repair (CASSANDRA-6097)
 * (Hadoop) Fetch no more than 128 splits in parallel (CASSANDRA-6169)
 * stress: add username/password authentication support (CASSANDRA-6068)
 * Fix indexed queries with row cache enabled on parent table (CASSANDRA-5732)
 * Fix compaction race during columnfamily drop (CASSANDRA-5957)
 * Fix validation of empty column names for compact tables (CASSANDRA-6152)
 * Skip replaying mutations that pass CRC but fail to deserialize (CASSANDRA-6183)
 * Rework token replacement to use replace_address (CASSANDRA-5916)
 * Fix altering column types (CASSANDRA-6185)
 * cqlsh: fix CREATE/ALTER WITH completion (CASSANDRA-6196)
 * add windows bat files for shell commands (CASSANDRA-6145)
 * Fix potential stack overflow during range tombstones insertion (CASSANDRA-6181)
 * (Hadoop) Make LOCAL_ONE the default consistency level (CASSANDRA-6214)


2.0.1
 * Fix bug that could allow reading deleted data temporarily (CASSANDRA-6025)
 * Improve memory use defaults (CASSANDRA-6059)
 * Make ThriftServer more easlly extensible (CASSANDRA-6058)
 * Remove Hadoop dependency from ITransportFactory (CASSANDRA-6062)
 * add file_cache_size_in_mb setting (CASSANDRA-5661)
 * Improve error message when yaml contains invalid properties (CASSANDRA-5958)
 * Improve leveled compaction's ability to find non-overlapping L0 compactions
   to work on concurrently (CASSANDRA-5921)
 * Notify indexer of columns shadowed by range tombstones (CASSANDRA-5614)
 * Log Merkle tree stats (CASSANDRA-2698)
 * Switch from crc32 to adler32 for compressed sstable checksums (CASSANDRA-5862)
 * Improve offheap memcpy performance (CASSANDRA-5884)
 * Use a range aware scanner for cleanup (CASSANDRA-2524)
 * Cleanup doesn't need to inspect sstables that contain only local data
   (CASSANDRA-5722)
 * Add ability for CQL3 to list partition keys (CASSANDRA-4536)
 * Improve native protocol serialization (CASSANDRA-5664)
 * Upgrade Thrift to 0.9.1 (CASSANDRA-5923)
 * Require superuser status for adding triggers (CASSANDRA-5963)
 * Make standalone scrubber handle old and new style leveled manifest
   (CASSANDRA-6005)
 * Fix paxos bugs (CASSANDRA-6012, 6013, 6023)
 * Fix paged ranges with multiple replicas (CASSANDRA-6004)
 * Fix potential AssertionError during tracing (CASSANDRA-6041)
 * Fix NPE in sstablesplit (CASSANDRA-6027)
 * Migrate pre-2.0 key/value/column aliases to system.schema_columns
   (CASSANDRA-6009)
 * Paging filter empty rows too agressively (CASSANDRA-6040)
 * Support variadic parameters for IN clauses (CASSANDRA-4210)
 * cqlsh: return the result of CAS writes (CASSANDRA-5796)
 * Fix validation of IN clauses with 2ndary indexes (CASSANDRA-6050)
 * Support named bind variables in CQL (CASSANDRA-6033)
Merged from 1.2:
 * Allow cache-keys-to-save to be set at runtime (CASSANDRA-5980)
 * Avoid second-guessing out-of-space state (CASSANDRA-5605)
 * Tuning knobs for dealing with large blobs and many CFs (CASSANDRA-5982)
 * (Hadoop) Fix CQLRW for thrift tables (CASSANDRA-6002)
 * Fix possible divide-by-zero in HHOM (CASSANDRA-5990)
 * Allow local batchlog writes for CL.ANY (CASSANDRA-5967)
 * Upgrade metrics-core to version 2.2.0 (CASSANDRA-5947)
 * Fix CqlRecordWriter with composite keys (CASSANDRA-5949)
 * Add snitch, schema version, cluster, partitioner to JMX (CASSANDRA-5881)
 * Allow disabling SlabAllocator (CASSANDRA-5935)
 * Make user-defined compaction JMX blocking (CASSANDRA-4952)
 * Fix streaming does not transfer wrapped range (CASSANDRA-5948)
 * Fix loading index summary containing empty key (CASSANDRA-5965)
 * Correctly handle limits in CompositesSearcher (CASSANDRA-5975)
 * Pig: handle CQL collections (CASSANDRA-5867)
 * Pass the updated cf to the PRSI index() method (CASSANDRA-5999)
 * Allow empty CQL3 batches (as no-op) (CASSANDRA-5994)
 * Support null in CQL3 functions (CASSANDRA-5910)
 * Replace the deprecated MapMaker with CacheLoader (CASSANDRA-6007)
 * Add SSTableDeletingNotification to DataTracker (CASSANDRA-6010)
 * Fix snapshots in use get deleted during snapshot repair (CASSANDRA-6011)
 * Move hints and exception count to o.a.c.metrics (CASSANDRA-6017)
 * Fix memory leak in snapshot repair (CASSANDRA-6047)
 * Fix sstable2sjon for CQL3 tables (CASSANDRA-5852)


2.0.0
 * Fix thrift validation when inserting into CQL3 tables (CASSANDRA-5138)
 * Fix periodic memtable flushing behavior with clean memtables (CASSANDRA-5931)
 * Fix dateOf() function for pre-2.0 timestamp columns (CASSANDRA-5928)
 * Fix SSTable unintentionally loads BF when opened for batch (CASSANDRA-5938)
 * Add stream session progress to JMX (CASSANDRA-4757)
 * Fix NPE during CAS operation (CASSANDRA-5925)
Merged from 1.2:
 * Fix getBloomFilterDiskSpaceUsed for AlwaysPresentFilter (CASSANDRA-5900)
 * Don't announce schema version until we've loaded the changes locally
   (CASSANDRA-5904)
 * Fix to support off heap bloom filters size greater than 2 GB (CASSANDRA-5903)
 * Properly handle parsing huge map and set literals (CASSANDRA-5893)


2.0.0-rc2
 * enable vnodes by default (CASSANDRA-5869)
 * fix CAS contention timeout (CASSANDRA-5830)
 * fix HsHa to respect max frame size (CASSANDRA-4573)
 * Fix (some) 2i on composite components omissions (CASSANDRA-5851)
 * cqlsh: add DESCRIBE FULL SCHEMA variant (CASSANDRA-5880)
Merged from 1.2:
 * Correctly validate sparse composite cells in scrub (CASSANDRA-5855)
 * Add KeyCacheHitRate metric to CF metrics (CASSANDRA-5868)
 * cqlsh: add support for multiline comments (CASSANDRA-5798)
 * Handle CQL3 SELECT duplicate IN restrictions on clustering columns
   (CASSANDRA-5856)


2.0.0-rc1
 * improve DecimalSerializer performance (CASSANDRA-5837)
 * fix potential spurious wakeup in AsyncOneResponse (CASSANDRA-5690)
 * fix schema-related trigger issues (CASSANDRA-5774)
 * Better validation when accessing CQL3 table from thrift (CASSANDRA-5138)
 * Fix assertion error during repair (CASSANDRA-5801)
 * Fix range tombstone bug (CASSANDRA-5805)
 * DC-local CAS (CASSANDRA-5797)
 * Add a native_protocol_version column to the system.local table (CASSANRDA-5819)
 * Use index_interval from cassandra.yaml when upgraded (CASSANDRA-5822)
 * Fix buffer underflow on socket close (CASSANDRA-5792)
Merged from 1.2:
 * Fix reading DeletionTime from 1.1-format sstables (CASSANDRA-5814)
 * cqlsh: add collections support to COPY (CASSANDRA-5698)
 * retry important messages for any IOException (CASSANDRA-5804)
 * Allow empty IN relations in SELECT/UPDATE/DELETE statements (CASSANDRA-5626)
 * cqlsh: fix crashing on Windows due to libedit detection (CASSANDRA-5812)
 * fix bulk-loading compressed sstables (CASSANDRA-5820)
 * (Hadoop) fix quoting in CqlPagingRecordReader and CqlRecordWriter 
   (CASSANDRA-5824)
 * update default LCS sstable size to 160MB (CASSANDRA-5727)
 * Allow compacting 2Is via nodetool (CASSANDRA-5670)
 * Hex-encode non-String keys in OPP (CASSANDRA-5793)
 * nodetool history logging (CASSANDRA-5823)
 * (Hadoop) fix support for Thrift tables in CqlPagingRecordReader 
   (CASSANDRA-5752)
 * add "all time blocked" to StatusLogger output (CASSANDRA-5825)
 * Future-proof inter-major-version schema migrations (CASSANDRA-5845)
 * (Hadoop) add CqlPagingRecordReader support for ReversedType in Thrift table
   (CASSANDRA-5718)
 * Add -no-snapshot option to scrub (CASSANDRA-5891)
 * Fix to support off heap bloom filters size greater than 2 GB (CASSANDRA-5903)
 * Properly handle parsing huge map and set literals (CASSANDRA-5893)
 * Fix LCS L0 compaction may overlap in L1 (CASSANDRA-5907)
 * New sstablesplit tool to split large sstables offline (CASSANDRA-4766)
 * Fix potential deadlock in native protocol server (CASSANDRA-5926)
 * Disallow incompatible type change in CQL3 (CASSANDRA-5882)
Merged from 1.1:
 * Correctly validate sparse composite cells in scrub (CASSANDRA-5855)


2.0.0-beta2
 * Replace countPendingHints with Hints Created metric (CASSANDRA-5746)
 * Allow nodetool with no args, and with help to run without a server (CASSANDRA-5734)
 * Cleanup AbstractType/TypeSerializer classes (CASSANDRA-5744)
 * Remove unimplemented cli option schema-mwt (CASSANDRA-5754)
 * Support range tombstones in thrift (CASSANDRA-5435)
 * Normalize table-manipulating CQL3 statements' class names (CASSANDRA-5759)
 * cqlsh: add missing table options to DESCRIBE output (CASSANDRA-5749)
 * Fix assertion error during repair (CASSANDRA-5757)
 * Fix bulkloader (CASSANDRA-5542)
 * Add LZ4 compression to the native protocol (CASSANDRA-5765)
 * Fix bugs in the native protocol v2 (CASSANDRA-5770)
 * CAS on 'primary key only' table (CASSANDRA-5715)
 * Support streaming SSTables of old versions (CASSANDRA-5772)
 * Always respect protocol version in native protocol (CASSANDRA-5778)
 * Fix ConcurrentModificationException during streaming (CASSANDRA-5782)
 * Update deletion timestamp in Commit#updatesWithPaxosTime (CASSANDRA-5787)
 * Thrift cas() method crashes if input columns are not sorted (CASSANDRA-5786)
 * Order columns names correctly when querying for CAS (CASSANDRA-5788)
 * Fix streaming retry (CASSANDRA-5775)
Merged from 1.2:
 * if no seeds can be a reached a node won't start in a ring by itself (CASSANDRA-5768)
 * add cassandra.unsafesystem property (CASSANDRA-5704)
 * (Hadoop) quote identifiers in CqlPagingRecordReader (CASSANDRA-5763)
 * Add replace_node functionality for vnodes (CASSANDRA-5337)
 * Add timeout events to query traces (CASSANDRA-5520)
 * Fix serialization of the LEFT gossip value (CASSANDRA-5696)
 * Pig: support for cql3 tables (CASSANDRA-5234)
 * Fix skipping range tombstones with reverse queries (CASSANDRA-5712)
 * Expire entries out of ThriftSessionManager (CASSANDRA-5719)
 * Don't keep ancestor information in memory (CASSANDRA-5342)
 * Expose native protocol server status in nodetool info (CASSANDRA-5735)
 * Fix pathetic performance of range tombstones (CASSANDRA-5677)
 * Fix querying with an empty (impossible) range (CASSANDRA-5573)
 * cqlsh: handle CUSTOM 2i in DESCRIBE output (CASSANDRA-5760)
 * Fix minor bug in Range.intersects(Bound) (CASSANDRA-5771)
 * cqlsh: handle disabled compression in DESCRIBE output (CASSANDRA-5766)
 * Ensure all UP events are notified on the native protocol (CASSANDRA-5769)
 * Fix formatting of sstable2json with multiple -k arguments (CASSANDRA-5781)
 * Don't rely on row marker for queries in general to hide lost markers
   after TTL expires (CASSANDRA-5762)
 * Sort nodetool help output (CASSANDRA-5776)
 * Fix column expiring during 2 phases compaction (CASSANDRA-5799)
 * now() is being rejected in INSERTs when inside collections (CASSANDRA-5795)


2.0.0-beta1
 * Add support for indexing clustered columns (CASSANDRA-5125)
 * Removed on-heap row cache (CASSANDRA-5348)
 * use nanotime consistently for node-local timeouts (CASSANDRA-5581)
 * Avoid unnecessary second pass on name-based queries (CASSANDRA-5577)
 * Experimental triggers (CASSANDRA-1311)
 * JEMalloc support for off-heap allocation (CASSANDRA-3997)
 * Single-pass compaction (CASSANDRA-4180)
 * Removed token range bisection (CASSANDRA-5518)
 * Removed compatibility with pre-1.2.5 sstables and network messages
   (CASSANDRA-5511)
 * removed PBSPredictor (CASSANDRA-5455)
 * CAS support (CASSANDRA-5062, 5441, 5442, 5443, 5619, 5667)
 * Leveled compaction performs size-tiered compactions in L0 
   (CASSANDRA-5371, 5439)
 * Add yaml network topology snitch for mixed ec2/other envs (CASSANDRA-5339)
 * Log when a node is down longer than the hint window (CASSANDRA-4554)
 * Optimize tombstone creation for ExpiringColumns (CASSANDRA-4917)
 * Improve LeveledScanner work estimation (CASSANDRA-5250, 5407)
 * Replace compaction lock with runWithCompactionsDisabled (CASSANDRA-3430)
 * Change Message IDs to ints (CASSANDRA-5307)
 * Move sstable level information into the Stats component, removing the
   need for a separate Manifest file (CASSANDRA-4872)
 * avoid serializing to byte[] on commitlog append (CASSANDRA-5199)
 * make index_interval configurable per columnfamily (CASSANDRA-3961, CASSANDRA-5650)
 * add default_time_to_live (CASSANDRA-3974)
 * add memtable_flush_period_in_ms (CASSANDRA-4237)
 * replace supercolumns internally by composites (CASSANDRA-3237, 5123)
 * upgrade thrift to 0.9.0 (CASSANDRA-3719)
 * drop unnecessary keyspace parameter from user-defined compaction API 
   (CASSANDRA-5139)
 * more robust solution to incomplete compactions + counters (CASSANDRA-5151)
 * Change order of directory searching for c*.in.sh (CASSANDRA-3983)
 * Add tool to reset SSTable compaction level for LCS (CASSANDRA-5271)
 * Allow custom configuration loader (CASSANDRA-5045)
 * Remove memory emergency pressure valve logic (CASSANDRA-3534)
 * Reduce request latency with eager retry (CASSANDRA-4705)
 * cqlsh: Remove ASSUME command (CASSANDRA-5331)
 * Rebuild BF when loading sstables if bloom_filter_fp_chance
   has changed since compaction (CASSANDRA-5015)
 * remove row-level bloom filters (CASSANDRA-4885)
 * Change Kernel Page Cache skipping into row preheating (disabled by default)
   (CASSANDRA-4937)
 * Improve repair by deciding on a gcBefore before sending
   out TreeRequests (CASSANDRA-4932)
 * Add an official way to disable compactions (CASSANDRA-5074)
 * Reenable ALTER TABLE DROP with new semantics (CASSANDRA-3919)
 * Add binary protocol versioning (CASSANDRA-5436)
 * Swap THshaServer for TThreadedSelectorServer (CASSANDRA-5530)
 * Add alias support to SELECT statement (CASSANDRA-5075)
 * Don't create empty RowMutations in CommitLogReplayer (CASSANDRA-5541)
 * Use range tombstones when dropping cfs/columns from schema (CASSANDRA-5579)
 * cqlsh: drop CQL2/CQL3-beta support (CASSANDRA-5585)
 * Track max/min column names in sstables to be able to optimize slice
   queries (CASSANDRA-5514, CASSANDRA-5595, CASSANDRA-5600)
 * Binary protocol: allow batching already prepared statements (CASSANDRA-4693)
 * Allow preparing timestamp, ttl and limit in CQL3 queries (CASSANDRA-4450)
 * Support native link w/o JNA in Java7 (CASSANDRA-3734)
 * Use SASL authentication in binary protocol v2 (CASSANDRA-5545)
 * Replace Thrift HsHa with LMAX Disruptor based implementation (CASSANDRA-5582)
 * cqlsh: Add row count to SELECT output (CASSANDRA-5636)
 * Include a timestamp with all read commands to determine column expiration
   (CASSANDRA-5149)
 * Streaming 2.0 (CASSANDRA-5286, 5699)
 * Conditional create/drop ks/table/index statements in CQL3 (CASSANDRA-2737)
 * more pre-table creation property validation (CASSANDRA-5693)
 * Redesign repair messages (CASSANDRA-5426)
 * Fix ALTER RENAME post-5125 (CASSANDRA-5702)
 * Disallow renaming a 2ndary indexed column (CASSANDRA-5705)
 * Rename Table to Keyspace (CASSANDRA-5613)
 * Ensure changing column_index_size_in_kb on different nodes don't corrupt the
   sstable (CASSANDRA-5454)
 * Move resultset type information into prepare, not execute (CASSANDRA-5649)
 * Auto paging in binary protocol (CASSANDRA-4415, 5714)
 * Don't tie client side use of AbstractType to JDBC (CASSANDRA-4495)
 * Adds new TimestampType to replace DateType (CASSANDRA-5723, CASSANDRA-5729)
Merged from 1.2:
 * make starting native protocol server idempotent (CASSANDRA-5728)
 * Fix loading key cache when a saved entry is no longer valid (CASSANDRA-5706)
 * Fix serialization of the LEFT gossip value (CASSANDRA-5696)
 * cqlsh: Don't show 'null' in place of empty values (CASSANDRA-5675)
 * Race condition in detecting version on a mixed 1.1/1.2 cluster
   (CASSANDRA-5692)
 * Fix skipping range tombstones with reverse queries (CASSANDRA-5712)
 * Expire entries out of ThriftSessionManager (CASSANRDA-5719)
 * Don't keep ancestor information in memory (CASSANDRA-5342)
 * cqlsh: fix handling of semicolons inside BATCH queries (CASSANDRA-5697)


1.2.6
 * Fix tracing when operation completes before all responses arrive 
   (CASSANDRA-5668)
 * Fix cross-DC mutation forwarding (CASSANDRA-5632)
 * Reduce SSTableLoader memory usage (CASSANDRA-5555)
 * Scale hinted_handoff_throttle_in_kb to cluster size (CASSANDRA-5272)
 * (Hadoop) Add CQL3 input/output formats (CASSANDRA-4421, 5622)
 * (Hadoop) Fix InputKeyRange in CFIF (CASSANDRA-5536)
 * Fix dealing with ridiculously large max sstable sizes in LCS (CASSANDRA-5589)
 * Ignore pre-truncate hints (CASSANDRA-4655)
 * Move System.exit on OOM into a separate thread (CASSANDRA-5273)
 * Write row markers when serializing schema (CASSANDRA-5572)
 * Check only SSTables for the requested range when streaming (CASSANDRA-5569)
 * Improve batchlog replay behavior and hint ttl handling (CASSANDRA-5314)
 * Exclude localTimestamp from validation for tombstones (CASSANDRA-5398)
 * cqlsh: add custom prompt support (CASSANDRA-5539)
 * Reuse prepared statements in hot auth queries (CASSANDRA-5594)
 * cqlsh: add vertical output option (see EXPAND) (CASSANDRA-5597)
 * Add a rate limit option to stress (CASSANDRA-5004)
 * have BulkLoader ignore snapshots directories (CASSANDRA-5587) 
 * fix SnitchProperties logging context (CASSANDRA-5602)
 * Expose whether jna is enabled and memory is locked via JMX (CASSANDRA-5508)
 * cqlsh: fix COPY FROM with ReversedType (CASSANDRA-5610)
 * Allow creating CUSTOM indexes on collections (CASSANDRA-5615)
 * Evaluate now() function at execution time (CASSANDRA-5616)
 * Expose detailed read repair metrics (CASSANDRA-5618)
 * Correct blob literal + ReversedType parsing (CASSANDRA-5629)
 * Allow GPFS to prefer the internal IP like EC2MRS (CASSANDRA-5630)
 * fix help text for -tspw cassandra-cli (CASSANDRA-5643)
 * don't throw away initial causes exceptions for internode encryption issues 
   (CASSANDRA-5644)
 * Fix message spelling errors for cql select statements (CASSANDRA-5647)
 * Suppress custom exceptions thru jmx (CASSANDRA-5652)
 * Update CREATE CUSTOM INDEX syntax (CASSANDRA-5639)
 * Fix PermissionDetails.equals() method (CASSANDRA-5655)
 * Never allow partition key ranges in CQL3 without token() (CASSANDRA-5666)
 * Gossiper incorrectly drops AppState for an upgrading node (CASSANDRA-5660)
 * Connection thrashing during multi-region ec2 during upgrade, due to 
   messaging version (CASSANDRA-5669)
 * Avoid over reconnecting in EC2MRS (CASSANDRA-5678)
 * Fix ReadResponseSerializer.serializedSize() for digest reads (CASSANDRA-5476)
 * allow sstable2json on 2i CFs (CASSANDRA-5694)
Merged from 1.1:
 * Remove buggy thrift max message length option (CASSANDRA-5529)
 * Fix NPE in Pig's widerow mode (CASSANDRA-5488)
 * Add split size parameter to Pig and disable split combination (CASSANDRA-5544)


1.2.5
 * make BytesToken.toString only return hex bytes (CASSANDRA-5566)
 * Ensure that submitBackground enqueues at least one task (CASSANDRA-5554)
 * fix 2i updates with identical values and timestamps (CASSANDRA-5540)
 * fix compaction throttling bursty-ness (CASSANDRA-4316)
 * reduce memory consumption of IndexSummary (CASSANDRA-5506)
 * remove per-row column name bloom filters (CASSANDRA-5492)
 * Include fatal errors in trace events (CASSANDRA-5447)
 * Ensure that PerRowSecondaryIndex is notified of row-level deletes
   (CASSANDRA-5445)
 * Allow empty blob literals in CQL3 (CASSANDRA-5452)
 * Fix streaming RangeTombstones at column index boundary (CASSANDRA-5418)
 * Fix preparing statements when current keyspace is not set (CASSANDRA-5468)
 * Fix SemanticVersion.isSupportedBy minor/patch handling (CASSANDRA-5496)
 * Don't provide oldCfId for post-1.1 system cfs (CASSANDRA-5490)
 * Fix primary range ignores replication strategy (CASSANDRA-5424)
 * Fix shutdown of binary protocol server (CASSANDRA-5507)
 * Fix repair -snapshot not working (CASSANDRA-5512)
 * Set isRunning flag later in binary protocol server (CASSANDRA-5467)
 * Fix use of CQL3 functions with descending clustering order (CASSANDRA-5472)
 * Disallow renaming columns one at a time for thrift table in CQL3
   (CASSANDRA-5531)
 * cqlsh: add CLUSTERING ORDER BY support to DESCRIBE (CASSANDRA-5528)
 * Add custom secondary index support to CQL3 (CASSANDRA-5484)
 * Fix repair hanging silently on unexpected error (CASSANDRA-5229)
 * Fix Ec2Snitch regression introduced by CASSANDRA-5171 (CASSANDRA-5432)
 * Add nodetool enablebackup/disablebackup (CASSANDRA-5556)
 * cqlsh: fix DESCRIBE after case insensitive USE (CASSANDRA-5567)
Merged from 1.1
 * Add retry mechanism to OTC for non-droppable_verbs (CASSANDRA-5393)
 * Use allocator information to improve memtable memory usage estimate
   (CASSANDRA-5497)
 * Fix trying to load deleted row into row cache on startup (CASSANDRA-4463)
 * fsync leveled manifest to avoid corruption (CASSANDRA-5535)
 * Fix Bound intersection computation (CASSANDRA-5551)
 * sstablescrub now respects max memory size in cassandra.in.sh (CASSANDRA-5562)


1.2.4
 * Ensure that PerRowSecondaryIndex updates see the most recent values
   (CASSANDRA-5397)
 * avoid duplicate index entries ind PrecompactedRow and 
   ParallelCompactionIterable (CASSANDRA-5395)
 * remove the index entry on oldColumn when new column is a tombstone 
   (CASSANDRA-5395)
 * Change default stream throughput from 400 to 200 mbps (CASSANDRA-5036)
 * Gossiper logs DOWN for symmetry with UP (CASSANDRA-5187)
 * Fix mixing prepared statements between keyspaces (CASSANDRA-5352)
 * Fix consistency level during bootstrap - strike 3 (CASSANDRA-5354)
 * Fix transposed arguments in AlreadyExistsException (CASSANDRA-5362)
 * Improve asynchronous hint delivery (CASSANDRA-5179)
 * Fix Guava dependency version (12.0 -> 13.0.1) for Maven (CASSANDRA-5364)
 * Validate that provided CQL3 collection value are < 64K (CASSANDRA-5355)
 * Make upgradeSSTable skip current version sstables by default (CASSANDRA-5366)
 * Optimize min/max timestamp collection (CASSANDRA-5373)
 * Invalid streamId in cql binary protocol when using invalid CL 
   (CASSANDRA-5164)
 * Fix validation for IN where clauses with collections (CASSANDRA-5376)
 * Copy resultSet on count query to avoid ConcurrentModificationException 
   (CASSANDRA-5382)
 * Correctly typecheck in CQL3 even with ReversedType (CASSANDRA-5386)
 * Fix streaming compressed files when using encryption (CASSANDRA-5391)
 * cassandra-all 1.2.0 pom missing netty dependency (CASSANDRA-5392)
 * Fix writetime/ttl functions on null values (CASSANDRA-5341)
 * Fix NPE during cql3 select with token() (CASSANDRA-5404)
 * IndexHelper.skipBloomFilters won't skip non-SHA filters (CASSANDRA-5385)
 * cqlsh: Print maps ordered by key, sort sets (CASSANDRA-5413)
 * Add null syntax support in CQL3 for inserts (CASSANDRA-3783)
 * Allow unauthenticated set_keyspace() calls (CASSANDRA-5423)
 * Fix potential incremental backups race (CASSANDRA-5410)
 * Fix prepared BATCH statements with batch-level timestamps (CASSANDRA-5415)
 * Allow overriding superuser setup delay (CASSANDRA-5430)
 * cassandra-shuffle with JMX usernames and passwords (CASSANDRA-5431)
Merged from 1.1:
 * cli: Quote ks and cf names in schema output when needed (CASSANDRA-5052)
 * Fix bad default for min/max timestamp in SSTableMetadata (CASSANDRA-5372)
 * Fix cf name extraction from manifest in Directories.migrateFile() 
   (CASSANDRA-5242)
 * Support pluggable internode authentication (CASSANDRA-5401)


1.2.3
 * add check for sstable overlap within a level on startup (CASSANDRA-5327)
 * replace ipv6 colons in jmx object names (CASSANDRA-5298, 5328)
 * Avoid allocating SSTableBoundedScanner during repair when the range does 
   not intersect the sstable (CASSANDRA-5249)
 * Don't lowercase property map keys (this breaks NTS) (CASSANDRA-5292)
 * Fix composite comparator with super columns (CASSANDRA-5287)
 * Fix insufficient validation of UPDATE queries against counter cfs
   (CASSANDRA-5300)
 * Fix PropertyFileSnitch default DC/Rack behavior (CASSANDRA-5285)
 * Handle null values when executing prepared statement (CASSANDRA-5081)
 * Add netty to pom dependencies (CASSANDRA-5181)
 * Include type arguments in Thrift CQLPreparedResult (CASSANDRA-5311)
 * Fix compaction not removing columns when bf_fp_ratio is 1 (CASSANDRA-5182)
 * cli: Warn about missing CQL3 tables in schema descriptions (CASSANDRA-5309)
 * Re-enable unknown option in replication/compaction strategies option for
   backward compatibility (CASSANDRA-4795)
 * Add binary protocol support to stress (CASSANDRA-4993)
 * cqlsh: Fix COPY FROM value quoting and null handling (CASSANDRA-5305)
 * Fix repair -pr for vnodes (CASSANDRA-5329)
 * Relax CL for auth queries for non-default users (CASSANDRA-5310)
 * Fix AssertionError during repair (CASSANDRA-5245)
 * Don't announce migrations to pre-1.2 nodes (CASSANDRA-5334)
Merged from 1.1:
 * Update offline scrub for 1.0 -> 1.1 directory structure (CASSANDRA-5195)
 * add tmp flag to Descriptor hashcode (CASSANDRA-4021)
 * fix logging of "Found table data in data directories" when only system tables
   are present (CASSANDRA-5289)
 * cli: Add JMX authentication support (CASSANDRA-5080)
 * nodetool: ability to repair specific range (CASSANDRA-5280)
 * Fix possible assertion triggered in SliceFromReadCommand (CASSANDRA-5284)
 * cqlsh: Add inet type support on Windows (ipv4-only) (CASSANDRA-4801)
 * Fix race when initializing ColumnFamilyStore (CASSANDRA-5350)
 * Add UseTLAB JVM flag (CASSANDRA-5361)


1.2.2
 * fix potential for multiple concurrent compactions of the same sstables
   (CASSANDRA-5256)
 * avoid no-op caching of byte[] on commitlog append (CASSANDRA-5199)
 * fix symlinks under data dir not working (CASSANDRA-5185)
 * fix bug in compact storage metadata handling (CASSANDRA-5189)
 * Validate login for USE queries (CASSANDRA-5207)
 * cli: remove default username and password (CASSANDRA-5208)
 * configure populate_io_cache_on_flush per-CF (CASSANDRA-4694)
 * allow configuration of internode socket buffer (CASSANDRA-3378)
 * Make sstable directory picking blacklist-aware again (CASSANDRA-5193)
 * Correctly expire gossip states for edge cases (CASSANDRA-5216)
 * Improve handling of directory creation failures (CASSANDRA-5196)
 * Expose secondary indicies to the rest of nodetool (CASSANDRA-4464)
 * Binary protocol: avoid sending notification for 0.0.0.0 (CASSANDRA-5227)
 * add UseCondCardMark XX jvm settings on jdk 1.7 (CASSANDRA-4366)
 * CQL3 refactor to allow conversion function (CASSANDRA-5226)
 * Fix drop of sstables in some circumstance (CASSANDRA-5232)
 * Implement caching of authorization results (CASSANDRA-4295)
 * Add support for LZ4 compression (CASSANDRA-5038)
 * Fix missing columns in wide rows queries (CASSANDRA-5225)
 * Simplify auth setup and make system_auth ks alterable (CASSANDRA-5112)
 * Stop compactions from hanging during bootstrap (CASSANDRA-5244)
 * fix compressed streaming sending extra chunk (CASSANDRA-5105)
 * Add CQL3-based implementations of IAuthenticator and IAuthorizer
   (CASSANDRA-4898)
 * Fix timestamp-based tomstone removal logic (CASSANDRA-5248)
 * cli: Add JMX authentication support (CASSANDRA-5080)
 * Fix forceFlush behavior (CASSANDRA-5241)
 * cqlsh: Add username autocompletion (CASSANDRA-5231)
 * Fix CQL3 composite partition key error (CASSANDRA-5240)
 * Allow IN clause on last clustering key (CASSANDRA-5230)
Merged from 1.1:
 * fix start key/end token validation for wide row iteration (CASSANDRA-5168)
 * add ConfigHelper support for Thrift frame and max message sizes (CASSANDRA-5188)
 * fix nodetool repair not fail on node down (CASSANDRA-5203)
 * always collect tombstone hints (CASSANDRA-5068)
 * Fix error when sourcing file in cqlsh (CASSANDRA-5235)


1.2.1
 * stream undelivered hints on decommission (CASSANDRA-5128)
 * GossipingPropertyFileSnitch loads saved dc/rack info if needed (CASSANDRA-5133)
 * drain should flush system CFs too (CASSANDRA-4446)
 * add inter_dc_tcp_nodelay setting (CASSANDRA-5148)
 * re-allow wrapping ranges for start_token/end_token range pairitspwng (CASSANDRA-5106)
 * fix validation compaction of empty rows (CASSANDRA-5136)
 * nodetool methods to enable/disable hint storage/delivery (CASSANDRA-4750)
 * disallow bloom filter false positive chance of 0 (CASSANDRA-5013)
 * add threadpool size adjustment methods to JMXEnabledThreadPoolExecutor and 
   CompactionManagerMBean (CASSANDRA-5044)
 * fix hinting for dropped local writes (CASSANDRA-4753)
 * off-heap cache doesn't need mutable column container (CASSANDRA-5057)
 * apply disk_failure_policy to bad disks on initial directory creation 
   (CASSANDRA-4847)
 * Optimize name-based queries to use ArrayBackedSortedColumns (CASSANDRA-5043)
 * Fall back to old manifest if most recent is unparseable (CASSANDRA-5041)
 * pool [Compressed]RandomAccessReader objects on the partitioned read path
   (CASSANDRA-4942)
 * Add debug logging to list filenames processed by Directories.migrateFile 
   method (CASSANDRA-4939)
 * Expose black-listed directories via JMX (CASSANDRA-4848)
 * Log compaction merge counts (CASSANDRA-4894)
 * Minimize byte array allocation by AbstractData{Input,Output} (CASSANDRA-5090)
 * Add SSL support for the binary protocol (CASSANDRA-5031)
 * Allow non-schema system ks modification for shuffle to work (CASSANDRA-5097)
 * cqlsh: Add default limit to SELECT statements (CASSANDRA-4972)
 * cqlsh: fix DESCRIBE for 1.1 cfs in CQL3 (CASSANDRA-5101)
 * Correctly gossip with nodes >= 1.1.7 (CASSANDRA-5102)
 * Ensure CL guarantees on digest mismatch (CASSANDRA-5113)
 * Validate correctly selects on composite partition key (CASSANDRA-5122)
 * Fix exception when adding collection (CASSANDRA-5117)
 * Handle states for non-vnode clusters correctly (CASSANDRA-5127)
 * Refuse unrecognized replication and compaction strategy options (CASSANDRA-4795)
 * Pick the correct value validator in sstable2json for cql3 tables (CASSANDRA-5134)
 * Validate login for describe_keyspace, describe_keyspaces and set_keyspace
   (CASSANDRA-5144)
 * Fix inserting empty maps (CASSANDRA-5141)
 * Don't remove tokens from System table for node we know (CASSANDRA-5121)
 * fix streaming progress report for compresed files (CASSANDRA-5130)
 * Coverage analysis for low-CL queries (CASSANDRA-4858)
 * Stop interpreting dates as valid timeUUID value (CASSANDRA-4936)
 * Adds E notation for floating point numbers (CASSANDRA-4927)
 * Detect (and warn) unintentional use of the cql2 thrift methods when cql3 was
   intended (CASSANDRA-5172)
 * cli: Quote ks and cf names in schema output when needed (CASSANDRA-5052)
 * Fix cf name extraction from manifest in Directories.migrateFile() (CASSANDRA-5242)
 * Replace mistaken usage of commons-logging with slf4j (CASSANDRA-5464)
 * Ensure Jackson dependency matches lib (CASSANDRA-5126)
 * Expose droppable tombstone ratio stats over JMX (CASSANDRA-5159)
Merged from 1.1:
 * Simplify CompressedRandomAccessReader to work around JDK FD bug (CASSANDRA-5088)
 * Improve handling a changing target throttle rate mid-compaction (CASSANDRA-5087)
 * Pig: correctly decode row keys in widerow mode (CASSANDRA-5098)
 * nodetool repair command now prints progress (CASSANDRA-4767)
 * fix user defined compaction to run against 1.1 data directory (CASSANDRA-5118)
 * Fix CQL3 BATCH authorization caching (CASSANDRA-5145)
 * fix get_count returns incorrect value with TTL (CASSANDRA-5099)
 * better handling for mid-compaction failure (CASSANDRA-5137)
 * convert default marshallers list to map for better readability (CASSANDRA-5109)
 * fix ConcurrentModificationException in getBootstrapSource (CASSANDRA-5170)
 * fix sstable maxtimestamp for row deletes and pre-1.1.1 sstables (CASSANDRA-5153)
 * Fix thread growth on node removal (CASSANDRA-5175)
 * Make Ec2Region's datacenter name configurable (CASSANDRA-5155)


1.2.0
 * Disallow counters in collections (CASSANDRA-5082)
 * cqlsh: add unit tests (CASSANDRA-3920)
 * fix default bloom_filter_fp_chance for LeveledCompactionStrategy (CASSANDRA-5093)
Merged from 1.1:
 * add validation for get_range_slices with start_key and end_token (CASSANDRA-5089)


1.2.0-rc2
 * fix nodetool ownership display with vnodes (CASSANDRA-5065)
 * cqlsh: add DESCRIBE KEYSPACES command (CASSANDRA-5060)
 * Fix potential infinite loop when reloading CFS (CASSANDRA-5064)
 * Fix SimpleAuthorizer example (CASSANDRA-5072)
 * cqlsh: force CL.ONE for tracing and system.schema* queries (CASSANDRA-5070)
 * Includes cassandra-shuffle in the debian package (CASSANDRA-5058)
Merged from 1.1:
 * fix multithreaded compaction deadlock (CASSANDRA-4492)
 * fix temporarily missing schema after upgrade from pre-1.1.5 (CASSANDRA-5061)
 * Fix ALTER TABLE overriding compression options with defaults
   (CASSANDRA-4996, 5066)
 * fix specifying and altering crc_check_chance (CASSANDRA-5053)
 * fix Murmur3Partitioner ownership% calculation (CASSANDRA-5076)
 * Don't expire columns sooner than they should in 2ndary indexes (CASSANDRA-5079)


1.2-rc1
 * rename rpc_timeout settings to request_timeout (CASSANDRA-5027)
 * add BF with 0.1 FP to LCS by default (CASSANDRA-5029)
 * Fix preparing insert queries (CASSANDRA-5016)
 * Fix preparing queries with counter increment (CASSANDRA-5022)
 * Fix preparing updates with collections (CASSANDRA-5017)
 * Don't generate UUID based on other node address (CASSANDRA-5002)
 * Fix message when trying to alter a clustering key type (CASSANDRA-5012)
 * Update IAuthenticator to match the new IAuthorizer (CASSANDRA-5003)
 * Fix inserting only a key in CQL3 (CASSANDRA-5040)
 * Fix CQL3 token() function when used with strings (CASSANDRA-5050)
Merged from 1.1:
 * reduce log spam from invalid counter shards (CASSANDRA-5026)
 * Improve schema propagation performance (CASSANDRA-5025)
 * Fix for IndexHelper.IndexFor throws OOB Exception (CASSANDRA-5030)
 * cqlsh: make it possible to describe thrift CFs (CASSANDRA-4827)
 * cqlsh: fix timestamp formatting on some platforms (CASSANDRA-5046)


1.2-beta3
 * make consistency level configurable in cqlsh (CASSANDRA-4829)
 * fix cqlsh rendering of blob fields (CASSANDRA-4970)
 * fix cqlsh DESCRIBE command (CASSANDRA-4913)
 * save truncation position in system table (CASSANDRA-4906)
 * Move CompressionMetadata off-heap (CASSANDRA-4937)
 * allow CLI to GET cql3 columnfamily data (CASSANDRA-4924)
 * Fix rare race condition in getExpireTimeForEndpoint (CASSANDRA-4402)
 * acquire references to overlapping sstables during compaction so bloom filter
   doesn't get free'd prematurely (CASSANDRA-4934)
 * Don't share slice query filter in CQL3 SelectStatement (CASSANDRA-4928)
 * Separate tracing from Log4J (CASSANDRA-4861)
 * Exclude gcable tombstones from merkle-tree computation (CASSANDRA-4905)
 * Better printing of AbstractBounds for tracing (CASSANDRA-4931)
 * Optimize mostRecentTombstone check in CC.collectAllData (CASSANDRA-4883)
 * Change stream session ID to UUID to avoid collision from same node (CASSANDRA-4813)
 * Use Stats.db when bulk loading if present (CASSANDRA-4957)
 * Skip repair on system_trace and keyspaces with RF=1 (CASSANDRA-4956)
 * (cql3) Remove arbitrary SELECT limit (CASSANDRA-4918)
 * Correctly handle prepared operation on collections (CASSANDRA-4945)
 * Fix CQL3 LIMIT (CASSANDRA-4877)
 * Fix Stress for CQL3 (CASSANDRA-4979)
 * Remove cassandra specific exceptions from JMX interface (CASSANDRA-4893)
 * (CQL3) Force using ALLOW FILTERING on potentially inefficient queries (CASSANDRA-4915)
 * (cql3) Fix adding column when the table has collections (CASSANDRA-4982)
 * (cql3) Fix allowing collections with compact storage (CASSANDRA-4990)
 * (cql3) Refuse ttl/writetime function on collections (CASSANDRA-4992)
 * Replace IAuthority with new IAuthorizer (CASSANDRA-4874)
 * clqsh: fix KEY pseudocolumn escaping when describing Thrift tables
   in CQL3 mode (CASSANDRA-4955)
 * add basic authentication support for Pig CassandraStorage (CASSANDRA-3042)
 * fix CQL2 ALTER TABLE compaction_strategy_class altering (CASSANDRA-4965)
Merged from 1.1:
 * Fall back to old describe_splits if d_s_ex is not available (CASSANDRA-4803)
 * Improve error reporting when streaming ranges fail (CASSANDRA-5009)
 * Fix cqlsh timestamp formatting of timezone info (CASSANDRA-4746)
 * Fix assertion failure with leveled compaction (CASSANDRA-4799)
 * Check for null end_token in get_range_slice (CASSANDRA-4804)
 * Remove all remnants of removed nodes (CASSANDRA-4840)
 * Add aut-reloading of the log4j file in debian package (CASSANDRA-4855)
 * Fix estimated row cache entry size (CASSANDRA-4860)
 * reset getRangeSlice filter after finishing a row for get_paged_slice
   (CASSANDRA-4919)
 * expunge row cache post-truncate (CASSANDRA-4940)
 * Allow static CF definition with compact storage (CASSANDRA-4910)
 * Fix endless loop/compaction of schema_* CFs due to broken timestamps (CASSANDRA-4880)
 * Fix 'wrong class type' assertion in CounterColumn (CASSANDRA-4976)


1.2-beta2
 * fp rate of 1.0 disables BF entirely; LCS defaults to 1.0 (CASSANDRA-4876)
 * off-heap bloom filters for row keys (CASSANDRA_4865)
 * add extension point for sstable components (CASSANDRA-4049)
 * improve tracing output (CASSANDRA-4852, 4862)
 * make TRACE verb droppable (CASSANDRA-4672)
 * fix BulkLoader recognition of CQL3 columnfamilies (CASSANDRA-4755)
 * Sort commitlog segments for replay by id instead of mtime (CASSANDRA-4793)
 * Make hint delivery asynchronous (CASSANDRA-4761)
 * Pluggable Thrift transport factories for CLI and cqlsh (CASSANDRA-4609, 4610)
 * cassandra-cli: allow Double value type to be inserted to a column (CASSANDRA-4661)
 * Add ability to use custom TServerFactory implementations (CASSANDRA-4608)
 * optimize batchlog flushing to skip successful batches (CASSANDRA-4667)
 * include metadata for system keyspace itself in schema tables (CASSANDRA-4416)
 * add check to PropertyFileSnitch to verify presence of location for
   local node (CASSANDRA-4728)
 * add PBSPredictor consistency modeler (CASSANDRA-4261)
 * remove vestiges of Thrift unframed mode (CASSANDRA-4729)
 * optimize single-row PK lookups (CASSANDRA-4710)
 * adjust blockFor calculation to account for pending ranges due to node 
   movement (CASSANDRA-833)
 * Change CQL version to 3.0.0 and stop accepting 3.0.0-beta1 (CASSANDRA-4649)
 * (CQL3) Make prepared statement global instead of per connection 
   (CASSANDRA-4449)
 * Fix scrubbing of CQL3 created tables (CASSANDRA-4685)
 * (CQL3) Fix validation when using counter and regular columns in the same 
   table (CASSANDRA-4706)
 * Fix bug starting Cassandra with simple authentication (CASSANDRA-4648)
 * Add support for batchlog in CQL3 (CASSANDRA-4545, 4738)
 * Add support for multiple column family outputs in CFOF (CASSANDRA-4208)
 * Support repairing only the local DC nodes (CASSANDRA-4747)
 * Use rpc_address for binary protocol and change default port (CASSANDRA-4751)
 * Fix use of collections in prepared statements (CASSANDRA-4739)
 * Store more information into peers table (CASSANDRA-4351, 4814)
 * Configurable bucket size for size tiered compaction (CASSANDRA-4704)
 * Run leveled compaction in parallel (CASSANDRA-4310)
 * Fix potential NPE during CFS reload (CASSANDRA-4786)
 * Composite indexes may miss results (CASSANDRA-4796)
 * Move consistency level to the protocol level (CASSANDRA-4734, 4824)
 * Fix Subcolumn slice ends not respected (CASSANDRA-4826)
 * Fix Assertion error in cql3 select (CASSANDRA-4783)
 * Fix list prepend logic (CQL3) (CASSANDRA-4835)
 * Add booleans as literals in CQL3 (CASSANDRA-4776)
 * Allow renaming PK columns in CQL3 (CASSANDRA-4822)
 * Fix binary protocol NEW_NODE event (CASSANDRA-4679)
 * Fix potential infinite loop in tombstone compaction (CASSANDRA-4781)
 * Remove system tables accounting from schema (CASSANDRA-4850)
 * (cql3) Force provided columns in clustering key order in 
   'CLUSTERING ORDER BY' (CASSANDRA-4881)
 * Fix composite index bug (CASSANDRA-4884)
 * Fix short read protection for CQL3 (CASSANDRA-4882)
 * Add tracing support to the binary protocol (CASSANDRA-4699)
 * (cql3) Don't allow prepared marker inside collections (CASSANDRA-4890)
 * Re-allow order by on non-selected columns (CASSANDRA-4645)
 * Bug when composite index is created in a table having collections (CASSANDRA-4909)
 * log index scan subject in CompositesSearcher (CASSANDRA-4904)
Merged from 1.1:
 * add get[Row|Key]CacheEntries to CacheServiceMBean (CASSANDRA-4859)
 * fix get_paged_slice to wrap to next row correctly (CASSANDRA-4816)
 * fix indexing empty column values (CASSANDRA-4832)
 * allow JdbcDate to compose null Date objects (CASSANDRA-4830)
 * fix possible stackoverflow when compacting 1000s of sstables
   (CASSANDRA-4765)
 * fix wrong leveled compaction progress calculation (CASSANDRA-4807)
 * add a close() method to CRAR to prevent leaking file descriptors (CASSANDRA-4820)
 * fix potential infinite loop in get_count (CASSANDRA-4833)
 * fix compositeType.{get/from}String methods (CASSANDRA-4842)
 * (CQL) fix CREATE COLUMNFAMILY permissions check (CASSANDRA-4864)
 * Fix DynamicCompositeType same type comparison (CASSANDRA-4711)
 * Fix duplicate SSTable reference when stream session failed (CASSANDRA-3306)
 * Allow static CF definition with compact storage (CASSANDRA-4910)
 * Fix endless loop/compaction of schema_* CFs due to broken timestamps (CASSANDRA-4880)
 * Fix 'wrong class type' assertion in CounterColumn (CASSANDRA-4976)


1.2-beta1
 * add atomic_batch_mutate (CASSANDRA-4542, -4635)
 * increase default max_hint_window_in_ms to 3h (CASSANDRA-4632)
 * include message initiation time to replicas so they can more
   accurately drop timed-out requests (CASSANDRA-2858)
 * fix clientutil.jar dependencies (CASSANDRA-4566)
 * optimize WriteResponse (CASSANDRA-4548)
 * new metrics (CASSANDRA-4009)
 * redesign KEYS indexes to avoid read-before-write (CASSANDRA-2897)
 * debug tracing (CASSANDRA-1123)
 * parallelize row cache loading (CASSANDRA-4282)
 * Make compaction, flush JBOD-aware (CASSANDRA-4292)
 * run local range scans on the read stage (CASSANDRA-3687)
 * clean up ioexceptions (CASSANDRA-2116)
 * add disk_failure_policy (CASSANDRA-2118)
 * Introduce new json format with row level deletion (CASSANDRA-4054)
 * remove redundant "name" column from schema_keyspaces (CASSANDRA-4433)
 * improve "nodetool ring" handling of multi-dc clusters (CASSANDRA-3047)
 * update NTS calculateNaturalEndpoints to be O(N log N) (CASSANDRA-3881)
 * split up rpc timeout by operation type (CASSANDRA-2819)
 * rewrite key cache save/load to use only sequential i/o (CASSANDRA-3762)
 * update MS protocol with a version handshake + broadcast address id
   (CASSANDRA-4311)
 * multithreaded hint replay (CASSANDRA-4189)
 * add inter-node message compression (CASSANDRA-3127)
 * remove COPP (CASSANDRA-2479)
 * Track tombstone expiration and compact when tombstone content is
   higher than a configurable threshold, default 20% (CASSANDRA-3442, 4234)
 * update MurmurHash to version 3 (CASSANDRA-2975)
 * (CLI) track elapsed time for `delete' operation (CASSANDRA-4060)
 * (CLI) jline version is bumped to 1.0 to properly  support
   'delete' key function (CASSANDRA-4132)
 * Save IndexSummary into new SSTable 'Summary' component (CASSANDRA-2392, 4289)
 * Add support for range tombstones (CASSANDRA-3708)
 * Improve MessagingService efficiency (CASSANDRA-3617)
 * Avoid ID conflicts from concurrent schema changes (CASSANDRA-3794)
 * Set thrift HSHA server thread limit to unlimited by default (CASSANDRA-4277)
 * Avoids double serialization of CF id in RowMutation messages
   (CASSANDRA-4293)
 * stream compressed sstables directly with java nio (CASSANDRA-4297)
 * Support multiple ranges in SliceQueryFilter (CASSANDRA-3885)
 * Add column metadata to system column families (CASSANDRA-4018)
 * (cql3) Always use composite types by default (CASSANDRA-4329)
 * (cql3) Add support for set, map and list (CASSANDRA-3647)
 * Validate date type correctly (CASSANDRA-4441)
 * (cql3) Allow definitions with only a PK (CASSANDRA-4361)
 * (cql3) Add support for row key composites (CASSANDRA-4179)
 * improve DynamicEndpointSnitch by using reservoir sampling (CASSANDRA-4038)
 * (cql3) Add support for 2ndary indexes (CASSANDRA-3680)
 * (cql3) fix defining more than one PK to be invalid (CASSANDRA-4477)
 * remove schema agreement checking from all external APIs (Thrift, CQL and CQL3) (CASSANDRA-4487)
 * add Murmur3Partitioner and make it default for new installations (CASSANDRA-3772, 4621)
 * (cql3) update pseudo-map syntax to use map syntax (CASSANDRA-4497)
 * Finer grained exceptions hierarchy and provides error code with exceptions (CASSANDRA-3979)
 * Adds events push to binary protocol (CASSANDRA-4480)
 * Rewrite nodetool help (CASSANDRA-2293)
 * Make CQL3 the default for CQL (CASSANDRA-4640)
 * update stress tool to be able to use CQL3 (CASSANDRA-4406)
 * Accept all thrift update on CQL3 cf but don't expose their metadata (CASSANDRA-4377)
 * Replace Throttle with Guava's RateLimiter for HintedHandOff (CASSANDRA-4541)
 * fix counter add/get using CQL2 and CQL3 in stress tool (CASSANDRA-4633)
 * Add sstable count per level to cfstats (CASSANDRA-4537)
 * (cql3) Add ALTER KEYSPACE statement (CASSANDRA-4611)
 * (cql3) Allow defining default consistency levels (CASSANDRA-4448)
 * (cql3) Fix queries using LIMIT missing results (CASSANDRA-4579)
 * fix cross-version gossip messaging (CASSANDRA-4576)
 * added inet data type (CASSANDRA-4627)


1.1.6
 * Wait for writes on synchronous read digest mismatch (CASSANDRA-4792)
 * fix commitlog replay for nanotime-infected sstables (CASSANDRA-4782)
 * preflight check ttl for maximum of 20 years (CASSANDRA-4771)
 * (Pig) fix widerow input with single column rows (CASSANDRA-4789)
 * Fix HH to compact with correct gcBefore, which avoids wiping out
   undelivered hints (CASSANDRA-4772)
 * LCS will merge up to 32 L0 sstables as intended (CASSANDRA-4778)
 * NTS will default unconfigured DC replicas to zero (CASSANDRA-4675)
 * use default consistency level in counter validation if none is
   explicitly provide (CASSANDRA-4700)
 * Improve IAuthority interface by introducing fine-grained
   access permissions and grant/revoke commands (CASSANDRA-4490, 4644)
 * fix assumption error in CLI when updating/describing keyspace 
   (CASSANDRA-4322)
 * Adds offline sstablescrub to debian packaging (CASSANDRA-4642)
 * Automatic fixing of overlapping leveled sstables (CASSANDRA-4644)
 * fix error when using ORDER BY with extended selections (CASSANDRA-4689)
 * (CQL3) Fix validation for IN queries for non-PK cols (CASSANDRA-4709)
 * fix re-created keyspace disappering after 1.1.5 upgrade 
   (CASSANDRA-4698, 4752)
 * (CLI) display elapsed time in 2 fraction digits (CASSANDRA-3460)
 * add authentication support to sstableloader (CASSANDRA-4712)
 * Fix CQL3 'is reversed' logic (CASSANDRA-4716, 4759)
 * (CQL3) Don't return ReversedType in result set metadata (CASSANDRA-4717)
 * Backport adding AlterKeyspace statement (CASSANDRA-4611)
 * (CQL3) Correcty accept upper-case data types (CASSANDRA-4770)
 * Add binary protocol events for schema changes (CASSANDRA-4684)
Merged from 1.0:
 * Switch from NBHM to CHM in MessagingService's callback map, which
   prevents OOM in long-running instances (CASSANDRA-4708)


1.1.5
 * add SecondaryIndex.reload API (CASSANDRA-4581)
 * use millis + atomicint for commitlog segment creation instead of
   nanotime, which has issues under some hypervisors (CASSANDRA-4601)
 * fix FD leak in slice queries (CASSANDRA-4571)
 * avoid recursion in leveled compaction (CASSANDRA-4587)
 * increase stack size under Java7 to 180K
 * Log(info) schema changes (CASSANDRA-4547)
 * Change nodetool setcachecapcity to manipulate global caches (CASSANDRA-4563)
 * (cql3) fix setting compaction strategy (CASSANDRA-4597)
 * fix broken system.schema_* timestamps on system startup (CASSANDRA-4561)
 * fix wrong skip of cache saving (CASSANDRA-4533)
 * Avoid NPE when lost+found is in data dir (CASSANDRA-4572)
 * Respect five-minute flush moratorium after initial CL replay (CASSANDRA-4474)
 * Adds ntp as recommended in debian packaging (CASSANDRA-4606)
 * Configurable transport in CF Record{Reader|Writer} (CASSANDRA-4558)
 * (cql3) fix potential NPE with both equal and unequal restriction (CASSANDRA-4532)
 * (cql3) improves ORDER BY validation (CASSANDRA-4624)
 * Fix potential deadlock during counter writes (CASSANDRA-4578)
 * Fix cql error with ORDER BY when using IN (CASSANDRA-4612)
Merged from 1.0:
 * increase Xss to 160k to accomodate latest 1.6 JVMs (CASSANDRA-4602)
 * fix toString of hint destination tokens (CASSANDRA-4568)
 * Fix multiple values for CurrentLocal NodeID (CASSANDRA-4626)


1.1.4
 * fix offline scrub to catch >= out of order rows (CASSANDRA-4411)
 * fix cassandra-env.sh on RHEL and other non-dash-based systems 
   (CASSANDRA-4494)
Merged from 1.0:
 * (Hadoop) fix setting key length for old-style mapred api (CASSANDRA-4534)
 * (Hadoop) fix iterating through a resultset consisting entirely
   of tombstoned rows (CASSANDRA-4466)


1.1.3
 * (cqlsh) add COPY TO (CASSANDRA-4434)
 * munmap commitlog segments before rename (CASSANDRA-4337)
 * (JMX) rename getRangeKeySample to sampleKeyRange to avoid returning
   multi-MB results as an attribute (CASSANDRA-4452)
 * flush based on data size, not throughput; overwritten columns no 
   longer artificially inflate liveRatio (CASSANDRA-4399)
 * update default commitlog segment size to 32MB and total commitlog
   size to 32/1024 MB for 32/64 bit JVMs, respectively (CASSANDRA-4422)
 * avoid using global partitioner to estimate ranges in index sstables
   (CASSANDRA-4403)
 * restore pre-CASSANDRA-3862 approach to removing expired tombstones
   from row cache during compaction (CASSANDRA-4364)
 * (stress) support for CQL prepared statements (CASSANDRA-3633)
 * Correctly catch exception when Snappy cannot be loaded (CASSANDRA-4400)
 * (cql3) Support ORDER BY when IN condition is given in WHERE clause (CASSANDRA-4327)
 * (cql3) delete "component_index" column on DROP TABLE call (CASSANDRA-4420)
 * change nanoTime() to currentTimeInMillis() in schema related code (CASSANDRA-4432)
 * add a token generation tool (CASSANDRA-3709)
 * Fix LCS bug with sstable containing only 1 row (CASSANDRA-4411)
 * fix "Can't Modify Index Name" problem on CF update (CASSANDRA-4439)
 * Fix assertion error in getOverlappingSSTables during repair (CASSANDRA-4456)
 * fix nodetool's setcompactionthreshold command (CASSANDRA-4455)
 * Ensure compacted files are never used, to avoid counter overcount (CASSANDRA-4436)
Merged from 1.0:
 * Push the validation of secondary index values to the SecondaryIndexManager (CASSANDRA-4240)
 * allow dropping columns shadowed by not-yet-expired supercolumn or row
   tombstones in PrecompactedRow (CASSANDRA-4396)


1.1.2
 * Fix cleanup not deleting index entries (CASSANDRA-4379)
 * Use correct partitioner when saving + loading caches (CASSANDRA-4331)
 * Check schema before trying to export sstable (CASSANDRA-2760)
 * Raise a meaningful exception instead of NPE when PFS encounters
   an unconfigured node + no default (CASSANDRA-4349)
 * fix bug in sstable blacklisting with LCS (CASSANDRA-4343)
 * LCS no longer promotes tiny sstables out of L0 (CASSANDRA-4341)
 * skip tombstones during hint replay (CASSANDRA-4320)
 * fix NPE in compactionstats (CASSANDRA-4318)
 * enforce 1m min keycache for auto (CASSANDRA-4306)
 * Have DeletedColumn.isMFD always return true (CASSANDRA-4307)
 * (cql3) exeption message for ORDER BY constraints said primary filter can be
    an IN clause, which is misleading (CASSANDRA-4319)
 * (cql3) Reject (not yet supported) creation of 2ndardy indexes on tables with
   composite primary keys (CASSANDRA-4328)
 * Set JVM stack size to 160k for java 7 (CASSANDRA-4275)
 * cqlsh: add COPY command to load data from CSV flat files (CASSANDRA-4012)
 * CFMetaData.fromThrift to throw ConfigurationException upon error (CASSANDRA-4353)
 * Use CF comparator to sort indexed columns in SecondaryIndexManager
   (CASSANDRA-4365)
 * add strategy_options to the KSMetaData.toString() output (CASSANDRA-4248)
 * (cql3) fix range queries containing unqueried results (CASSANDRA-4372)
 * (cql3) allow updating column_alias types (CASSANDRA-4041)
 * (cql3) Fix deletion bug (CASSANDRA-4193)
 * Fix computation of overlapping sstable for leveled compaction (CASSANDRA-4321)
 * Improve scrub and allow to run it offline (CASSANDRA-4321)
 * Fix assertionError in StorageService.bulkLoad (CASSANDRA-4368)
 * (cqlsh) add option to authenticate to a keyspace at startup (CASSANDRA-4108)
 * (cqlsh) fix ASSUME functionality (CASSANDRA-4352)
 * Fix ColumnFamilyRecordReader to not return progress > 100% (CASSANDRA-3942)
Merged from 1.0:
 * Set gc_grace on index CF to 0 (CASSANDRA-4314)


1.1.1
 * add populate_io_cache_on_flush option (CASSANDRA-2635)
 * allow larger cache capacities than 2GB (CASSANDRA-4150)
 * add getsstables command to nodetool (CASSANDRA-4199)
 * apply parent CF compaction settings to secondary index CFs (CASSANDRA-4280)
 * preserve commitlog size cap when recycling segments at startup
   (CASSANDRA-4201)
 * (Hadoop) fix split generation regression (CASSANDRA-4259)
 * ignore min/max compactions settings in LCS, while preserving
   behavior that min=max=0 disables autocompaction (CASSANDRA-4233)
 * log number of rows read from saved cache (CASSANDRA-4249)
 * calculate exact size required for cleanup operations (CASSANDRA-1404)
 * avoid blocking additional writes during flush when the commitlog
   gets behind temporarily (CASSANDRA-1991)
 * enable caching on index CFs based on data CF cache setting (CASSANDRA-4197)
 * warn on invalid replication strategy creation options (CASSANDRA-4046)
 * remove [Freeable]Memory finalizers (CASSANDRA-4222)
 * include tombstone size in ColumnFamily.size, which can prevent OOM
   during sudden mass delete operations by yielding a nonzero liveRatio
   (CASSANDRA-3741)
 * Open 1 sstableScanner per level for leveled compaction (CASSANDRA-4142)
 * Optimize reads when row deletion timestamps allow us to restrict
   the set of sstables we check (CASSANDRA-4116)
 * add support for commitlog archiving and point-in-time recovery
   (CASSANDRA-3690)
 * avoid generating redundant compaction tasks during streaming
   (CASSANDRA-4174)
 * add -cf option to nodetool snapshot, and takeColumnFamilySnapshot to
   StorageService mbean (CASSANDRA-556)
 * optimize cleanup to drop entire sstables where possible (CASSANDRA-4079)
 * optimize truncate when autosnapshot is disabled (CASSANDRA-4153)
 * update caches to use byte[] keys to reduce memory overhead (CASSANDRA-3966)
 * add column limit to cli (CASSANDRA-3012, 4098)
 * clean up and optimize DataOutputBuffer, used by CQL compression and
   CompositeType (CASSANDRA-4072)
 * optimize commitlog checksumming (CASSANDRA-3610)
 * identify and blacklist corrupted SSTables from future compactions 
   (CASSANDRA-2261)
 * Move CfDef and KsDef validation out of thrift (CASSANDRA-4037)
 * Expose API to repair a user provided range (CASSANDRA-3912)
 * Add way to force the cassandra-cli to refresh its schema (CASSANDRA-4052)
 * Avoid having replicate on write tasks stacking up at CL.ONE (CASSANDRA-2889)
 * (cql3) Backwards compatibility for composite comparators in non-cql3-aware
   clients (CASSANDRA-4093)
 * (cql3) Fix order by for reversed queries (CASSANDRA-4160)
 * (cql3) Add ReversedType support (CASSANDRA-4004)
 * (cql3) Add timeuuid type (CASSANDRA-4194)
 * (cql3) Minor fixes (CASSANDRA-4185)
 * (cql3) Fix prepared statement in BATCH (CASSANDRA-4202)
 * (cql3) Reduce the list of reserved keywords (CASSANDRA-4186)
 * (cql3) Move max/min compaction thresholds to compaction strategy options
   (CASSANDRA-4187)
 * Fix exception during move when localhost is the only source (CASSANDRA-4200)
 * (cql3) Allow paging through non-ordered partitioner results (CASSANDRA-3771)
 * (cql3) Fix drop index (CASSANDRA-4192)
 * (cql3) Don't return range ghosts anymore (CASSANDRA-3982)
 * fix re-creating Keyspaces/ColumnFamilies with the same name as dropped
   ones (CASSANDRA-4219)
 * fix SecondaryIndex LeveledManifest save upon snapshot (CASSANDRA-4230)
 * fix missing arrayOffset in FBUtilities.hash (CASSANDRA-4250)
 * (cql3) Add name of parameters in CqlResultSet (CASSANDRA-4242)
 * (cql3) Correctly validate order by queries (CASSANDRA-4246)
 * rename stress to cassandra-stress for saner packaging (CASSANDRA-4256)
 * Fix exception on colum metadata with non-string comparator (CASSANDRA-4269)
 * Check for unknown/invalid compression options (CASSANDRA-4266)
 * (cql3) Adds simple access to column timestamp and ttl (CASSANDRA-4217)
 * (cql3) Fix range queries with secondary indexes (CASSANDRA-4257)
 * Better error messages from improper input in cli (CASSANDRA-3865)
 * Try to stop all compaction upon Keyspace or ColumnFamily drop (CASSANDRA-4221)
 * (cql3) Allow keyspace properties to contain hyphens (CASSANDRA-4278)
 * (cql3) Correctly validate keyspace access in create table (CASSANDRA-4296)
 * Avoid deadlock in migration stage (CASSANDRA-3882)
 * Take supercolumn names and deletion info into account in memtable throughput
   (CASSANDRA-4264)
 * Add back backward compatibility for old style replication factor (CASSANDRA-4294)
 * Preserve compatibility with pre-1.1 index queries (CASSANDRA-4262)
Merged from 1.0:
 * Fix super columns bug where cache is not updated (CASSANDRA-4190)
 * fix maxTimestamp to include row tombstones (CASSANDRA-4116)
 * (CLI) properly handle quotes in create/update keyspace commands (CASSANDRA-4129)
 * Avoids possible deadlock during bootstrap (CASSANDRA-4159)
 * fix stress tool that hangs forever on timeout or error (CASSANDRA-4128)
 * stress tool to return appropriate exit code on failure (CASSANDRA-4188)
 * fix compaction NPE when out of disk space and assertions disabled
   (CASSANDRA-3985)
 * synchronize LCS getEstimatedTasks to avoid CME (CASSANDRA-4255)
 * ensure unique streaming session id's (CASSANDRA-4223)
 * kick off background compaction when min/max thresholds change 
   (CASSANDRA-4279)
 * improve ability of STCS.getBuckets to deal with 100s of 1000s of
   sstables, such as when convertinb back from LCS (CASSANDRA-4287)
 * Oversize integer in CQL throws NumberFormatException (CASSANDRA-4291)
 * fix 1.0.x node join to mixed version cluster, other nodes >= 1.1 (CASSANDRA-4195)
 * Fix LCS splitting sstable base on uncompressed size (CASSANDRA-4419)
 * Push the validation of secondary index values to the SecondaryIndexManager (CASSANDRA-4240)
 * Don't purge columns during upgradesstables (CASSANDRA-4462)
 * Make cqlsh work with piping (CASSANDRA-4113)
 * Validate arguments for nodetool decommission (CASSANDRA-4061)
 * Report thrift status in nodetool info (CASSANDRA-4010)


1.1.0-final
 * average a reduced liveRatio estimate with the previous one (CASSANDRA-4065)
 * Allow KS and CF names up to 48 characters (CASSANDRA-4157)
 * fix stress build (CASSANDRA-4140)
 * add time remaining estimate to nodetool compactionstats (CASSANDRA-4167)
 * (cql) fix NPE in cql3 ALTER TABLE (CASSANDRA-4163)
 * (cql) Add support for CL.TWO and CL.THREE in CQL (CASSANDRA-4156)
 * (cql) Fix type in CQL3 ALTER TABLE preventing update (CASSANDRA-4170)
 * (cql) Throw invalid exception from CQL3 on obsolete options (CASSANDRA-4171)
 * (cqlsh) fix recognizing uppercase SELECT keyword (CASSANDRA-4161)
 * Pig: wide row support (CASSANDRA-3909)
Merged from 1.0:
 * avoid streaming empty files with bulk loader if sstablewriter errors out
   (CASSANDRA-3946)


1.1-rc1
 * Include stress tool in binary builds (CASSANDRA-4103)
 * (Hadoop) fix wide row iteration when last row read was deleted
   (CASSANDRA-4154)
 * fix read_repair_chance to really default to 0.1 in the cli (CASSANDRA-4114)
 * Adds caching and bloomFilterFpChange to CQL options (CASSANDRA-4042)
 * Adds posibility to autoconfigure size of the KeyCache (CASSANDRA-4087)
 * fix KEYS index from skipping results (CASSANDRA-3996)
 * Remove sliced_buffer_size_in_kb dead option (CASSANDRA-4076)
 * make loadNewSStable preserve sstable version (CASSANDRA-4077)
 * Respect 1.0 cache settings as much as possible when upgrading 
   (CASSANDRA-4088)
 * relax path length requirement for sstable files when upgrading on 
   non-Windows platforms (CASSANDRA-4110)
 * fix terminination of the stress.java when errors were encountered
   (CASSANDRA-4128)
 * Move CfDef and KsDef validation out of thrift (CASSANDRA-4037)
 * Fix get_paged_slice (CASSANDRA-4136)
 * CQL3: Support slice with exclusive start and stop (CASSANDRA-3785)
Merged from 1.0:
 * support PropertyFileSnitch in bulk loader (CASSANDRA-4145)
 * add auto_snapshot option allowing disabling snapshot before drop/truncate
   (CASSANDRA-3710)
 * allow short snitch names (CASSANDRA-4130)


1.1-beta2
 * rename loaded sstables to avoid conflicts with local snapshots
   (CASSANDRA-3967)
 * start hint replay as soon as FD notifies that the target is back up
   (CASSANDRA-3958)
 * avoid unproductive deserializing of cached rows during compaction
   (CASSANDRA-3921)
 * fix concurrency issues with CQL keyspace creation (CASSANDRA-3903)
 * Show Effective Owership via Nodetool ring <keyspace> (CASSANDRA-3412)
 * Update ORDER BY syntax for CQL3 (CASSANDRA-3925)
 * Fix BulkRecordWriter to not throw NPE if reducer gets no map data from Hadoop (CASSANDRA-3944)
 * Fix bug with counters in super columns (CASSANDRA-3821)
 * Remove deprecated merge_shard_chance (CASSANDRA-3940)
 * add a convenient way to reset a node's schema (CASSANDRA-2963)
 * fix for intermittent SchemaDisagreementException (CASSANDRA-3884)
 * CLI `list <CF>` to limit number of columns and their order (CASSANDRA-3012)
 * ignore deprecated KsDef/CfDef/ColumnDef fields in native schema (CASSANDRA-3963)
 * CLI to report when unsupported column_metadata pair was given (CASSANDRA-3959)
 * reincarnate removed and deprecated KsDef/CfDef attributes (CASSANDRA-3953)
 * Fix race between writes and read for cache (CASSANDRA-3862)
 * perform static initialization of StorageProxy on start-up (CASSANDRA-3797)
 * support trickling fsync() on writes (CASSANDRA-3950)
 * expose counters for unavailable/timeout exceptions given to thrift clients (CASSANDRA-3671)
 * avoid quadratic startup time in LeveledManifest (CASSANDRA-3952)
 * Add type information to new schema_ columnfamilies and remove thrift
   serialization for schema (CASSANDRA-3792)
 * add missing column validator options to the CLI help (CASSANDRA-3926)
 * skip reading saved key cache if CF's caching strategy is NONE or ROWS_ONLY (CASSANDRA-3954)
 * Unify migration code (CASSANDRA-4017)
Merged from 1.0:
 * cqlsh: guess correct version of Python for Arch Linux (CASSANDRA-4090)
 * (CLI) properly handle quotes in create/update keyspace commands (CASSANDRA-4129)
 * Avoids possible deadlock during bootstrap (CASSANDRA-4159)
 * fix stress tool that hangs forever on timeout or error (CASSANDRA-4128)
 * Fix super columns bug where cache is not updated (CASSANDRA-4190)
 * stress tool to return appropriate exit code on failure (CASSANDRA-4188)


1.0.9
 * improve index sampling performance (CASSANDRA-4023)
 * always compact away deleted hints immediately after handoff (CASSANDRA-3955)
 * delete hints from dropped ColumnFamilies on handoff instead of
   erroring out (CASSANDRA-3975)
 * add CompositeType ref to the CLI doc for create/update column family (CASSANDRA-3980)
 * Pig: support Counter ColumnFamilies (CASSANDRA-3973)
 * Pig: Composite column support (CASSANDRA-3684)
 * Avoid NPE during repair when a keyspace has no CFs (CASSANDRA-3988)
 * Fix division-by-zero error on get_slice (CASSANDRA-4000)
 * don't change manifest level for cleanup, scrub, and upgradesstables
   operations under LeveledCompactionStrategy (CASSANDRA-3989, 4112)
 * fix race leading to super columns assertion failure (CASSANDRA-3957)
 * fix NPE on invalid CQL delete command (CASSANDRA-3755)
 * allow custom types in CLI's assume command (CASSANDRA-4081)
 * fix totalBytes count for parallel compactions (CASSANDRA-3758)
 * fix intermittent NPE in get_slice (CASSANDRA-4095)
 * remove unnecessary asserts in native code interfaces (CASSANDRA-4096)
 * Validate blank keys in CQL to avoid assertion errors (CASSANDRA-3612)
 * cqlsh: fix bad decoding of some column names (CASSANDRA-4003)
 * cqlsh: fix incorrect padding with unicode chars (CASSANDRA-4033)
 * Fix EC2 snitch incorrectly reporting region (CASSANDRA-4026)
 * Shut down thrift during decommission (CASSANDRA-4086)
 * Expose nodetool cfhistograms for 2ndary indexes (CASSANDRA-4063)
Merged from 0.8:
 * Fix ConcurrentModificationException in gossiper (CASSANDRA-4019)


1.1-beta1
 * (cqlsh)
   + add SOURCE and CAPTURE commands, and --file option (CASSANDRA-3479)
   + add ALTER COLUMNFAMILY WITH (CASSANDRA-3523)
   + bundle Python dependencies with Cassandra (CASSANDRA-3507)
   + added to Debian package (CASSANDRA-3458)
   + display byte data instead of erroring out on decode failure 
     (CASSANDRA-3874)
 * add nodetool rebuild_index (CASSANDRA-3583)
 * add nodetool rangekeysample (CASSANDRA-2917)
 * Fix streaming too much data during move operations (CASSANDRA-3639)
 * Nodetool and CLI connect to localhost by default (CASSANDRA-3568)
 * Reduce memory used by primary index sample (CASSANDRA-3743)
 * (Hadoop) separate input/output configurations (CASSANDRA-3197, 3765)
 * avoid returning internal Cassandra classes over JMX (CASSANDRA-2805)
 * add row-level isolation via SnapTree (CASSANDRA-2893)
 * Optimize key count estimation when opening sstable on startup
   (CASSANDRA-2988)
 * multi-dc replication optimization supporting CL > ONE (CASSANDRA-3577)
 * add command to stop compactions (CASSANDRA-1740, 3566, 3582)
 * multithreaded streaming (CASSANDRA-3494)
 * removed in-tree redhat spec (CASSANDRA-3567)
 * "defragment" rows for name-based queries under STCS, again (CASSANDRA-2503)
 * Recycle commitlog segments for improved performance 
   (CASSANDRA-3411, 3543, 3557, 3615)
 * update size-tiered compaction to prioritize small tiers (CASSANDRA-2407)
 * add message expiration logic to OutboundTcpConnection (CASSANDRA-3005)
 * off-heap cache to use sun.misc.Unsafe instead of JNA (CASSANDRA-3271)
 * EACH_QUORUM is only supported for writes (CASSANDRA-3272)
 * replace compactionlock use in schema migration by checking CFS.isValid
   (CASSANDRA-3116)
 * recognize that "SELECT first ... *" isn't really "SELECT *" (CASSANDRA-3445)
 * Use faster bytes comparison (CASSANDRA-3434)
 * Bulk loader is no longer a fat client, (HADOOP) bulk load output format
   (CASSANDRA-3045)
 * (Hadoop) add support for KeyRange.filter
 * remove assumption that keys and token are in bijection
   (CASSANDRA-1034, 3574, 3604)
 * always remove endpoints from delevery queue in HH (CASSANDRA-3546)
 * fix race between cf flush and its 2ndary indexes flush (CASSANDRA-3547)
 * fix potential race in AES when a repair fails (CASSANDRA-3548)
 * Remove columns shadowed by a deleted container even when we cannot purge
   (CASSANDRA-3538)
 * Improve memtable slice iteration performance (CASSANDRA-3545)
 * more efficient allocation of small bloom filters (CASSANDRA-3618)
 * Use separate writer thread in SSTableSimpleUnsortedWriter (CASSANDRA-3619)
 * fsync the directory after new sstable or commitlog segment are created (CASSANDRA-3250)
 * fix minor issues reported by FindBugs (CASSANDRA-3658)
 * global key/row caches (CASSANDRA-3143, 3849)
 * optimize memtable iteration during range scan (CASSANDRA-3638)
 * introduce 'crc_check_chance' in CompressionParameters to support
   a checksum percentage checking chance similarly to read-repair (CASSANDRA-3611)
 * a way to deactivate global key/row cache on per-CF basis (CASSANDRA-3667)
 * fix LeveledCompactionStrategy broken because of generation pre-allocation
   in LeveledManifest (CASSANDRA-3691)
 * finer-grained control over data directories (CASSANDRA-2749)
 * Fix ClassCastException during hinted handoff (CASSANDRA-3694)
 * Upgrade Thrift to 0.7 (CASSANDRA-3213)
 * Make stress.java insert operation to use microseconds (CASSANDRA-3725)
 * Allows (internally) doing a range query with a limit of columns instead of
   rows (CASSANDRA-3742)
 * Allow rangeSlice queries to be start/end inclusive/exclusive (CASSANDRA-3749)
 * Fix BulkLoader to support new SSTable layout and add stream
   throttling to prevent an NPE when there is no yaml config (CASSANDRA-3752)
 * Allow concurrent schema migrations (CASSANDRA-1391, 3832)
 * Add SnapshotCommand to trigger snapshot on remote node (CASSANDRA-3721)
 * Make CFMetaData conversions to/from thrift/native schema inverses
   (CASSANDRA_3559)
 * Add initial code for CQL 3.0-beta (CASSANDRA-2474, 3781, 3753)
 * Add wide row support for ColumnFamilyInputFormat (CASSANDRA-3264)
 * Allow extending CompositeType comparator (CASSANDRA-3657)
 * Avoids over-paging during get_count (CASSANDRA-3798)
 * Add new command to rebuild a node without (repair) merkle tree calculations
   (CASSANDRA-3483, 3922)
 * respect not only row cache capacity but caching mode when
   trying to read data (CASSANDRA-3812)
 * fix system tests (CASSANDRA-3827)
 * CQL support for altering row key type in ALTER TABLE (CASSANDRA-3781)
 * turn compression on by default (CASSANDRA-3871)
 * make hexToBytes refuse invalid input (CASSANDRA-2851)
 * Make secondary indexes CF inherit compression and compaction from their
   parent CF (CASSANDRA-3877)
 * Finish cleanup up tombstone purge code (CASSANDRA-3872)
 * Avoid NPE on aboarted stream-out sessions (CASSANDRA-3904)
 * BulkRecordWriter throws NPE for counter columns (CASSANDRA-3906)
 * Support compression using BulkWriter (CASSANDRA-3907)


1.0.8
 * fix race between cleanup and flush on secondary index CFSes (CASSANDRA-3712)
 * avoid including non-queried nodes in rangeslice read repair
   (CASSANDRA-3843)
 * Only snapshot CF being compacted for snapshot_before_compaction 
   (CASSANDRA-3803)
 * Log active compactions in StatusLogger (CASSANDRA-3703)
 * Compute more accurate compaction score per level (CASSANDRA-3790)
 * Return InvalidRequest when using a keyspace that doesn't exist
   (CASSANDRA-3764)
 * disallow user modification of System keyspace (CASSANDRA-3738)
 * allow using sstable2json on secondary index data (CASSANDRA-3738)
 * (cqlsh) add DESCRIBE COLUMNFAMILIES (CASSANDRA-3586)
 * (cqlsh) format blobs correctly and use colors to improve output
   readability (CASSANDRA-3726)
 * synchronize BiMap of bootstrapping tokens (CASSANDRA-3417)
 * show index options in CLI (CASSANDRA-3809)
 * add optional socket timeout for streaming (CASSANDRA-3838)
 * fix truncate not to leave behind non-CFS backed secondary indexes
   (CASSANDRA-3844)
 * make CLI `show schema` to use output stream directly instead
   of StringBuilder (CASSANDRA-3842)
 * remove the wait on hint future during write (CASSANDRA-3870)
 * (cqlsh) ignore missing CfDef opts (CASSANDRA-3933)
 * (cqlsh) look for cqlshlib relative to realpath (CASSANDRA-3767)
 * Fix short read protection (CASSANDRA-3934)
 * Make sure infered and actual schema match (CASSANDRA-3371)
 * Fix NPE during HH delivery (CASSANDRA-3677)
 * Don't put boostrapping node in 'hibernate' status (CASSANDRA-3737)
 * Fix double quotes in windows bat files (CASSANDRA-3744)
 * Fix bad validator lookup (CASSANDRA-3789)
 * Fix soft reset in EC2MultiRegionSnitch (CASSANDRA-3835)
 * Don't leave zombie connections with THSHA thrift server (CASSANDRA-3867)
 * (cqlsh) fix deserialization of data (CASSANDRA-3874)
 * Fix removetoken force causing an inconsistent state (CASSANDRA-3876)
 * Fix ahndling of some types with Pig (CASSANDRA-3886)
 * Don't allow to drop the system keyspace (CASSANDRA-3759)
 * Make Pig deletes disabled by default and configurable (CASSANDRA-3628)
Merged from 0.8:
 * (Pig) fix CassandraStorage to use correct comparator in Super ColumnFamily
   case (CASSANDRA-3251)
 * fix thread safety issues in commitlog replay, primarily affecting
   systems with many (100s) of CF definitions (CASSANDRA-3751)
 * Fix relevant tombstone ignored with super columns (CASSANDRA-3875)


1.0.7
 * fix regression in HH page size calculation (CASSANDRA-3624)
 * retry failed stream on IOException (CASSANDRA-3686)
 * allow configuring bloom_filter_fp_chance (CASSANDRA-3497)
 * attempt hint delivery every ten minutes, or when failure detector
   notifies us that a node is back up, whichever comes first.  hint
   handoff throttle delay default changed to 1ms, from 50 (CASSANDRA-3554)
 * add nodetool setstreamthroughput (CASSANDRA-3571)
 * fix assertion when dropping a columnfamily with no sstables (CASSANDRA-3614)
 * more efficient allocation of small bloom filters (CASSANDRA-3618)
 * CLibrary.createHardLinkWithExec() to check for errors (CASSANDRA-3101)
 * Avoid creating empty and non cleaned writer during compaction (CASSANDRA-3616)
 * stop thrift service in shutdown hook so we can quiesce MessagingService
   (CASSANDRA-3335)
 * (CQL) compaction_strategy_options and compression_parameters for
   CREATE COLUMNFAMILY statement (CASSANDRA-3374)
 * Reset min/max compaction threshold when creating size tiered compaction
   strategy (CASSANDRA-3666)
 * Don't ignore IOException during compaction (CASSANDRA-3655)
 * Fix assertion error for CF with gc_grace=0 (CASSANDRA-3579)
 * Shutdown ParallelCompaction reducer executor after use (CASSANDRA-3711)
 * Avoid < 0 value for pending tasks in leveled compaction (CASSANDRA-3693)
 * (Hadoop) Support TimeUUID in Pig CassandraStorage (CASSANDRA-3327)
 * Check schema is ready before continuing boostrapping (CASSANDRA-3629)
 * Catch overflows during parsing of chunk_length_kb (CASSANDRA-3644)
 * Improve stream protocol mismatch errors (CASSANDRA-3652)
 * Avoid multiple thread doing HH to the same target (CASSANDRA-3681)
 * Add JMX property for rp_timeout_in_ms (CASSANDRA-2940)
 * Allow DynamicCompositeType to compare component of different types
   (CASSANDRA-3625)
 * Flush non-cfs backed secondary indexes (CASSANDRA-3659)
 * Secondary Indexes should report memory consumption (CASSANDRA-3155)
 * fix for SelectStatement start/end key are not set correctly
   when a key alias is involved (CASSANDRA-3700)
 * fix CLI `show schema` command insert of an extra comma in
   column_metadata (CASSANDRA-3714)
Merged from 0.8:
 * avoid logging (harmless) exception when GC takes < 1ms (CASSANDRA-3656)
 * prevent new nodes from thinking down nodes are up forever (CASSANDRA-3626)
 * use correct list of replicas for LOCAL_QUORUM reads when read repair
   is disabled (CASSANDRA-3696)
 * block on flush before compacting hints (may prevent OOM) (CASSANDRA-3733)


1.0.6
 * (CQL) fix cqlsh support for replicate_on_write (CASSANDRA-3596)
 * fix adding to leveled manifest after streaming (CASSANDRA-3536)
 * filter out unavailable cipher suites when using encryption (CASSANDRA-3178)
 * (HADOOP) add old-style api support for CFIF and CFRR (CASSANDRA-2799)
 * Support TimeUUIDType column names in Stress.java tool (CASSANDRA-3541)
 * (CQL) INSERT/UPDATE/DELETE/TRUNCATE commands should allow CF names to
   be qualified by keyspace (CASSANDRA-3419)
 * always remove endpoints from delevery queue in HH (CASSANDRA-3546)
 * fix race between cf flush and its 2ndary indexes flush (CASSANDRA-3547)
 * fix potential race in AES when a repair fails (CASSANDRA-3548)
 * fix default value validation usage in CLI SET command (CASSANDRA-3553)
 * Optimize componentsFor method for compaction and startup time
   (CASSANDRA-3532)
 * (CQL) Proper ColumnFamily metadata validation on CREATE COLUMNFAMILY 
   (CASSANDRA-3565)
 * fix compression "chunk_length_kb" option to set correct kb value for 
   thrift/avro (CASSANDRA-3558)
 * fix missing response during range slice repair (CASSANDRA-3551)
 * 'describe ring' moved from CLI to nodetool and available through JMX (CASSANDRA-3220)
 * add back partitioner to sstable metadata (CASSANDRA-3540)
 * fix NPE in get_count for counters (CASSANDRA-3601)
Merged from 0.8:
 * remove invalid assertion that table was opened before dropping it
   (CASSANDRA-3580)
 * range and index scans now only send requests to enough replicas to
   satisfy requested CL + RR (CASSANDRA-3598)
 * use cannonical host for local node in nodetool info (CASSANDRA-3556)
 * remove nonlocal DC write optimization since it only worked with
   CL.ONE or CL.LOCAL_QUORUM (CASSANDRA-3577, 3585)
 * detect misuses of CounterColumnType (CASSANDRA-3422)
 * turn off string interning in json2sstable, take 2 (CASSANDRA-2189)
 * validate compression parameters on add/update of the ColumnFamily 
   (CASSANDRA-3573)
 * Check for 0.0.0.0 is incorrect in CFIF (CASSANDRA-3584)
 * Increase vm.max_map_count in debian packaging (CASSANDRA-3563)
 * gossiper will never add itself to saved endpoints (CASSANDRA-3485)


1.0.5
 * revert CASSANDRA-3407 (see CASSANDRA-3540)
 * fix assertion error while forwarding writes to local nodes (CASSANDRA-3539)


1.0.4
 * fix self-hinting of timed out read repair updates and make hinted handoff
   less prone to OOMing a coordinator (CASSANDRA-3440)
 * expose bloom filter sizes via JMX (CASSANDRA-3495)
 * enforce RP tokens 0..2**127 (CASSANDRA-3501)
 * canonicalize paths exposed through JMX (CASSANDRA-3504)
 * fix "liveSize" stat when sstables are removed (CASSANDRA-3496)
 * add bloom filter FP rates to nodetool cfstats (CASSANDRA-3347)
 * record partitioner in sstable metadata component (CASSANDRA-3407)
 * add new upgradesstables nodetool command (CASSANDRA-3406)
 * skip --debug requirement to see common exceptions in CLI (CASSANDRA-3508)
 * fix incorrect query results due to invalid max timestamp (CASSANDRA-3510)
 * make sstableloader recognize compressed sstables (CASSANDRA-3521)
 * avoids race in OutboundTcpConnection in multi-DC setups (CASSANDRA-3530)
 * use SETLOCAL in cassandra.bat (CASSANDRA-3506)
 * fix ConcurrentModificationException in Table.all() (CASSANDRA-3529)
Merged from 0.8:
 * fix concurrence issue in the FailureDetector (CASSANDRA-3519)
 * fix array out of bounds error in counter shard removal (CASSANDRA-3514)
 * avoid dropping tombstones when they might still be needed to shadow
   data in a different sstable (CASSANDRA-2786)


1.0.3
 * revert name-based query defragmentation aka CASSANDRA-2503 (CASSANDRA-3491)
 * fix invalidate-related test failures (CASSANDRA-3437)
 * add next-gen cqlsh to bin/ (CASSANDRA-3188, 3131, 3493)
 * (CQL) fix handling of rows with no columns (CASSANDRA-3424, 3473)
 * fix querying supercolumns by name returning only a subset of
   subcolumns or old subcolumn versions (CASSANDRA-3446)
 * automatically compute sha1 sum for uncompressed data files (CASSANDRA-3456)
 * fix reading metadata/statistics component for version < h (CASSANDRA-3474)
 * add sstable forward-compatibility (CASSANDRA-3478)
 * report compression ratio in CFSMBean (CASSANDRA-3393)
 * fix incorrect size exception during streaming of counters (CASSANDRA-3481)
 * (CQL) fix for counter decrement syntax (CASSANDRA-3418)
 * Fix race introduced by CASSANDRA-2503 (CASSANDRA-3482)
 * Fix incomplete deletion of delivered hints (CASSANDRA-3466)
 * Avoid rescheduling compactions when no compaction was executed 
   (CASSANDRA-3484)
 * fix handling of the chunk_length_kb compression options (CASSANDRA-3492)
Merged from 0.8:
 * fix updating CF row_cache_provider (CASSANDRA-3414)
 * CFMetaData.convertToThrift method to set RowCacheProvider (CASSANDRA-3405)
 * acquire compactionlock during truncate (CASSANDRA-3399)
 * fix displaying cfdef entries for super columnfamilies (CASSANDRA-3415)
 * Make counter shard merging thread safe (CASSANDRA-3178)
 * Revert CASSANDRA-2855
 * Fix bug preventing the use of efficient cross-DC writes (CASSANDRA-3472)
 * `describe ring` command for CLI (CASSANDRA-3220)
 * (Hadoop) skip empty rows when entire row is requested, redux (CASSANDRA-2855)


1.0.2
 * "defragment" rows for name-based queries under STCS (CASSANDRA-2503)
 * Add timing information to cassandra-cli GET/SET/LIST queries (CASSANDRA-3326)
 * Only create one CompressionMetadata object per sstable (CASSANDRA-3427)
 * cleanup usage of StorageService.setMode() (CASSANDRA-3388)
 * Avoid large array allocation for compressed chunk offsets (CASSANDRA-3432)
 * fix DecimalType bytebuffer marshalling (CASSANDRA-3421)
 * fix bug that caused first column in per row indexes to be ignored 
   (CASSANDRA-3441)
 * add JMX call to clean (failed) repair sessions (CASSANDRA-3316)
 * fix sstableloader reference acquisition bug (CASSANDRA-3438)
 * fix estimated row size regression (CASSANDRA-3451)
 * make sure we don't return more columns than asked (CASSANDRA-3303, 3395)
Merged from 0.8:
 * acquire compactionlock during truncate (CASSANDRA-3399)
 * fix displaying cfdef entries for super columnfamilies (CASSANDRA-3415)


1.0.1
 * acquire references during index build to prevent delete problems
   on Windows (CASSANDRA-3314)
 * describe_ring should include datacenter/topology information (CASSANDRA-2882)
 * Thrift sockets are not properly buffered (CASSANDRA-3261)
 * performance improvement for bytebufferutil compare function (CASSANDRA-3286)
 * add system.versions ColumnFamily (CASSANDRA-3140)
 * reduce network copies (CASSANDRA-3333, 3373)
 * limit nodetool to 32MB of heap (CASSANDRA-3124)
 * (CQL) update parser to accept "timestamp" instead of "date" (CASSANDRA-3149)
 * Fix CLI `show schema` to include "compression_options" (CASSANDRA-3368)
 * Snapshot to include manifest under LeveledCompactionStrategy (CASSANDRA-3359)
 * (CQL) SELECT query should allow CF name to be qualified by keyspace (CASSANDRA-3130)
 * (CQL) Fix internal application error specifying 'using consistency ...'
   in lower case (CASSANDRA-3366)
 * fix Deflate compression when compression actually makes the data bigger
   (CASSANDRA-3370)
 * optimize UUIDGen to avoid lock contention on InetAddress.getLocalHost 
   (CASSANDRA-3387)
 * tolerate index being dropped mid-mutation (CASSANDRA-3334, 3313)
 * CompactionManager is now responsible for checking for new candidates
   post-task execution, enabling more consistent leveled compaction 
   (CASSANDRA-3391)
 * Cache HSHA threads (CASSANDRA-3372)
 * use CF/KS names as snapshot prefix for drop + truncate operations
   (CASSANDRA-2997)
 * Break bloom filters up to avoid heap fragmentation (CASSANDRA-2466)
 * fix cassandra hanging on jsvc stop (CASSANDRA-3302)
 * Avoid leveled compaction getting blocked on errors (CASSANDRA-3408)
 * Make reloading the compaction strategy safe (CASSANDRA-3409)
 * ignore 0.8 hints even if compaction begins before we try to purge
   them (CASSANDRA-3385)
 * remove procrun (bin\daemon) from Cassandra source tree and 
   artifacts (CASSANDRA-3331)
 * make cassandra compile under JDK7 (CASSANDRA-3275)
 * remove dependency of clientutil.jar to FBUtilities (CASSANDRA-3299)
 * avoid truncation errors by using long math on long values (CASSANDRA-3364)
 * avoid clock drift on some Windows machine (CASSANDRA-3375)
 * display cache provider in cli 'describe keyspace' command (CASSANDRA-3384)
 * fix incomplete topology information in describe_ring (CASSANDRA-3403)
 * expire dead gossip states based on time (CASSANDRA-2961)
 * improve CompactionTask extensibility (CASSANDRA-3330)
 * Allow one leveled compaction task to kick off another (CASSANDRA-3363)
 * allow encryption only between datacenters (CASSANDRA-2802)
Merged from 0.8:
 * fix truncate allowing data to be replayed post-restart (CASSANDRA-3297)
 * make iwriter final in IndexWriter to avoid NPE (CASSANDRA-2863)
 * (CQL) update grammar to require key clause in DELETE statement
   (CASSANDRA-3349)
 * (CQL) allow numeric keyspace names in USE statement (CASSANDRA-3350)
 * (Hadoop) skip empty rows when slicing the entire row (CASSANDRA-2855)
 * Fix handling of tombstone by SSTableExport/Import (CASSANDRA-3357)
 * fix ColumnIndexer to use long offsets (CASSANDRA-3358)
 * Improved CLI exceptions (CASSANDRA-3312)
 * Fix handling of tombstone by SSTableExport/Import (CASSANDRA-3357)
 * Only count compaction as active (for throttling) when they have
   successfully acquired the compaction lock (CASSANDRA-3344)
 * Display CLI version string on startup (CASSANDRA-3196)
 * (Hadoop) make CFIF try rpc_address or fallback to listen_address
   (CASSANDRA-3214)
 * (Hadoop) accept comma delimited lists of initial thrift connections
   (CASSANDRA-3185)
 * ColumnFamily min_compaction_threshold should be >= 2 (CASSANDRA-3342)
 * (Pig) add 0.8+ types and key validation type in schema (CASSANDRA-3280)
 * Fix completely removing column metadata using CLI (CASSANDRA-3126)
 * CLI `describe cluster;` output should be on separate lines for separate versions
   (CASSANDRA-3170)
 * fix changing durable_writes keyspace option during CF creation
   (CASSANDRA-3292)
 * avoid locking on update when no indexes are involved (CASSANDRA-3386)
 * fix assertionError during repair with ordered partitioners (CASSANDRA-3369)
 * correctly serialize key_validation_class for avro (CASSANDRA-3391)
 * don't expire counter tombstone after streaming (CASSANDRA-3394)
 * prevent nodes that failed to join from hanging around forever 
   (CASSANDRA-3351)
 * remove incorrect optimization from slice read path (CASSANDRA-3390)
 * Fix race in AntiEntropyService (CASSANDRA-3400)


1.0.0-final
 * close scrubbed sstable fd before deleting it (CASSANDRA-3318)
 * fix bug preventing obsolete commitlog segments from being removed
   (CASSANDRA-3269)
 * tolerate whitespace in seed CDL (CASSANDRA-3263)
 * Change default heap thresholds to max(min(1/2 ram, 1G), min(1/4 ram, 8GB))
   (CASSANDRA-3295)
 * Fix broken CompressedRandomAccessReaderTest (CASSANDRA-3298)
 * (CQL) fix type information returned for wildcard queries (CASSANDRA-3311)
 * add estimated tasks to LeveledCompactionStrategy (CASSANDRA-3322)
 * avoid including compaction cache-warming in keycache stats (CASSANDRA-3325)
 * run compaction and hinted handoff threads at MIN_PRIORITY (CASSANDRA-3308)
 * default hsha thrift server to cpu core count in rpc pool (CASSANDRA-3329)
 * add bin\daemon to binary tarball for Windows service (CASSANDRA-3331)
 * Fix places where uncompressed size of sstables was use in place of the
   compressed one (CASSANDRA-3338)
 * Fix hsha thrift server (CASSANDRA-3346)
 * Make sure repair only stream needed sstables (CASSANDRA-3345)


1.0.0-rc2
 * Log a meaningful warning when a node receives a message for a repair session
   that doesn't exist anymore (CASSANDRA-3256)
 * test for NUMA policy support as well as numactl presence (CASSANDRA-3245)
 * Fix FD leak when internode encryption is enabled (CASSANDRA-3257)
 * Remove incorrect assertion in mergeIterator (CASSANDRA-3260)
 * FBUtilities.hexToBytes(String) to throw NumberFormatException when string
   contains non-hex characters (CASSANDRA-3231)
 * Keep SimpleSnitch proximity ordering unchanged from what the Strategy
   generates, as intended (CASSANDRA-3262)
 * remove Scrub from compactionstats when finished (CASSANDRA-3255)
 * fix counter entry in jdbc TypesMap (CASSANDRA-3268)
 * fix full queue scenario for ParallelCompactionIterator (CASSANDRA-3270)
 * fix bootstrap process (CASSANDRA-3285)
 * don't try delivering hints if when there isn't any (CASSANDRA-3176)
 * CLI documentation change for ColumnFamily `compression_options` (CASSANDRA-3282)
 * ignore any CF ids sent by client for adding CF/KS (CASSANDRA-3288)
 * remove obsolete hints on first startup (CASSANDRA-3291)
 * use correct ISortedColumns for time-optimized reads (CASSANDRA-3289)
 * Evict gossip state immediately when a token is taken over by a new IP 
   (CASSANDRA-3259)


1.0.0-rc1
 * Update CQL to generate microsecond timestamps by default (CASSANDRA-3227)
 * Fix counting CFMetadata towards Memtable liveRatio (CASSANDRA-3023)
 * Kill server on wrapped OOME such as from FileChannel.map (CASSANDRA-3201)
 * remove unnecessary copy when adding to row cache (CASSANDRA-3223)
 * Log message when a full repair operation completes (CASSANDRA-3207)
 * Fix streamOutSession keeping sstables references forever if the remote end
   dies (CASSANDRA-3216)
 * Remove dynamic_snitch boolean from example configuration (defaulting to 
   true) and set default badness threshold to 0.1 (CASSANDRA-3229)
 * Base choice of random or "balanced" token on bootstrap on whether
   schema definitions were found (CASSANDRA-3219)
 * Fixes for LeveledCompactionStrategy score computation, prioritization,
   scheduling, and performance (CASSANDRA-3224, 3234)
 * parallelize sstable open at server startup (CASSANDRA-2988)
 * fix handling of exceptions writing to OutboundTcpConnection (CASSANDRA-3235)
 * Allow using quotes in "USE <keyspace>;" CLI command (CASSANDRA-3208)
 * Don't allow any cache loading exceptions to halt startup (CASSANDRA-3218)
 * Fix sstableloader --ignores option (CASSANDRA-3247)
 * File descriptor limit increased in packaging (CASSANDRA-3206)
 * Fix deadlock in commit log during flush (CASSANDRA-3253) 


1.0.0-beta1
 * removed binarymemtable (CASSANDRA-2692)
 * add commitlog_total_space_in_mb to prevent fragmented logs (CASSANDRA-2427)
 * removed commitlog_rotation_threshold_in_mb configuration (CASSANDRA-2771)
 * make AbstractBounds.normalize de-overlapp overlapping ranges (CASSANDRA-2641)
 * replace CollatingIterator, ReducingIterator with MergeIterator 
   (CASSANDRA-2062)
 * Fixed the ability to set compaction strategy in cli using create column 
   family command (CASSANDRA-2778)
 * clean up tmp files after failed compaction (CASSANDRA-2468)
 * restrict repair streaming to specific columnfamilies (CASSANDRA-2280)
 * don't bother persisting columns shadowed by a row tombstone (CASSANDRA-2589)
 * reset CF and SC deletion times after gc_grace (CASSANDRA-2317)
 * optimize away seek when compacting wide rows (CASSANDRA-2879)
 * single-pass streaming (CASSANDRA-2677, 2906, 2916, 3003)
 * use reference counting for deleting sstables instead of relying on GC
   (CASSANDRA-2521, 3179)
 * store hints as serialized mutations instead of pointers to data row
   (CASSANDRA-2045)
 * store hints in the coordinator node instead of in the closest replica 
   (CASSANDRA-2914)
 * add row_cache_keys_to_save CF option (CASSANDRA-1966)
 * check column family validity in nodetool repair (CASSANDRA-2933)
 * use lazy initialization instead of class initialization in NodeId
   (CASSANDRA-2953)
 * add paging to get_count (CASSANDRA-2894)
 * fix "short reads" in [multi]get (CASSANDRA-2643, 3157, 3192)
 * add optional compression for sstables (CASSANDRA-47, 2994, 3001, 3128)
 * add scheduler JMX metrics (CASSANDRA-2962)
 * add block level checksum for compressed data (CASSANDRA-1717)
 * make column family backed column map pluggable and introduce unsynchronized
   ArrayList backed one to speedup reads (CASSANDRA-2843, 3165, 3205)
 * refactoring of the secondary index api (CASSANDRA-2982)
 * make CL > ONE reads wait for digest reconciliation before returning
   (CASSANDRA-2494)
 * fix missing logging for some exceptions (CASSANDRA-2061)
 * refactor and optimize ColumnFamilyStore.files(...) and Descriptor.fromFilename(String)
   and few other places responsible for work with SSTable files (CASSANDRA-3040)
 * Stop reading from sstables once we know we have the most recent columns,
   for query-by-name requests (CASSANDRA-2498)
 * Add query-by-column mode to stress.java (CASSANDRA-3064)
 * Add "install" command to cassandra.bat (CASSANDRA-292)
 * clean up KSMetadata, CFMetadata from unnecessary
   Thrift<->Avro conversion methods (CASSANDRA-3032)
 * Add timeouts to client request schedulers (CASSANDRA-3079, 3096)
 * Cli to use hashes rather than array of hashes for strategy options (CASSANDRA-3081)
 * LeveledCompactionStrategy (CASSANDRA-1608, 3085, 3110, 3087, 3145, 3154, 3182)
 * Improvements of the CLI `describe` command (CASSANDRA-2630)
 * reduce window where dropped CF sstables may not be deleted (CASSANDRA-2942)
 * Expose gossip/FD info to JMX (CASSANDRA-2806)
 * Fix streaming over SSL when compressed SSTable involved (CASSANDRA-3051)
 * Add support for pluggable secondary index implementations (CASSANDRA-3078)
 * remove compaction_thread_priority setting (CASSANDRA-3104)
 * generate hints for replicas that timeout, not just replicas that are known
   to be down before starting (CASSANDRA-2034)
 * Add throttling for internode streaming (CASSANDRA-3080)
 * make the repair of a range repair all replica (CASSANDRA-2610, 3194)
 * expose the ability to repair the first range (as returned by the
   partitioner) of a node (CASSANDRA-2606)
 * Streams Compression (CASSANDRA-3015)
 * add ability to use multiple threads during a single compaction
   (CASSANDRA-2901)
 * make AbstractBounds.normalize support overlapping ranges (CASSANDRA-2641)
 * fix of the CQL count() behavior (CASSANDRA-3068)
 * use TreeMap backed column families for the SSTable simple writers
   (CASSANDRA-3148)
 * fix inconsistency of the CLI syntax when {} should be used instead of [{}]
   (CASSANDRA-3119)
 * rename CQL type names to match expected SQL behavior (CASSANDRA-3149, 3031)
 * Arena-based allocation for memtables (CASSANDRA-2252, 3162, 3163, 3168)
 * Default RR chance to 0.1 (CASSANDRA-3169)
 * Add RowLevel support to secondary index API (CASSANDRA-3147)
 * Make SerializingCacheProvider the default if JNA is available (CASSANDRA-3183)
 * Fix backwards compatibilty for CQL memtable properties (CASSANDRA-3190)
 * Add five-minute delay before starting compactions on a restarted server
   (CASSANDRA-3181)
 * Reduce copies done for intra-host messages (CASSANDRA-1788, 3144)
 * support of compaction strategy option for stress.java (CASSANDRA-3204)
 * make memtable throughput and column count thresholds no-ops (CASSANDRA-2449)
 * Return schema information along with the resultSet in CQL (CASSANDRA-2734)
 * Add new DecimalType (CASSANDRA-2883)
 * Fix assertion error in RowRepairResolver (CASSANDRA-3156)
 * Reduce unnecessary high buffer sizes (CASSANDRA-3171)
 * Pluggable compaction strategy (CASSANDRA-1610)
 * Add new broadcast_address config option (CASSANDRA-2491)


0.8.7
 * Kill server on wrapped OOME such as from FileChannel.map (CASSANDRA-3201)
 * Allow using quotes in "USE <keyspace>;" CLI command (CASSANDRA-3208)
 * Log message when a full repair operation completes (CASSANDRA-3207)
 * Don't allow any cache loading exceptions to halt startup (CASSANDRA-3218)
 * Fix sstableloader --ignores option (CASSANDRA-3247)
 * File descriptor limit increased in packaging (CASSANDRA-3206)
 * Log a meaningfull warning when a node receive a message for a repair session
   that doesn't exist anymore (CASSANDRA-3256)
 * Fix FD leak when internode encryption is enabled (CASSANDRA-3257)
 * FBUtilities.hexToBytes(String) to throw NumberFormatException when string
   contains non-hex characters (CASSANDRA-3231)
 * Keep SimpleSnitch proximity ordering unchanged from what the Strategy
   generates, as intended (CASSANDRA-3262)
 * remove Scrub from compactionstats when finished (CASSANDRA-3255)
 * Fix tool .bat files when CASSANDRA_HOME contains spaces (CASSANDRA-3258)
 * Force flush of status table when removing/updating token (CASSANDRA-3243)
 * Evict gossip state immediately when a token is taken over by a new IP (CASSANDRA-3259)
 * Fix bug where the failure detector can take too long to mark a host
   down (CASSANDRA-3273)
 * (Hadoop) allow wrapping ranges in queries (CASSANDRA-3137)
 * (Hadoop) check all interfaces for a match with split location
   before falling back to random replica (CASSANDRA-3211)
 * (Hadoop) Make Pig storage handle implements LoadMetadata (CASSANDRA-2777)
 * (Hadoop) Fix exception during PIG 'dump' (CASSANDRA-2810)
 * Fix stress COUNTER_GET option (CASSANDRA-3301)
 * Fix missing fields in CLI `show schema` output (CASSANDRA-3304)
 * Nodetool no longer leaks threads and closes JMX connections (CASSANDRA-3309)
 * fix truncate allowing data to be replayed post-restart (CASSANDRA-3297)
 * Move SimpleAuthority and SimpleAuthenticator to examples (CASSANDRA-2922)
 * Fix handling of tombstone by SSTableExport/Import (CASSANDRA-3357)
 * Fix transposition in cfHistograms (CASSANDRA-3222)
 * Allow using number as DC name when creating keyspace in CQL (CASSANDRA-3239)
 * Force flush of system table after updating/removing a token (CASSANDRA-3243)


0.8.6
 * revert CASSANDRA-2388
 * change TokenRange.endpoints back to listen/broadcast address to match
   pre-1777 behavior, and add TokenRange.rpc_endpoints instead (CASSANDRA-3187)
 * avoid trying to watch cassandra-topology.properties when loaded from jar
   (CASSANDRA-3138)
 * prevent users from creating keyspaces with LocalStrategy replication
   (CASSANDRA-3139)
 * fix CLI `show schema;` to output correct keyspace definition statement
   (CASSANDRA-3129)
 * CustomTThreadPoolServer to log TTransportException at DEBUG level
   (CASSANDRA-3142)
 * allow topology sort to work with non-unique rack names between 
   datacenters (CASSANDRA-3152)
 * Improve caching of same-version Messages on digest and repair paths
   (CASSANDRA-3158)
 * Randomize choice of first replica for counter increment (CASSANDRA-2890)
 * Fix using read_repair_chance instead of merge_shard_change (CASSANDRA-3202)
 * Avoid streaming data to nodes that already have it, on move as well as
   decommission (CASSANDRA-3041)
 * Fix divide by zero error in GCInspector (CASSANDRA-3164)
 * allow quoting of the ColumnFamily name in CLI `create column family`
   statement (CASSANDRA-3195)
 * Fix rolling upgrade from 0.7 to 0.8 problem (CASSANDRA-3166)
 * Accomodate missing encryption_options in IncomingTcpConnection.stream
   (CASSANDRA-3212)


0.8.5
 * fix NPE when encryption_options is unspecified (CASSANDRA-3007)
 * include column name in validation failure exceptions (CASSANDRA-2849)
 * make sure truncate clears out the commitlog so replay won't re-
   populate with truncated data (CASSANDRA-2950)
 * fix NPE when debug logging is enabled and dropped CF is present
   in a commitlog segment (CASSANDRA-3021)
 * fix cassandra.bat when CASSANDRA_HOME contains spaces (CASSANDRA-2952)
 * fix to SSTableSimpleUnsortedWriter bufferSize calculation (CASSANDRA-3027)
 * make cleanup and normal compaction able to skip empty rows
   (rows containing nothing but expired tombstones) (CASSANDRA-3039)
 * work around native memory leak in com.sun.management.GarbageCollectorMXBean
   (CASSANDRA-2868)
 * validate that column names in column_metadata are not equal to key_alias
   on create/update of the ColumnFamily and CQL 'ALTER' statement (CASSANDRA-3036)
 * return an InvalidRequestException if an indexed column is assigned
   a value larger than 64KB (CASSANDRA-3057)
 * fix of numeric-only and string column names handling in CLI "drop index" 
   (CASSANDRA-3054)
 * prune index scan resultset back to original request for lazy
   resultset expansion case (CASSANDRA-2964)
 * (Hadoop) fail jobs when Cassandra node has failed but TaskTracker
   has not (CASSANDRA-2388)
 * fix dynamic snitch ignoring nodes when read_repair_chance is zero
   (CASSANDRA-2662)
 * avoid retaining references to dropped CFS objects in 
   CompactionManager.estimatedCompactions (CASSANDRA-2708)
 * expose rpc timeouts per host in MessagingServiceMBean (CASSANDRA-2941)
 * avoid including cwd in classpath for deb and rpm packages (CASSANDRA-2881)
 * remove gossip state when a new IP takes over a token (CASSANDRA-3071)
 * allow sstable2json to work on index sstable files (CASSANDRA-3059)
 * always hint counters (CASSANDRA-3099)
 * fix log4j initialization in EmbeddedCassandraService (CASSANDRA-2857)
 * remove gossip state when a new IP takes over a token (CASSANDRA-3071)
 * work around native memory leak in com.sun.management.GarbageCollectorMXBean
    (CASSANDRA-2868)
 * fix UnavailableException with writes at CL.EACH_QUORM (CASSANDRA-3084)
 * fix parsing of the Keyspace and ColumnFamily names in numeric
   and string representations in CLI (CASSANDRA-3075)
 * fix corner cases in Range.differenceToFetch (CASSANDRA-3084)
 * fix ip address String representation in the ring cache (CASSANDRA-3044)
 * fix ring cache compatibility when mixing pre-0.8.4 nodes with post-
   in the same cluster (CASSANDRA-3023)
 * make repair report failure when a node participating dies (instead of
   hanging forever) (CASSANDRA-2433)
 * fix handling of the empty byte buffer by ReversedType (CASSANDRA-3111)
 * Add validation that Keyspace names are case-insensitively unique (CASSANDRA-3066)
 * catch invalid key_validation_class before instantiating UpdateColumnFamily (CASSANDRA-3102)
 * make Range and Bounds objects client-safe (CASSANDRA-3108)
 * optionally skip log4j configuration (CASSANDRA-3061)
 * bundle sstableloader with the debian package (CASSANDRA-3113)
 * don't try to build secondary indexes when there is none (CASSANDRA-3123)
 * improve SSTableSimpleUnsortedWriter speed for large rows (CASSANDRA-3122)
 * handle keyspace arguments correctly in nodetool snapshot (CASSANDRA-3038)
 * Fix SSTableImportTest on windows (CASSANDRA-3043)
 * expose compactionThroughputMbPerSec through JMX (CASSANDRA-3117)
 * log keyspace and CF of large rows being compacted


0.8.4
 * change TokenRing.endpoints to be a list of rpc addresses instead of 
   listen/broadcast addresses (CASSANDRA-1777)
 * include files-to-be-streamed in StreamInSession.getSources (CASSANDRA-2972)
 * use JAVA env var in cassandra-env.sh (CASSANDRA-2785, 2992)
 * avoid doing read for no-op replicate-on-write at CL=1 (CASSANDRA-2892)
 * refuse counter write for CL.ANY (CASSANDRA-2990)
 * switch back to only logging recent dropped messages (CASSANDRA-3004)
 * always deserialize RowMutation for counters (CASSANDRA-3006)
 * ignore saved replication_factor strategy_option for NTS (CASSANDRA-3011)
 * make sure pre-truncate CL segments are discarded (CASSANDRA-2950)


0.8.3
 * add ability to drop local reads/writes that are going to timeout
   (CASSANDRA-2943)
 * revamp token removal process, keep gossip states for 3 days (CASSANDRA-2496)
 * don't accept extra args for 0-arg nodetool commands (CASSANDRA-2740)
 * log unavailableexception details at debug level (CASSANDRA-2856)
 * expose data_dir though jmx (CASSANDRA-2770)
 * don't include tmp files as sstable when create cfs (CASSANDRA-2929)
 * log Java classpath on startup (CASSANDRA-2895)
 * keep gossipped version in sync with actual on migration coordinator 
   (CASSANDRA-2946)
 * use lazy initialization instead of class initialization in NodeId
   (CASSANDRA-2953)
 * check column family validity in nodetool repair (CASSANDRA-2933)
 * speedup bytes to hex conversions dramatically (CASSANDRA-2850)
 * Flush memtables on shutdown when durable writes are disabled 
   (CASSANDRA-2958)
 * improved POSIX compatibility of start scripts (CASsANDRA-2965)
 * add counter support to Hadoop InputFormat (CASSANDRA-2981)
 * fix bug where dirty commitlog segments were removed (and avoid keeping 
   segments with no post-flush activity permanently dirty) (CASSANDRA-2829)
 * fix throwing exception with batch mutation of counter super columns
   (CASSANDRA-2949)
 * ignore system tables during repair (CASSANDRA-2979)
 * throw exception when NTS is given replication_factor as an option
   (CASSANDRA-2960)
 * fix assertion error during compaction of counter CFs (CASSANDRA-2968)
 * avoid trying to create index names, when no index exists (CASSANDRA-2867)
 * don't sample the system table when choosing a bootstrap token
   (CASSANDRA-2825)
 * gossiper notifies of local state changes (CASSANDRA-2948)
 * add asynchronous and half-sync/half-async (hsha) thrift servers 
   (CASSANDRA-1405)
 * fix potential use of free'd native memory in SerializingCache 
   (CASSANDRA-2951)
 * prune index scan resultset back to original request for lazy
   resultset expansion case (CASSANDRA-2964)
 * (Hadoop) fail jobs when Cassandra node has failed but TaskTracker
    has not (CASSANDRA-2388)


0.8.2
 * CQL: 
   - include only one row per unique key for IN queries (CASSANDRA-2717)
   - respect client timestamp on full row deletions (CASSANDRA-2912)
 * improve thread-safety in StreamOutSession (CASSANDRA-2792)
 * allow deleting a row and updating indexed columns in it in the
   same mutation (CASSANDRA-2773)
 * Expose number of threads blocked on submitting memtable to flush
   in JMX (CASSANDRA-2817)
 * add ability to return "endpoints" to nodetool (CASSANDRA-2776)
 * Add support for multiple (comma-delimited) coordinator addresses
   to ColumnFamilyInputFormat (CASSANDRA-2807)
 * fix potential NPE while scheduling read repair for range slice
   (CASSANDRA-2823)
 * Fix race in SystemTable.getCurrentLocalNodeId (CASSANDRA-2824)
 * Correctly set default for replicate_on_write (CASSANDRA-2835)
 * improve nodetool compactionstats formatting (CASSANDRA-2844)
 * fix index-building status display (CASSANDRA-2853)
 * fix CLI perpetuating obsolete KsDef.replication_factor (CASSANDRA-2846)
 * improve cli treatment of multiline comments (CASSANDRA-2852)
 * handle row tombstones correctly in EchoedRow (CASSANDRA-2786)
 * add MessagingService.get[Recently]DroppedMessages and
   StorageService.getExceptionCount (CASSANDRA-2804)
 * fix possibility of spurious UnavailableException for LOCAL_QUORUM
   reads with dynamic snitch + read repair disabled (CASSANDRA-2870)
 * add ant-optional as dependence for the debian package (CASSANDRA-2164)
 * add option to specify limit for get_slice in the CLI (CASSANDRA-2646)
 * decrease HH page size (CASSANDRA-2832)
 * reset cli keyspace after dropping the current one (CASSANDRA-2763)
 * add KeyRange option to Hadoop inputformat (CASSANDRA-1125)
 * fix protocol versioning (CASSANDRA-2818, 2860)
 * support spaces in path to log4j configuration (CASSANDRA-2383)
 * avoid including inferred types in CF update (CASSANDRA-2809)
 * fix JMX bulkload call (CASSANDRA-2908)
 * fix updating KS with durable_writes=false (CASSANDRA-2907)
 * add simplified facade to SSTableWriter for bulk loading use
   (CASSANDRA-2911)
 * fix re-using index CF sstable names after drop/recreate (CASSANDRA-2872)
 * prepend CF to default index names (CASSANDRA-2903)
 * fix hint replay (CASSANDRA-2928)
 * Properly synchronize repair's merkle tree computation (CASSANDRA-2816)


0.8.1
 * CQL:
   - support for insert, delete in BATCH (CASSANDRA-2537)
   - support for IN to SELECT, UPDATE (CASSANDRA-2553)
   - timestamp support for INSERT, UPDATE, and BATCH (CASSANDRA-2555)
   - TTL support (CASSANDRA-2476)
   - counter support (CASSANDRA-2473)
   - ALTER COLUMNFAMILY (CASSANDRA-1709)
   - DROP INDEX (CASSANDRA-2617)
   - add SCHEMA/TABLE as aliases for KS/CF (CASSANDRA-2743)
   - server handles wait-for-schema-agreement (CASSANDRA-2756)
   - key alias support (CASSANDRA-2480)
 * add support for comparator parameters and a generic ReverseType
   (CASSANDRA-2355)
 * add CompositeType and DynamicCompositeType (CASSANDRA-2231)
 * optimize batches containing multiple updates to the same row
   (CASSANDRA-2583)
 * adjust hinted handoff page size to avoid OOM with large columns 
   (CASSANDRA-2652)
 * mark BRAF buffer invalid post-flush so we don't re-flush partial
   buffers again, especially on CL writes (CASSANDRA-2660)
 * add DROP INDEX support to CLI (CASSANDRA-2616)
 * don't perform HH to client-mode [storageproxy] nodes (CASSANDRA-2668)
 * Improve forceDeserialize/getCompactedRow encapsulation (CASSANDRA-2659)
 * Don't write CounterUpdateColumn to disk in tests (CASSANDRA-2650)
 * Add sstable bulk loading utility (CASSANDRA-1278)
 * avoid replaying hints to dropped columnfamilies (CASSANDRA-2685)
 * add placeholders for missing rows in range query pseudo-RR (CASSANDRA-2680)
 * remove no-op HHOM.renameHints (CASSANDRA-2693)
 * clone super columns to avoid modifying them during flush (CASSANDRA-2675)
 * allow writes to bypass the commitlog for certain keyspaces (CASSANDRA-2683)
 * avoid NPE when bypassing commitlog during memtable flush (CASSANDRA-2781)
 * Added support for making bootstrap retry if nodes flap (CASSANDRA-2644)
 * Added statusthrift to nodetool to report if thrift server is running (CASSANDRA-2722)
 * Fixed rows being cached if they do not exist (CASSANDRA-2723)
 * Support passing tableName and cfName to RowCacheProviders (CASSANDRA-2702)
 * close scrub file handles (CASSANDRA-2669)
 * throttle migration replay (CASSANDRA-2714)
 * optimize column serializer creation (CASSANDRA-2716)
 * Added support for making bootstrap retry if nodes flap (CASSANDRA-2644)
 * Added statusthrift to nodetool to report if thrift server is running
   (CASSANDRA-2722)
 * Fixed rows being cached if they do not exist (CASSANDRA-2723)
 * fix truncate/compaction race (CASSANDRA-2673)
 * workaround large resultsets causing large allocation retention
   by nio sockets (CASSANDRA-2654)
 * fix nodetool ring use with Ec2Snitch (CASSANDRA-2733)
 * fix removing columns and subcolumns that are supressed by a row or
   supercolumn tombstone during replica resolution (CASSANDRA-2590)
 * support sstable2json against snapshot sstables (CASSANDRA-2386)
 * remove active-pull schema requests (CASSANDRA-2715)
 * avoid marking entire list of sstables as actively being compacted
   in multithreaded compaction (CASSANDRA-2765)
 * seek back after deserializing a row to update cache with (CASSANDRA-2752)
 * avoid skipping rows in scrub for counter column family (CASSANDRA-2759)
 * fix ConcurrentModificationException in repair when dealing with 0.7 node
   (CASSANDRA-2767)
 * use threadsafe collections for StreamInSession (CASSANDRA-2766)
 * avoid infinite loop when creating merkle tree (CASSANDRA-2758)
 * avoids unmarking compacting sstable prematurely in cleanup (CASSANDRA-2769)
 * fix NPE when the commit log is bypassed (CASSANDRA-2718)
 * don't throw an exception in SS.isRPCServerRunning (CASSANDRA-2721)
 * make stress.jar executable (CASSANDRA-2744)
 * add daemon mode to java stress (CASSANDRA-2267)
 * expose the DC and rack of a node through JMX and nodetool ring (CASSANDRA-2531)
 * fix cache mbean getSize (CASSANDRA-2781)
 * Add Date, Float, Double, and Boolean types (CASSANDRA-2530)
 * Add startup flag to renew counter node id (CASSANDRA-2788)
 * add jamm agent to cassandra.bat (CASSANDRA-2787)
 * fix repair hanging if a neighbor has nothing to send (CASSANDRA-2797)
 * purge tombstone even if row is in only one sstable (CASSANDRA-2801)
 * Fix wrong purge of deleted cf during compaction (CASSANDRA-2786)
 * fix race that could result in Hadoop writer failing to throw an
   exception encountered after close() (CASSANDRA-2755)
 * fix scan wrongly throwing assertion error (CASSANDRA-2653)
 * Always use even distribution for merkle tree with RandomPartitionner
   (CASSANDRA-2841)
 * fix describeOwnership for OPP (CASSANDRA-2800)
 * ensure that string tokens do not contain commas (CASSANDRA-2762)


0.8.0-final
 * fix CQL grammar warning and cqlsh regression from CASSANDRA-2622
 * add ant generate-cql-html target (CASSANDRA-2526)
 * update CQL consistency levels (CASSANDRA-2566)
 * debian packaging fixes (CASSANDRA-2481, 2647)
 * fix UUIDType, IntegerType for direct buffers (CASSANDRA-2682, 2684)
 * switch to native Thrift for Hadoop map/reduce (CASSANDRA-2667)
 * fix StackOverflowError when building from eclipse (CASSANDRA-2687)
 * only provide replication_factor to strategy_options "help" for
   SimpleStrategy, OldNetworkTopologyStrategy (CASSANDRA-2678, 2713)
 * fix exception adding validators to non-string columns (CASSANDRA-2696)
 * avoid instantiating DatabaseDescriptor in JDBC (CASSANDRA-2694)
 * fix potential stack overflow during compaction (CASSANDRA-2626)
 * clone super columns to avoid modifying them during flush (CASSANDRA-2675)
 * reset underlying iterator in EchoedRow constructor (CASSANDRA-2653)


0.8.0-rc1
 * faster flushes and compaction from fixing excessively pessimistic 
   rebuffering in BRAF (CASSANDRA-2581)
 * fix returning null column values in the python cql driver (CASSANDRA-2593)
 * fix merkle tree splitting exiting early (CASSANDRA-2605)
 * snapshot_before_compaction directory name fix (CASSANDRA-2598)
 * Disable compaction throttling during bootstrap (CASSANDRA-2612) 
 * fix CQL treatment of > and < operators in range slices (CASSANDRA-2592)
 * fix potential double-application of counter updates on commitlog replay
   by moving replay position from header to sstable metadata (CASSANDRA-2419)
 * JDBC CQL driver exposes getColumn for access to timestamp
 * JDBC ResultSetMetadata properties added to AbstractType
 * r/m clustertool (CASSANDRA-2607)
 * add support for presenting row key as a column in CQL result sets 
   (CASSANDRA-2622)
 * Don't allow {LOCAL|EACH}_QUORUM unless strategy is NTS (CASSANDRA-2627)
 * validate keyspace strategy_options during CQL create (CASSANDRA-2624)
 * fix empty Result with secondary index when limit=1 (CASSANDRA-2628)
 * Fix regression where bootstrapping a node with no schema fails
   (CASSANDRA-2625)
 * Allow removing LocationInfo sstables (CASSANDRA-2632)
 * avoid attempting to replay mutations from dropped keyspaces (CASSANDRA-2631)
 * avoid using cached position of a key when GT is requested (CASSANDRA-2633)
 * fix counting bloom filter true positives (CASSANDRA-2637)
 * initialize local ep state prior to gossip startup if needed (CASSANDRA-2638)
 * fix counter increment lost after restart (CASSANDRA-2642)
 * add quote-escaping via backslash to CLI (CASSANDRA-2623)
 * fix pig example script (CASSANDRA-2487)
 * fix dynamic snitch race in adding latencies (CASSANDRA-2618)
 * Start/stop cassandra after more important services such as mdadm in
   debian packaging (CASSANDRA-2481)


0.8.0-beta2
 * fix NPE compacting index CFs (CASSANDRA-2528)
 * Remove checking all column families on startup for compaction candidates 
   (CASSANDRA-2444)
 * validate CQL create keyspace options (CASSANDRA-2525)
 * fix nodetool setcompactionthroughput (CASSANDRA-2550)
 * move	gossip heartbeat back to its own thread (CASSANDRA-2554)
 * validate cql TRUNCATE columnfamily before truncating (CASSANDRA-2570)
 * fix batch_mutate for mixed standard-counter mutations (CASSANDRA-2457)
 * disallow making schema changes to system keyspace (CASSANDRA-2563)
 * fix sending mutation messages multiple times (CASSANDRA-2557)
 * fix incorrect use of NBHM.size in ReadCallback that could cause
   reads to time out even when responses were received (CASSANDRA-2552)
 * trigger read repair correctly for LOCAL_QUORUM reads (CASSANDRA-2556)
 * Allow configuring the number of compaction thread (CASSANDRA-2558)
 * forceUserDefinedCompaction will attempt to compact what it is given
   even if the pessimistic estimate is that there is not enough disk space;
   automatic compactions will only compact 2 or more sstables (CASSANDRA-2575)
 * refuse to apply migrations with older timestamps than the current 
   schema (CASSANDRA-2536)
 * remove unframed Thrift transport option
 * include indexes in snapshots (CASSANDRA-2596)
 * improve ignoring of obsolete mutations in index maintenance (CASSANDRA-2401)
 * recognize attempt to drop just the index while leaving the column
   definition alone (CASSANDRA-2619)
  

0.8.0-beta1
 * remove Avro RPC support (CASSANDRA-926)
 * support for columns that act as incr/decr counters 
   (CASSANDRA-1072, 1937, 1944, 1936, 2101, 2093, 2288, 2105, 2384, 2236, 2342,
   2454)
 * CQL (CASSANDRA-1703, 1704, 1705, 1706, 1707, 1708, 1710, 1711, 1940, 
   2124, 2302, 2277, 2493)
 * avoid double RowMutation serialization on write path (CASSANDRA-1800)
 * make NetworkTopologyStrategy the default (CASSANDRA-1960)
 * configurable internode encryption (CASSANDRA-1567, 2152)
 * human readable column names in sstable2json output (CASSANDRA-1933)
 * change default JMX port to 7199 (CASSANDRA-2027)
 * backwards compatible internal messaging (CASSANDRA-1015)
 * atomic switch of memtables and sstables (CASSANDRA-2284)
 * add pluggable SeedProvider (CASSANDRA-1669)
 * Fix clustertool to not throw exception when calling get_endpoints (CASSANDRA-2437)
 * upgrade to thrift 0.6 (CASSANDRA-2412) 
 * repair works on a token range instead of full ring (CASSANDRA-2324)
 * purge tombstones from row cache (CASSANDRA-2305)
 * push replication_factor into strategy_options (CASSANDRA-1263)
 * give snapshots the same name on each node (CASSANDRA-1791)
 * remove "nodetool loadbalance" (CASSANDRA-2448)
 * multithreaded compaction (CASSANDRA-2191)
 * compaction throttling (CASSANDRA-2156)
 * add key type information and alias (CASSANDRA-2311, 2396)
 * cli no longer divides read_repair_chance by 100 (CASSANDRA-2458)
 * made CompactionInfo.getTaskType return an enum (CASSANDRA-2482)
 * add a server-wide cap on measured memtable memory usage and aggressively
   flush to keep under that threshold (CASSANDRA-2006)
 * add unified UUIDType (CASSANDRA-2233)
 * add off-heap row cache support (CASSANDRA-1969)


0.7.5
 * improvements/fixes to PIG driver (CASSANDRA-1618, CASSANDRA-2387,
   CASSANDRA-2465, CASSANDRA-2484)
 * validate index names (CASSANDRA-1761)
 * reduce contention on Table.flusherLock (CASSANDRA-1954)
 * try harder to detect failures during streaming, cleaning up temporary
   files more reliably (CASSANDRA-2088)
 * shut down server for OOM on a Thrift thread (CASSANDRA-2269)
 * fix tombstone handling in repair and sstable2json (CASSANDRA-2279)
 * preserve version when streaming data from old sstables (CASSANDRA-2283)
 * don't start repair if a neighboring node is marked as dead (CASSANDRA-2290)
 * purge tombstones from row cache (CASSANDRA-2305)
 * Avoid seeking when sstable2json exports the entire file (CASSANDRA-2318)
 * clear Built flag in system table when dropping an index (CASSANDRA-2320)
 * don't allow arbitrary argument for stress.java (CASSANDRA-2323)
 * validate values for index predicates in get_indexed_slice (CASSANDRA-2328)
 * queue secondary indexes for flush before the parent (CASSANDRA-2330)
 * allow job configuration to set the CL used in Hadoop jobs (CASSANDRA-2331)
 * add memtable_flush_queue_size defaulting to 4 (CASSANDRA-2333)
 * Allow overriding of initial_token, storage_port and rpc_port from system
   properties (CASSANDRA-2343)
 * fix comparator used for non-indexed secondary expressions in index scan
   (CASSANDRA-2347)
 * ensure size calculation and write phase of large-row compaction use
   the same threshold for TTL expiration (CASSANDRA-2349)
 * fix race when iterating CFs during add/drop (CASSANDRA-2350)
 * add ConsistencyLevel command to CLI (CASSANDRA-2354)
 * allow negative numbers in the cli (CASSANDRA-2358)
 * hard code serialVersionUID for tokens class (CASSANDRA-2361)
 * fix potential infinite loop in ByteBufferUtil.inputStream (CASSANDRA-2365)
 * fix encoding bugs in HintedHandoffManager, SystemTable when default
   charset is not UTF8 (CASSANDRA-2367)
 * avoids having removed node reappearing in Gossip (CASSANDRA-2371)
 * fix incorrect truncation of long to int when reading columns via block
   index (CASSANDRA-2376)
 * fix NPE during stream session (CASSANDRA-2377)
 * fix race condition that could leave orphaned data files when dropping CF or
   KS (CASSANDRA-2381)
 * fsync statistics component on write (CASSANDRA-2382)
 * fix duplicate results from CFS.scan (CASSANDRA-2406)
 * add IntegerType to CLI help (CASSANDRA-2414)
 * avoid caching token-only decoratedkeys (CASSANDRA-2416)
 * convert mmap assertion to if/throw so scrub can catch it (CASSANDRA-2417)
 * don't overwrite gc log (CASSANDR-2418)
 * invalidate row cache for streamed row to avoid inconsitencies
   (CASSANDRA-2420)
 * avoid copies in range/index scans (CASSANDRA-2425)
 * make sure we don't wipe data during cleanup if the node has not join
   the ring (CASSANDRA-2428)
 * Try harder to close files after compaction (CASSANDRA-2431)
 * re-set bootstrapped flag after move finishes (CASSANDRA-2435)
 * display validation_class in CLI 'describe keyspace' (CASSANDRA-2442)
 * make cleanup compactions cleanup the row cache (CASSANDRA-2451)
 * add column fields validation to scrub (CASSANDRA-2460)
 * use 64KB flush buffer instead of in_memory_compaction_limit (CASSANDRA-2463)
 * fix backslash substitutions in CLI (CASSANDRA-2492)
 * disable cache saving for system CFS (CASSANDRA-2502)
 * fixes for verifying destination availability under hinted conditions
   so UE can be thrown intead of timing out (CASSANDRA-2514)
 * fix update of validation class in column metadata (CASSANDRA-2512)
 * support LOCAL_QUORUM, EACH_QUORUM CLs outside of NTS (CASSANDRA-2516)
 * preserve version when streaming data from old sstables (CASSANDRA-2283)
 * fix backslash substitutions in CLI (CASSANDRA-2492)
 * count a row deletion as one operation towards memtable threshold 
   (CASSANDRA-2519)
 * support LOCAL_QUORUM, EACH_QUORUM CLs outside of NTS (CASSANDRA-2516)


0.7.4
 * add nodetool join command (CASSANDRA-2160)
 * fix secondary indexes on pre-existing or streamed data (CASSANDRA-2244)
 * initialize endpoint in gossiper earlier (CASSANDRA-2228)
 * add ability to write to Cassandra from Pig (CASSANDRA-1828)
 * add rpc_[min|max]_threads (CASSANDRA-2176)
 * add CL.TWO, CL.THREE (CASSANDRA-2013)
 * avoid exporting an un-requested row in sstable2json, when exporting 
   a key that does not exist (CASSANDRA-2168)
 * add incremental_backups option (CASSANDRA-1872)
 * add configurable row limit to Pig loadfunc (CASSANDRA-2276)
 * validate column values in batches as well as single-Column inserts
   (CASSANDRA-2259)
 * move sample schema from cassandra.yaml to schema-sample.txt,
   a cli scripts (CASSANDRA-2007)
 * avoid writing empty rows when scrubbing tombstoned rows (CASSANDRA-2296)
 * fix assertion error in range and index scans for CL < ALL
   (CASSANDRA-2282)
 * fix commitlog replay when flush position refers to data that didn't
   get synced before server died (CASSANDRA-2285)
 * fix fd leak in sstable2json with non-mmap'd i/o (CASSANDRA-2304)
 * reduce memory use during streaming of multiple sstables (CASSANDRA-2301)
 * purge tombstoned rows from cache after GCGraceSeconds (CASSANDRA-2305)
 * allow zero replicas in a NTS datacenter (CASSANDRA-1924)
 * make range queries respect snitch for local replicas (CASSANDRA-2286)
 * fix HH delivery when column index is larger than 2GB (CASSANDRA-2297)
 * make 2ary indexes use parent CF flush thresholds during initial build
   (CASSANDRA-2294)
 * update memtable_throughput to be a long (CASSANDRA-2158)


0.7.3
 * Keep endpoint state until aVeryLongTime (CASSANDRA-2115)
 * lower-latency read repair (CASSANDRA-2069)
 * add hinted_handoff_throttle_delay_in_ms option (CASSANDRA-2161)
 * fixes for cache save/load (CASSANDRA-2172, -2174)
 * Handle whole-row deletions in CFOutputFormat (CASSANDRA-2014)
 * Make memtable_flush_writers flush in parallel (CASSANDRA-2178)
 * Add compaction_preheat_key_cache option (CASSANDRA-2175)
 * refactor stress.py to have only one copy of the format string 
   used for creating row keys (CASSANDRA-2108)
 * validate index names for \w+ (CASSANDRA-2196)
 * Fix Cassandra cli to respect timeout if schema does not settle 
   (CASSANDRA-2187)
 * fix for compaction and cleanup writing old-format data into new-version 
   sstable (CASSANDRA-2211, -2216)
 * add nodetool scrub (CASSANDRA-2217, -2240)
 * fix sstable2json large-row pagination (CASSANDRA-2188)
 * fix EOFing on requests for the last bytes in a file (CASSANDRA-2213)
 * fix BufferedRandomAccessFile bugs (CASSANDRA-2218, -2241)
 * check for memtable flush_after_mins exceeded every 10s (CASSANDRA-2183)
 * fix cache saving on Windows (CASSANDRA-2207)
 * add validateSchemaAgreement call + synchronization to schema
   modification operations (CASSANDRA-2222)
 * fix for reversed slice queries on large rows (CASSANDRA-2212)
 * fat clients were writing local data (CASSANDRA-2223)
 * set DEFAULT_MEMTABLE_LIFETIME_IN_MINS to 24h
 * improve detection and cleanup of partially-written sstables 
   (CASSANDRA-2206)
 * fix supercolumn de/serialization when subcolumn comparator is different
   from supercolumn's (CASSANDRA-2104)
 * fix starting up on Windows when CASSANDRA_HOME contains whitespace
   (CASSANDRA-2237)
 * add [get|set][row|key]cacheSavePeriod to JMX (CASSANDRA-2100)
 * fix Hadoop ColumnFamilyOutputFormat dropping of mutations
   when batch fills up (CASSANDRA-2255)
 * move file deletions off of scheduledtasks executor (CASSANDRA-2253)


0.7.2
 * copy DecoratedKey.key when inserting into caches to avoid retaining
   a reference to the underlying buffer (CASSANDRA-2102)
 * format subcolumn names with subcomparator (CASSANDRA-2136)
 * fix column bloom filter deserialization (CASSANDRA-2165)


0.7.1
 * refactor MessageDigest creation code. (CASSANDRA-2107)
 * buffer network stack to avoid inefficient small TCP messages while avoiding
   the nagle/delayed ack problem (CASSANDRA-1896)
 * check log4j configuration for changes every 10s (CASSANDRA-1525, 1907)
 * more-efficient cross-DC replication (CASSANDRA-1530, -2051, -2138)
 * avoid polluting page cache with commitlog or sstable writes
   and seq scan operations (CASSANDRA-1470)
 * add RMI authentication options to nodetool (CASSANDRA-1921)
 * make snitches configurable at runtime (CASSANDRA-1374)
 * retry hadoop split requests on connection failure (CASSANDRA-1927)
 * implement describeOwnership for BOP, COPP (CASSANDRA-1928)
 * make read repair behave as expected for ConsistencyLevel > ONE
   (CASSANDRA-982, 2038)
 * distributed test harness (CASSANDRA-1859, 1964)
 * reduce flush lock contention (CASSANDRA-1930)
 * optimize supercolumn deserialization (CASSANDRA-1891)
 * fix CFMetaData.apply to only compare objects of the same class 
   (CASSANDRA-1962)
 * allow specifying specific SSTables to compact from JMX (CASSANDRA-1963)
 * fix race condition in MessagingService.targets (CASSANDRA-1959, 2094, 2081)
 * refuse to open sstables from a future version (CASSANDRA-1935)
 * zero-copy reads (CASSANDRA-1714)
 * fix copy bounds for word Text in wordcount demo (CASSANDRA-1993)
 * fixes for contrib/javautils (CASSANDRA-1979)
 * check more frequently for memtable expiration (CASSANDRA-2000)
 * fix writing SSTable column count statistics (CASSANDRA-1976)
 * fix streaming of multiple CFs during bootstrap (CASSANDRA-1992)
 * explicitly set JVM GC new generation size with -Xmn (CASSANDRA-1968)
 * add short options for CLI flags (CASSANDRA-1565)
 * make keyspace argument to "describe keyspace" in CLI optional
   when authenticated to keyspace already (CASSANDRA-2029)
 * added option to specify -Dcassandra.join_ring=false on startup
   to allow "warm spare" nodes or performing JMX maintenance before
   joining the ring (CASSANDRA-526)
 * log migrations at INFO (CASSANDRA-2028)
 * add CLI verbose option in file mode (CASSANDRA-2030)
 * add single-line "--" comments to CLI (CASSANDRA-2032)
 * message serialization tests (CASSANDRA-1923)
 * switch from ivy to maven-ant-tasks (CASSANDRA-2017)
 * CLI attempts to block for new schema to propagate (CASSANDRA-2044)
 * fix potential overflow in nodetool cfstats (CASSANDRA-2057)
 * add JVM shutdownhook to sync commitlog (CASSANDRA-1919)
 * allow nodes to be up without being part of  normal traffic (CASSANDRA-1951)
 * fix CLI "show keyspaces" with null options on NTS (CASSANDRA-2049)
 * fix possible ByteBuffer race conditions (CASSANDRA-2066)
 * reduce garbage generated by MessagingService to prevent load spikes
   (CASSANDRA-2058)
 * fix math in RandomPartitioner.describeOwnership (CASSANDRA-2071)
 * fix deletion of sstable non-data components (CASSANDRA-2059)
 * avoid blocking gossip while deleting handoff hints (CASSANDRA-2073)
 * ignore messages from newer versions, keep track of nodes in gossip 
   regardless of version (CASSANDRA-1970)
 * cache writing moved to CompactionManager to reduce i/o contention and
   updated to use non-cache-polluting writes (CASSANDRA-2053)
 * page through large rows when exporting to JSON (CASSANDRA-2041)
 * add flush_largest_memtables_at and reduce_cache_sizes_at options
   (CASSANDRA-2142)
 * add cli 'describe cluster' command (CASSANDRA-2127)
 * add cli support for setting username/password at 'connect' command 
   (CASSANDRA-2111)
 * add -D option to Stress.java to allow reading hosts from a file 
   (CASSANDRA-2149)
 * bound hints CF throughput between 32M and 256M (CASSANDRA-2148)
 * continue starting when invalid saved cache entries are encountered
   (CASSANDRA-2076)
 * add max_hint_window_in_ms option (CASSANDRA-1459)


0.7.0-final
 * fix offsets to ByteBuffer.get (CASSANDRA-1939)


0.7.0-rc4
 * fix cli crash after backgrounding (CASSANDRA-1875)
 * count timeouts in storageproxy latencies, and include latency 
   histograms in StorageProxyMBean (CASSANDRA-1893)
 * fix CLI get recognition of supercolumns (CASSANDRA-1899)
 * enable keepalive on intra-cluster sockets (CASSANDRA-1766)
 * count timeouts towards dynamicsnitch latencies (CASSANDRA-1905)
 * Expose index-building status in JMX + cli schema description
   (CASSANDRA-1871)
 * allow [LOCAL|EACH]_QUORUM to be used with non-NetworkTopology 
   replication Strategies
 * increased amount of index locks for faster commitlog replay
 * collect secondary index tombstones immediately (CASSANDRA-1914)
 * revert commitlog changes from #1780 (CASSANDRA-1917)
 * change RandomPartitioner min token to -1 to avoid collision w/
   tokens on actual nodes (CASSANDRA-1901)
 * examine the right nibble when validating TimeUUID (CASSANDRA-1910)
 * include secondary indexes in cleanup (CASSANDRA-1916)
 * CFS.scrubDataDirectories should also cleanup invalid secondary indexes
   (CASSANDRA-1904)
 * ability to disable/enable gossip on nodes to force them down
   (CASSANDRA-1108)


0.7.0-rc3
 * expose getNaturalEndpoints in StorageServiceMBean taking byte[]
   key; RMI cannot serialize ByteBuffer (CASSANDRA-1833)
 * infer org.apache.cassandra.locator for replication strategy classes
   when not otherwise specified
 * validation that generates less garbage (CASSANDRA-1814)
 * add TTL support to CLI (CASSANDRA-1838)
 * cli defaults to bytestype for subcomparator when creating
   column families (CASSANDRA-1835)
 * unregister index MBeans when index is dropped (CASSANDRA-1843)
 * make ByteBufferUtil.clone thread-safe (CASSANDRA-1847)
 * change exception for read requests during bootstrap from 
   InvalidRequest to Unavailable (CASSANDRA-1862)
 * respect row-level tombstones post-flush in range scans
   (CASSANDRA-1837)
 * ReadResponseResolver check digests against each other (CASSANDRA-1830)
 * return InvalidRequest when remove of subcolumn without supercolumn
   is requested (CASSANDRA-1866)
 * flush before repair (CASSANDRA-1748)
 * SSTableExport validates key order (CASSANDRA-1884)
 * large row support for SSTableExport (CASSANDRA-1867)
 * Re-cache hot keys post-compaction without hitting disk (CASSANDRA-1878)
 * manage read repair in coordinator instead of data source, to
   provide latency information to dynamic snitch (CASSANDRA-1873)


0.7.0-rc2
 * fix live-column-count of slice ranges including tombstoned supercolumn 
   with live subcolumn (CASSANDRA-1591)
 * rename o.a.c.internal.AntientropyStage -> AntiEntropyStage,
   o.a.c.request.Request_responseStage -> RequestResponseStage,
   o.a.c.internal.Internal_responseStage -> InternalResponseStage
 * add AbstractType.fromString (CASSANDRA-1767)
 * require index_type to be present when specifying index_name
   on ColumnDef (CASSANDRA-1759)
 * fix add/remove index bugs in CFMetadata (CASSANDRA-1768)
 * rebuild Strategy during system_update_keyspace (CASSANDRA-1762)
 * cli updates prompt to ... in continuation lines (CASSANDRA-1770)
 * support multiple Mutations per key in hadoop ColumnFamilyOutputFormat
   (CASSANDRA-1774)
 * improvements to Debian init script (CASSANDRA-1772)
 * use local classloader to check for version.properties (CASSANDRA-1778)
 * Validate that column names in column_metadata are valid for the
   defined comparator, and decode properly in cli (CASSANDRA-1773)
 * use cross-platform newlines in cli (CASSANDRA-1786)
 * add ExpiringColumn support to sstable import/export (CASSANDRA-1754)
 * add flush for each append to periodic commitlog mode; added
   periodic_without_flush option to disable this (CASSANDRA-1780)
 * close file handle used for post-flush truncate (CASSANDRA-1790)
 * various code cleanup (CASSANDRA-1793, -1794, -1795)
 * fix range queries against wrapped range (CASSANDRA-1781)
 * fix consistencylevel calculations for NetworkTopologyStrategy
   (CASSANDRA-1804)
 * cli support index type enum names (CASSANDRA-1810)
 * improved validation of column_metadata (CASSANDRA-1813)
 * reads at ConsistencyLevel > 1 throw UnavailableException
   immediately if insufficient live nodes exist (CASSANDRA-1803)
 * copy bytebuffers for local writes to avoid retaining the entire
   Thrift frame (CASSANDRA-1801)
 * fix NPE adding index to column w/o prior metadata (CASSANDRA-1764)
 * reduce fat client timeout (CASSANDRA-1730)
 * fix botched merge of CASSANDRA-1316


0.7.0-rc1
 * fix compaction and flush races with schema updates (CASSANDRA-1715)
 * add clustertool, config-converter, sstablekeys, and schematool 
   Windows .bat files (CASSANDRA-1723)
 * reject range queries received during bootstrap (CASSANDRA-1739)
 * fix wrapping-range queries on non-minimum token (CASSANDRA-1700)
 * add nodetool cfhistogram (CASSANDRA-1698)
 * limit repaired ranges to what the nodes have in common (CASSANDRA-1674)
 * index scan treats missing columns as not matching secondary
   expressions (CASSANDRA-1745)
 * Fix misuse of DataOutputBuffer.getData in AntiEntropyService
   (CASSANDRA-1729)
 * detect and warn when obsolete version of JNA is present (CASSANDRA-1760)
 * reduce fat client timeout (CASSANDRA-1730)
 * cleanup smallest CFs first to increase free temp space for larger ones
   (CASSANDRA-1811)
 * Update windows .bat files to work outside of main Cassandra
   directory (CASSANDRA-1713)
 * fix read repair regression from 0.6.7 (CASSANDRA-1727)
 * more-efficient read repair (CASSANDRA-1719)
 * fix hinted handoff replay (CASSANDRA-1656)
 * log type of dropped messages (CASSANDRA-1677)
 * upgrade to SLF4J 1.6.1
 * fix ByteBuffer bug in ExpiringColumn.updateDigest (CASSANDRA-1679)
 * fix IntegerType.getString (CASSANDRA-1681)
 * make -Djava.net.preferIPv4Stack=true the default (CASSANDRA-628)
 * add INTERNAL_RESPONSE verb to differentiate from responses related
   to client requests (CASSANDRA-1685)
 * log tpstats when dropping messages (CASSANDRA-1660)
 * include unreachable nodes in describeSchemaVersions (CASSANDRA-1678)
 * Avoid dropping messages off the client request path (CASSANDRA-1676)
 * fix jna errno reporting (CASSANDRA-1694)
 * add friendlier error for UnknownHostException on startup (CASSANDRA-1697)
 * include jna dependency in RPM package (CASSANDRA-1690)
 * add --skip-keys option to stress.py (CASSANDRA-1696)
 * improve cli handling of non-string keys and column names 
   (CASSANDRA-1701, -1693)
 * r/m extra subcomparator line in cli keyspaces output (CASSANDRA-1712)
 * add read repair chance to cli "show keyspaces"
 * upgrade to ConcurrentLinkedHashMap 1.1 (CASSANDRA-975)
 * fix index scan routing (CASSANDRA-1722)
 * fix tombstoning of supercolumns in range queries (CASSANDRA-1734)
 * clear endpoint cache after updating keyspace metadata (CASSANDRA-1741)
 * fix wrapping-range queries on non-minimum token (CASSANDRA-1700)
 * truncate includes secondary indexes (CASSANDRA-1747)
 * retain reference to PendingFile sstables (CASSANDRA-1749)
 * fix sstableimport regression (CASSANDRA-1753)
 * fix for bootstrap when no non-system tables are defined (CASSANDRA-1732)
 * handle replica unavailability in index scan (CASSANDRA-1755)
 * fix service initialization order deadlock (CASSANDRA-1756)
 * multi-line cli commands (CASSANDRA-1742)
 * fix race between snapshot and compaction (CASSANDRA-1736)
 * add listEndpointsPendingHints, deleteHintsForEndpoint JMX methods 
   (CASSANDRA-1551)


0.7.0-beta3
 * add strategy options to describe_keyspace output (CASSANDRA-1560)
 * log warning when using randomly generated token (CASSANDRA-1552)
 * re-organize JMX into .db, .net, .internal, .request (CASSANDRA-1217)
 * allow nodes to change IPs between restarts (CASSANDRA-1518)
 * remember ring state between restarts by default (CASSANDRA-1518)
 * flush index built flag so we can read it before log replay (CASSANDRA-1541)
 * lock row cache updates to prevent race condition (CASSANDRA-1293)
 * remove assertion causing rare (and harmless) error messages in
   commitlog (CASSANDRA-1330)
 * fix moving nodes with no keyspaces defined (CASSANDRA-1574)
 * fix unbootstrap when no data is present in a transfer range (CASSANDRA-1573)
 * take advantage of AVRO-495 to simplify our avro IDL (CASSANDRA-1436)
 * extend authorization hierarchy to column family (CASSANDRA-1554)
 * deletion support in secondary indexes (CASSANDRA-1571)
 * meaningful error message for invalid replication strategy class 
   (CASSANDRA-1566)
 * allow keyspace creation with RF > N (CASSANDRA-1428)
 * improve cli error handling (CASSANDRA-1580)
 * add cache save/load ability (CASSANDRA-1417, 1606, 1647)
 * add StorageService.getDrainProgress (CASSANDRA-1588)
 * Disallow bootstrap to an in-use token (CASSANDRA-1561)
 * Allow dynamic secondary index creation and destruction (CASSANDRA-1532)
 * log auto-guessed memtable thresholds (CASSANDRA-1595)
 * add ColumnDef support to cli (CASSANDRA-1583)
 * reduce index sample time by 75% (CASSANDRA-1572)
 * add cli support for column, strategy metadata (CASSANDRA-1578, 1612)
 * add cli support for schema modification (CASSANDRA-1584)
 * delete temp files on failed compactions (CASSANDRA-1596)
 * avoid blocking for dead nodes during removetoken (CASSANDRA-1605)
 * remove ConsistencyLevel.ZERO (CASSANDRA-1607)
 * expose in-progress compaction type in jmx (CASSANDRA-1586)
 * removed IClock & related classes from internals (CASSANDRA-1502)
 * fix removing tokens from SystemTable on decommission and removetoken
   (CASSANDRA-1609)
 * include CF metadata in cli 'show keyspaces' (CASSANDRA-1613)
 * switch from Properties to HashMap in PropertyFileSnitch to
   avoid synchronization bottleneck (CASSANDRA-1481)
 * PropertyFileSnitch configuration file renamed to 
   cassandra-topology.properties
 * add cli support for get_range_slices (CASSANDRA-1088, CASSANDRA-1619)
 * Make memtable flush thresholds per-CF instead of global 
   (CASSANDRA-1007, 1637)
 * add cli support for binary data without CfDef hints (CASSANDRA-1603)
 * fix building SSTable statistics post-stream (CASSANDRA-1620)
 * fix potential infinite loop in 2ary index queries (CASSANDRA-1623)
 * allow creating NTS keyspaces with no replicas configured (CASSANDRA-1626)
 * add jmx histogram of sstables accessed per read (CASSANDRA-1624)
 * remove system_rename_column_family and system_rename_keyspace from the
   client API until races can be fixed (CASSANDRA-1630, CASSANDRA-1585)
 * add cli sanity tests (CASSANDRA-1582)
 * update GC settings in cassandra.bat (CASSANDRA-1636)
 * cli support for index queries (CASSANDRA-1635)
 * cli support for updating schema memtable settings (CASSANDRA-1634)
 * cli --file option (CASSANDRA-1616)
 * reduce automatically chosen memtable sizes by 50% (CASSANDRA-1641)
 * move endpoint cache from snitch to strategy (CASSANDRA-1643)
 * fix commitlog recovery deleting the newly-created segment as well as
   the old ones (CASSANDRA-1644)
 * upgrade to Thrift 0.5 (CASSANDRA-1367)
 * renamed CL.DCQUORUM to LOCAL_QUORUM and DCQUORUMSYNC to EACH_QUORUM
 * cli truncate support (CASSANDRA-1653)
 * update GC settings in cassandra.bat (CASSANDRA-1636)
 * avoid logging when a node's ip/token is gossipped back to it (CASSANDRA-1666)


0.7-beta2
 * always use UTF-8 for hint keys (CASSANDRA-1439)
 * remove cassandra.yaml dependency from Hadoop and Pig (CASSADRA-1322)
 * expose CfDef metadata in describe_keyspaces (CASSANDRA-1363)
 * restore use of mmap_index_only option (CASSANDRA-1241)
 * dropping a keyspace with no column families generated an error 
   (CASSANDRA-1378)
 * rename RackAwareStrategy to OldNetworkTopologyStrategy, RackUnawareStrategy 
   to SimpleStrategy, DatacenterShardStrategy to NetworkTopologyStrategy,
   AbstractRackAwareSnitch to AbstractNetworkTopologySnitch (CASSANDRA-1392)
 * merge StorageProxy.mutate, mutateBlocking (CASSANDRA-1396)
 * faster UUIDType, LongType comparisons (CASSANDRA-1386, 1393)
 * fix setting read_repair_chance from CLI addColumnFamily (CASSANDRA-1399)
 * fix updates to indexed columns (CASSANDRA-1373)
 * fix race condition leaving to FileNotFoundException (CASSANDRA-1382)
 * fix sharded lock hash on index write path (CASSANDRA-1402)
 * add support for GT/E, LT/E in subordinate index clauses (CASSANDRA-1401)
 * cfId counter got out of sync when CFs were added (CASSANDRA-1403)
 * less chatty schema updates (CASSANDRA-1389)
 * rename column family mbeans. 'type' will now include either 
   'IndexColumnFamilies' or 'ColumnFamilies' depending on the CFS type.
   (CASSANDRA-1385)
 * disallow invalid keyspace and column family names. This includes name that
   matches a '^\w+' regex. (CASSANDRA-1377)
 * use JNA, if present, to take snapshots (CASSANDRA-1371)
 * truncate hints if starting 0.7 for the first time (CASSANDRA-1414)
 * fix FD leak in single-row slicepredicate queries (CASSANDRA-1416)
 * allow index expressions against columns that are not part of the 
   SlicePredicate (CASSANDRA-1410)
 * config-converter properly handles snitches and framed support 
   (CASSANDRA-1420)
 * remove keyspace argument from multiget_count (CASSANDRA-1422)
 * allow specifying cassandra.yaml location as (local or remote) URL
   (CASSANDRA-1126)
 * fix using DynamicEndpointSnitch with NetworkTopologyStrategy
   (CASSANDRA-1429)
 * Add CfDef.default_validation_class (CASSANDRA-891)
 * fix EstimatedHistogram.max (CASSANDRA-1413)
 * quorum read optimization (CASSANDRA-1622)
 * handle zero-length (or missing) rows during HH paging (CASSANDRA-1432)
 * include secondary indexes during schema migrations (CASSANDRA-1406)
 * fix commitlog header race during schema change (CASSANDRA-1435)
 * fix ColumnFamilyStoreMBeanIterator to use new type name (CASSANDRA-1433)
 * correct filename generated by xml->yaml converter (CASSANDRA-1419)
 * add CMSInitiatingOccupancyFraction=75 and UseCMSInitiatingOccupancyOnly
   to default JVM options
 * decrease jvm heap for cassandra-cli (CASSANDRA-1446)
 * ability to modify keyspaces and column family definitions on a live cluster
   (CASSANDRA-1285)
 * support for Hadoop Streaming [non-jvm map/reduce via stdin/out]
   (CASSANDRA-1368)
 * Move persistent sstable stats from the system table to an sstable component
   (CASSANDRA-1430)
 * remove failed bootstrap attempt from pending ranges when gossip times
   it out after 1h (CASSANDRA-1463)
 * eager-create tcp connections to other cluster members (CASSANDRA-1465)
 * enumerate stages and derive stage from message type instead of 
   transmitting separately (CASSANDRA-1465)
 * apply reversed flag during collation from different data sources
   (CASSANDRA-1450)
 * make failure to remove commitlog segment non-fatal (CASSANDRA-1348)
 * correct ordering of drain operations so CL.recover is no longer 
   necessary (CASSANDRA-1408)
 * removed keyspace from describe_splits method (CASSANDRA-1425)
 * rename check_schema_agreement to describe_schema_versions
   (CASSANDRA-1478)
 * fix QUORUM calculation for RF > 3 (CASSANDRA-1487)
 * remove tombstones during non-major compactions when bloom filter
   verifies that row does not exist in other sstables (CASSANDRA-1074)
 * nodes that coordinated a loadbalance in the past could not be seen by
   newly added nodes (CASSANDRA-1467)
 * exposed endpoint states (gossip details) via jmx (CASSANDRA-1467)
 * ensure that compacted sstables are not included when new readers are
   instantiated (CASSANDRA-1477)
 * by default, calculate heap size and memtable thresholds at runtime (CASSANDRA-1469)
 * fix races dealing with adding/dropping keyspaces and column families in
   rapid succession (CASSANDRA-1477)
 * clean up of Streaming system (CASSANDRA-1503, 1504, 1506)
 * add options to configure Thrift socket keepalive and buffer sizes (CASSANDRA-1426)
 * make contrib CassandraServiceDataCleaner recursive (CASSANDRA-1509)
 * min, max compaction threshold are configurable and persistent 
   per-ColumnFamily (CASSANDRA-1468)
 * fix replaying the last mutation in a commitlog unnecessarily 
   (CASSANDRA-1512)
 * invoke getDefaultUncaughtExceptionHandler from DTPE with the original
   exception rather than the ExecutionException wrapper (CASSANDRA-1226)
 * remove Clock from the Thrift (and Avro) API (CASSANDRA-1501)
 * Close intra-node sockets when connection is broken (CASSANDRA-1528)
 * RPM packaging spec file (CASSANDRA-786)
 * weighted request scheduler (CASSANDRA-1485)
 * treat expired columns as deleted (CASSANDRA-1539)
 * make IndexInterval configurable (CASSANDRA-1488)
 * add describe_snitch to Thrift API (CASSANDRA-1490)
 * MD5 authenticator compares plain text submitted password with MD5'd
   saved property, instead of vice versa (CASSANDRA-1447)
 * JMX MessagingService pending and completed counts (CASSANDRA-1533)
 * fix race condition processing repair responses (CASSANDRA-1511)
 * make repair blocking (CASSANDRA-1511)
 * create EndpointSnitchInfo and MBean to expose rack and DC (CASSANDRA-1491)
 * added option to contrib/word_count to output results back to Cassandra
   (CASSANDRA-1342)
 * rewrite Hadoop ColumnFamilyRecordWriter to pool connections, retry to
   multiple Cassandra nodes, and smooth impact on the Cassandra cluster
   by using smaller batch sizes (CASSANDRA-1434)
 * fix setting gc_grace_seconds via CLI (CASSANDRA-1549)
 * support TTL'd index values (CASSANDRA-1536)
 * make removetoken work like decommission (CASSANDRA-1216)
 * make cli comparator-aware and improve quote rules (CASSANDRA-1523,-1524)
 * make nodetool compact and cleanup blocking (CASSANDRA-1449)
 * add memtable, cache information to GCInspector logs (CASSANDRA-1558)
 * enable/disable HintedHandoff via JMX (CASSANDRA-1550)
 * Ignore stray files in the commit log directory (CASSANDRA-1547)
 * Disallow bootstrap to an in-use token (CASSANDRA-1561)


0.7-beta1
 * sstable versioning (CASSANDRA-389)
 * switched to slf4j logging (CASSANDRA-625)
 * add (optional) expiration time for column (CASSANDRA-699)
 * access levels for authentication/authorization (CASSANDRA-900)
 * add ReadRepairChance to CF definition (CASSANDRA-930)
 * fix heisenbug in system tests, especially common on OS X (CASSANDRA-944)
 * convert to byte[] keys internally and all public APIs (CASSANDRA-767)
 * ability to alter schema definitions on a live cluster (CASSANDRA-44)
 * renamed configuration file to cassandra.xml, and log4j.properties to
   log4j-server.properties, which must now be loaded from
   the classpath (which is how our scripts in bin/ have always done it)
   (CASSANDRA-971)
 * change get_count to require a SlicePredicate. create multi_get_count
   (CASSANDRA-744)
 * re-organized endpointsnitch implementations and added SimpleSnitch
   (CASSANDRA-994)
 * Added preload_row_cache option (CASSANDRA-946)
 * add CRC to commitlog header (CASSANDRA-999)
 * removed deprecated batch_insert and get_range_slice methods (CASSANDRA-1065)
 * add truncate thrift method (CASSANDRA-531)
 * http mini-interface using mx4j (CASSANDRA-1068)
 * optimize away copy of sliced row on memtable read path (CASSANDRA-1046)
 * replace constant-size 2GB mmaped segments and special casing for index 
   entries spanning segment boundaries, with SegmentedFile that computes 
   segments that always contain entire entries/rows (CASSANDRA-1117)
 * avoid reading large rows into memory during compaction (CASSANDRA-16)
 * added hadoop OutputFormat (CASSANDRA-1101)
 * efficient Streaming (no more anticompaction) (CASSANDRA-579)
 * split commitlog header into separate file and add size checksum to
   mutations (CASSANDRA-1179)
 * avoid allocating a new byte[] for each mutation on replay (CASSANDRA-1219)
 * revise HH schema to be per-endpoint (CASSANDRA-1142)
 * add joining/leaving status to nodetool ring (CASSANDRA-1115)
 * allow multiple repair sessions per node (CASSANDRA-1190)
 * optimize away MessagingService for local range queries (CASSANDRA-1261)
 * make framed transport the default so malformed requests can't OOM the 
   server (CASSANDRA-475)
 * significantly faster reads from row cache (CASSANDRA-1267)
 * take advantage of row cache during range queries (CASSANDRA-1302)
 * make GCGraceSeconds a per-ColumnFamily value (CASSANDRA-1276)
 * keep persistent row size and column count statistics (CASSANDRA-1155)
 * add IntegerType (CASSANDRA-1282)
 * page within a single row during hinted handoff (CASSANDRA-1327)
 * push DatacenterShardStrategy configuration into keyspace definition,
   eliminating datacenter.properties. (CASSANDRA-1066)
 * optimize forward slices starting with '' and single-index-block name 
   queries by skipping the column index (CASSANDRA-1338)
 * streaming refactor (CASSANDRA-1189)
 * faster comparison for UUID types (CASSANDRA-1043)
 * secondary index support (CASSANDRA-749 and subtasks)
 * make compaction buckets deterministic (CASSANDRA-1265)


0.6.6
 * Allow using DynamicEndpointSnitch with RackAwareStrategy (CASSANDRA-1429)
 * remove the remaining vestiges of the unfinished DatacenterShardStrategy 
   (replaced by NetworkTopologyStrategy in 0.7)
   

0.6.5
 * fix key ordering in range query results with RandomPartitioner
   and ConsistencyLevel > ONE (CASSANDRA-1145)
 * fix for range query starting with the wrong token range (CASSANDRA-1042)
 * page within a single row during hinted handoff (CASSANDRA-1327)
 * fix compilation on non-sun JDKs (CASSANDRA-1061)
 * remove String.trim() call on row keys in batch mutations (CASSANDRA-1235)
 * Log summary of dropped messages instead of spamming log (CASSANDRA-1284)
 * add dynamic endpoint snitch (CASSANDRA-981)
 * fix streaming for keyspaces with hyphens in their name (CASSANDRA-1377)
 * fix errors in hard-coded bloom filter optKPerBucket by computing it
   algorithmically (CASSANDRA-1220
 * remove message deserialization stage, and uncap read/write stages
   so slow reads/writes don't block gossip processing (CASSANDRA-1358)
 * add jmx port configuration to Debian package (CASSANDRA-1202)
 * use mlockall via JNA, if present, to prevent Linux from swapping
   out parts of the JVM (CASSANDRA-1214)


0.6.4
 * avoid queuing multiple hint deliveries for the same endpoint
   (CASSANDRA-1229)
 * better performance for and stricter checking of UTF8 column names
   (CASSANDRA-1232)
 * extend option to lower compaction priority to hinted handoff
   as well (CASSANDRA-1260)
 * log errors in gossip instead of re-throwing (CASSANDRA-1289)
 * avoid aborting commitlog replay prematurely if a flushed-but-
   not-removed commitlog segment is encountered (CASSANDRA-1297)
 * fix duplicate rows being read during mapreduce (CASSANDRA-1142)
 * failure detection wasn't closing command sockets (CASSANDRA-1221)
 * cassandra-cli.bat works on windows (CASSANDRA-1236)
 * pre-emptively drop requests that cannot be processed within RPCTimeout
   (CASSANDRA-685)
 * add ack to Binary write verb and update CassandraBulkLoader
   to wait for acks for each row (CASSANDRA-1093)
 * added describe_partitioner Thrift method (CASSANDRA-1047)
 * Hadoop jobs no longer require the Cassandra storage-conf.xml
   (CASSANDRA-1280, CASSANDRA-1047)
 * log thread pool stats when GC is excessive (CASSANDRA-1275)
 * remove gossip message size limit (CASSANDRA-1138)
 * parallelize local and remote reads during multiget, and respect snitch 
   when determining whether to do local read for CL.ONE (CASSANDRA-1317)
 * fix read repair to use requested consistency level on digest mismatch,
   rather than assuming QUORUM (CASSANDRA-1316)
 * process digest mismatch re-reads in parallel (CASSANDRA-1323)
 * switch hints CF comparator to BytesType (CASSANDRA-1274)


0.6.3
 * retry to make streaming connections up to 8 times. (CASSANDRA-1019)
 * reject describe_ring() calls on invalid keyspaces (CASSANDRA-1111)
 * fix cache size calculation for size of 100% (CASSANDRA-1129)
 * fix cache capacity only being recalculated once (CASSANDRA-1129)
 * remove hourly scan of all hints on the off chance that the gossiper
   missed a status change; instead, expose deliverHintsToEndpoint to JMX
   so it can be done manually, if necessary (CASSANDRA-1141)
 * don't reject reads at CL.ALL (CASSANDRA-1152)
 * reject deletions to supercolumns in CFs containing only standard
   columns (CASSANDRA-1139)
 * avoid preserving login information after client disconnects
   (CASSANDRA-1057)
 * prefer sun jdk to openjdk in debian init script (CASSANDRA-1174)
 * detect partioner config changes between restarts and fail fast 
   (CASSANDRA-1146)
 * use generation time to resolve node token reassignment disagreements
   (CASSANDRA-1118)
 * restructure the startup ordering of Gossiper and MessageService to avoid
   timing anomalies (CASSANDRA-1160)
 * detect incomplete commit log hearders (CASSANDRA-1119)
 * force anti-entropy service to stream files on the stream stage to avoid
   sending streams out of order (CASSANDRA-1169)
 * remove inactive stream managers after AES streams files (CASSANDRA-1169)
 * allow removing entire row through batch_mutate Deletion (CASSANDRA-1027)
 * add JMX metrics for row-level bloom filter false positives (CASSANDRA-1212)
 * added a redhat init script to contrib (CASSANDRA-1201)
 * use midpoint when bootstrapping a new machine into range with not
   much data yet instead of random token (CASSANDRA-1112)
 * kill server on OOM in executor stage as well as Thrift (CASSANDRA-1226)
 * remove opportunistic repairs, when two machines with overlapping replica
   responsibilities happen to finish major compactions of the same CF near
   the same time.  repairs are now fully manual (CASSANDRA-1190)
 * add ability to lower compaction priority (default is no change from 0.6.2)
   (CASSANDRA-1181)


0.6.2
 * fix contrib/word_count build. (CASSANDRA-992)
 * split CommitLogExecutorService into BatchCommitLogExecutorService and 
   PeriodicCommitLogExecutorService (CASSANDRA-1014)
 * add latency histograms to CFSMBean (CASSANDRA-1024)
 * make resolving timestamp ties deterministic by using value bytes
   as a tiebreaker (CASSANDRA-1039)
 * Add option to turn off Hinted Handoff (CASSANDRA-894)
 * fix windows startup (CASSANDRA-948)
 * make concurrent_reads, concurrent_writes configurable at runtime via JMX
   (CASSANDRA-1060)
 * disable GCInspector on non-Sun JVMs (CASSANDRA-1061)
 * fix tombstone handling in sstable rows with no other data (CASSANDRA-1063)
 * fix size of row in spanned index entries (CASSANDRA-1056)
 * install json2sstable, sstable2json, and sstablekeys to Debian package
 * StreamingService.StreamDestinations wouldn't empty itself after streaming
   finished (CASSANDRA-1076)
 * added Collections.shuffle(splits) before returning the splits in 
   ColumnFamilyInputFormat (CASSANDRA-1096)
 * do not recalculate cache capacity post-compaction if it's been manually 
   modified (CASSANDRA-1079)
 * better defaults for flush sorter + writer executor queue sizes
   (CASSANDRA-1100)
 * windows scripts for SSTableImport/Export (CASSANDRA-1051)
 * windows script for nodetool (CASSANDRA-1113)
 * expose PhiConvictThreshold (CASSANDRA-1053)
 * make repair of RF==1 a no-op (CASSANDRA-1090)
 * improve default JVM GC options (CASSANDRA-1014)
 * fix SlicePredicate serialization inside Hadoop jobs (CASSANDRA-1049)
 * close Thrift sockets in Hadoop ColumnFamilyRecordReader (CASSANDRA-1081)


0.6.1
 * fix NPE in sstable2json when no excluded keys are given (CASSANDRA-934)
 * keep the replica set constant throughout the read repair process
   (CASSANDRA-937)
 * allow querying getAllRanges with empty token list (CASSANDRA-933)
 * fix command line arguments inversion in clustertool (CASSANDRA-942)
 * fix race condition that could trigger a false-positive assertion
   during post-flush discard of old commitlog segments (CASSANDRA-936)
 * fix neighbor calculation for anti-entropy repair (CASSANDRA-924)
 * perform repair even for small entropy differences (CASSANDRA-924)
 * Use hostnames in CFInputFormat to allow Hadoop's naive string-based
   locality comparisons to work (CASSANDRA-955)
 * cache read-only BufferedRandomAccessFile length to avoid
   3 system calls per invocation (CASSANDRA-950)
 * nodes with IPv6 (and no IPv4) addresses could not join cluster
   (CASSANDRA-969)
 * Retrieve the correct number of undeleted columns, if any, from
   a supercolumn in a row that had been deleted previously (CASSANDRA-920)
 * fix index scans that cross the 2GB mmap boundaries for both mmap
   and standard i/o modes (CASSANDRA-866)
 * expose drain via nodetool (CASSANDRA-978)


0.6.0-RC1
 * JMX drain to flush memtables and run through commit log (CASSANDRA-880)
 * Bootstrapping can skip ranges under the right conditions (CASSANDRA-902)
 * fix merging row versions in range_slice for CL > ONE (CASSANDRA-884)
 * default write ConsistencyLeven chaned from ZERO to ONE
 * fix for index entries spanning mmap buffer boundaries (CASSANDRA-857)
 * use lexical comparison if time part of TimeUUIDs are the same 
   (CASSANDRA-907)
 * bound read, mutation, and response stages to fix possible OOM
   during log replay (CASSANDRA-885)
 * Use microseconds-since-epoch (UTC) in cli, instead of milliseconds
 * Treat batch_mutate Deletion with null supercolumn as "apply this predicate 
   to top level supercolumns" (CASSANDRA-834)
 * Streaming destination nodes do not update their JMX status (CASSANDRA-916)
 * Fix internal RPC timeout calculation (CASSANDRA-911)
 * Added Pig loadfunc to contrib/pig (CASSANDRA-910)


0.6.0-beta3
 * fix compaction bucketing bug (CASSANDRA-814)
 * update windows batch file (CASSANDRA-824)
 * deprecate KeysCachedFraction configuration directive in favor
   of KeysCached; move to unified-per-CF key cache (CASSANDRA-801)
 * add invalidateRowCache to ColumnFamilyStoreMBean (CASSANDRA-761)
 * send Handoff hints to natural locations to reduce load on
   remaining nodes in a failure scenario (CASSANDRA-822)
 * Add RowWarningThresholdInMB configuration option to warn before very 
   large rows get big enough to threaten node stability, and -x option to
   be able to remove them with sstable2json if the warning is unheeded
   until it's too late (CASSANDRA-843)
 * Add logging of GC activity (CASSANDRA-813)
 * fix ConcurrentModificationException in commitlog discard (CASSANDRA-853)
 * Fix hardcoded row count in Hadoop RecordReader (CASSANDRA-837)
 * Add a jmx status to the streaming service and change several DEBUG
   messages to INFO (CASSANDRA-845)
 * fix classpath in cassandra-cli.bat for Windows (CASSANDRA-858)
 * allow re-specifying host, port to cassandra-cli if invalid ones
   are first tried (CASSANDRA-867)
 * fix race condition handling rpc timeout in the coordinator
   (CASSANDRA-864)
 * Remove CalloutLocation and StagingFileDirectory from storage-conf files 
   since those settings are no longer used (CASSANDRA-878)
 * Parse a long from RowWarningThresholdInMB instead of an int (CASSANDRA-882)
 * Remove obsolete ControlPort code from DatabaseDescriptor (CASSANDRA-886)
 * move skipBytes side effect out of assert (CASSANDRA-899)
 * add "double getLoad" to StorageServiceMBean (CASSANDRA-898)
 * track row stats per CF at compaction time (CASSANDRA-870)
 * disallow CommitLogDirectory matching a DataFileDirectory (CASSANDRA-888)
 * default key cache size is 200k entries, changed from 10% (CASSANDRA-863)
 * add -Dcassandra-foreground=yes to cassandra.bat
 * exit if cluster name is changed unexpectedly (CASSANDRA-769)


0.6.0-beta1/beta2
 * add batch_mutate thrift command, deprecating batch_insert (CASSANDRA-336)
 * remove get_key_range Thrift API, deprecated in 0.5 (CASSANDRA-710)
 * add optional login() Thrift call for authentication (CASSANDRA-547)
 * support fat clients using gossiper and StorageProxy to perform
   replication in-process [jvm-only] (CASSANDRA-535)
 * support mmapped I/O for reads, on by default on 64bit JVMs 
   (CASSANDRA-408, CASSANDRA-669)
 * improve insert concurrency, particularly during Hinted Handoff
   (CASSANDRA-658)
 * faster network code (CASSANDRA-675)
 * stress.py moved to contrib (CASSANDRA-635)
 * row caching [must be explicitly enabled per-CF in config] (CASSANDRA-678)
 * present a useful measure of compaction progress in JMX (CASSANDRA-599)
 * add bin/sstablekeys (CASSNADRA-679)
 * add ConsistencyLevel.ANY (CASSANDRA-687)
 * make removetoken remove nodes from gossip entirely (CASSANDRA-644)
 * add ability to set cache sizes at runtime (CASSANDRA-708)
 * report latency and cache hit rate statistics with lifetime totals
   instead of average over the last minute (CASSANDRA-702)
 * support get_range_slice for RandomPartitioner (CASSANDRA-745)
 * per-keyspace replication factory and replication strategy (CASSANDRA-620)
 * track latency in microseconds (CASSANDRA-733)
 * add describe_ Thrift methods, deprecating get_string_property and 
   get_string_list_property
 * jmx interface for tracking operation mode and streams in general.
   (CASSANDRA-709)
 * keep memtables in sorted order to improve range query performance
   (CASSANDRA-799)
 * use while loop instead of recursion when trimming sstables compaction list 
   to avoid blowing stack in pathological cases (CASSANDRA-804)
 * basic Hadoop map/reduce support (CASSANDRA-342)


0.5.1
 * ensure all files for an sstable are streamed to the same directory.
   (CASSANDRA-716)
 * more accurate load estimate for bootstrapping (CASSANDRA-762)
 * tolerate dead or unavailable bootstrap target on write (CASSANDRA-731)
 * allow larger numbers of keys (> 140M) in a sstable bloom filter
   (CASSANDRA-790)
 * include jvm argument improvements from CASSANDRA-504 in debian package
 * change streaming chunk size to 32MB to accomodate Windows XP limitations
   (was 64MB) (CASSANDRA-795)
 * fix get_range_slice returning results in the wrong order (CASSANDRA-781)
 

0.5.0 final
 * avoid attempting to delete temporary bootstrap files twice (CASSANDRA-681)
 * fix bogus NaN in nodeprobe cfstats output (CASSANDRA-646)
 * provide a policy for dealing with single thread executors w/ a full queue
   (CASSANDRA-694)
 * optimize inner read in MessagingService, vastly improving multiple-node
   performance (CASSANDRA-675)
 * wait for table flush before streaming data back to a bootstrapping node.
   (CASSANDRA-696)
 * keep track of bootstrapping sources by table so that bootstrapping doesn't 
   give the indication of finishing early (CASSANDRA-673)


0.5.0 RC3
 * commit the correct version of the patch for CASSANDRA-663


0.5.0 RC2 (unreleased)
 * fix bugs in converting get_range_slice results to Thrift 
   (CASSANDRA-647, CASSANDRA-649)
 * expose java.util.concurrent.TimeoutException in StorageProxy methods
   (CASSANDRA-600)
 * TcpConnectionManager was holding on to disconnected connections, 
   giving the false indication they were being used. (CASSANDRA-651)
 * Remove duplicated write. (CASSANDRA-662)
 * Abort bootstrap if IP is already in the token ring (CASSANDRA-663)
 * increase default commitlog sync period, and wait for last sync to 
   finish before submitting another (CASSANDRA-668)


0.5.0 RC1
 * Fix potential NPE in get_range_slice (CASSANDRA-623)
 * add CRC32 to commitlog entries (CASSANDRA-605)
 * fix data streaming on windows (CASSANDRA-630)
 * GC compacted sstables after cleanup and compaction (CASSANDRA-621)
 * Speed up anti-entropy validation (CASSANDRA-629)
 * Fix anti-entropy assertion error (CASSANDRA-639)
 * Fix pending range conflicts when bootstapping or moving
   multiple nodes at once (CASSANDRA-603)
 * Handle obsolete gossip related to node movement in the case where
   one or more nodes is down when the movement occurs (CASSANDRA-572)
 * Include dead nodes in gossip to avoid a variety of problems
   and fix HH to removed nodes (CASSANDRA-634)
 * return an InvalidRequestException for mal-formed SlicePredicates
   (CASSANDRA-643)
 * fix bug determining closest neighbor for use in multiple datacenters
   (CASSANDRA-648)
 * Vast improvements in anticompaction speed (CASSANDRA-607)
 * Speed up log replay and writes by avoiding redundant serializations
   (CASSANDRA-652)


0.5.0 beta 2
 * Bootstrap improvements (several tickets)
 * add nodeprobe repair anti-entropy feature (CASSANDRA-193, CASSANDRA-520)
 * fix possibility of partition when many nodes restart at once
   in clusters with multiple seeds (CASSANDRA-150)
 * fix NPE in get_range_slice when no data is found (CASSANDRA-578)
 * fix potential NPE in hinted handoff (CASSANDRA-585)
 * fix cleanup of local "system" keyspace (CASSANDRA-576)
 * improve computation of cluster load balance (CASSANDRA-554)
 * added super column read/write, column count, and column/row delete to
   cassandra-cli (CASSANDRA-567, CASSANDRA-594)
 * fix returning live subcolumns of deleted supercolumns (CASSANDRA-583)
 * respect JAVA_HOME in bin/ scripts (several tickets)
 * add StorageService.initClient for fat clients on the JVM (CASSANDRA-535)
   (see contrib/client_only for an example of use)
 * make consistency_level functional in get_range_slice (CASSANDRA-568)
 * optimize key deserialization for RandomPartitioner (CASSANDRA-581)
 * avoid GCing tombstones except on major compaction (CASSANDRA-604)
 * increase failure conviction threshold, resulting in less nodes
   incorrectly (and temporarily) marked as down (CASSANDRA-610)
 * respect memtable thresholds during log replay (CASSANDRA-609)
 * support ConsistencyLevel.ALL on read (CASSANDRA-584)
 * add nodeprobe removetoken command (CASSANDRA-564)


0.5.0 beta
 * Allow multiple simultaneous flushes, improving flush throughput 
   on multicore systems (CASSANDRA-401)
 * Split up locks to improve write and read throughput on multicore systems
   (CASSANDRA-444, CASSANDRA-414)
 * More efficient use of memory during compaction (CASSANDRA-436)
 * autobootstrap option: when enabled, all non-seed nodes will attempt
   to bootstrap when started, until bootstrap successfully
   completes. -b option is removed.  (CASSANDRA-438)
 * Unless a token is manually specified in the configuration xml,
   a bootstraping node will use a token that gives it half the
   keys from the most-heavily-loaded node in the cluster,
   instead of generating a random token. 
   (CASSANDRA-385, CASSANDRA-517)
 * Miscellaneous bootstrap fixes (several tickets)
 * Ability to change a node's token even after it has data on it
   (CASSANDRA-541)
 * Ability to decommission a live node from the ring (CASSANDRA-435)
 * Semi-automatic loadbalancing via nodeprobe (CASSANDRA-192)
 * Add ability to set compaction thresholds at runtime via
   JMX / nodeprobe.  (CASSANDRA-465)
 * Add "comment" field to ColumnFamily definition. (CASSANDRA-481)
 * Additional JMX metrics (CASSANDRA-482)
 * JSON based export and import tools (several tickets)
 * Hinted Handoff fixes (several tickets)
 * Add key cache to improve read performance (CASSANDRA-423)
 * Simplified construction of custom ReplicationStrategy classes
   (CASSANDRA-497)
 * Graphical application (Swing) for ring integrity verification and 
   visualization was added to contrib (CASSANDRA-252)
 * Add DCQUORUM, DCQUORUMSYNC consistency levels and corresponding
   ReplicationStrategy / EndpointSnitch classes.  Experimental.
   (CASSANDRA-492)
 * Web client interface added to contrib (CASSANDRA-457)
 * More-efficient flush for Random, CollatedOPP partitioners 
   for normal writes (CASSANDRA-446) and bulk load (CASSANDRA-420)
 * Add MemtableFlushAfterMinutes, a global replacement for the old 
   per-CF FlushPeriodInMinutes setting (CASSANDRA-463)
 * optimizations to slice reading (CASSANDRA-350) and supercolumn
   queries (CASSANDRA-510)
 * force binding to given listenaddress for nodes with multiple
   interfaces (CASSANDRA-546)
 * stress.py benchmarking tool improvements (several tickets)
 * optimized replica placement code (CASSANDRA-525)
 * faster log replay on restart (CASSANDRA-539, CASSANDRA-540)
 * optimized local-node writes (CASSANDRA-558)
 * added get_range_slice, deprecating get_key_range (CASSANDRA-344)
 * expose TimedOutException to thrift (CASSANDRA-563)
 

0.4.2
 * Add validation disallowing null keys (CASSANDRA-486)
 * Fix race conditions in TCPConnectionManager (CASSANDRA-487)
 * Fix using non-utf8-aware comparison as a sanity check.
   (CASSANDRA-493)
 * Improve default garbage collector options (CASSANDRA-504)
 * Add "nodeprobe flush" (CASSANDRA-505)
 * remove NotFoundException from get_slice throws list (CASSANDRA-518)
 * fix get (not get_slice) of entire supercolumn (CASSANDRA-508)
 * fix null token during bootstrap (CASSANDRA-501)


0.4.1
 * Fix FlushPeriod columnfamily configuration regression
   (CASSANDRA-455)
 * Fix long column name support (CASSANDRA-460)
 * Fix for serializing a row that only contains tombstones
   (CASSANDRA-458)
 * Fix for discarding unneeded commitlog segments (CASSANDRA-459)
 * Add SnapshotBeforeCompaction configuration option (CASSANDRA-426)
 * Fix compaction abort under insufficient disk space (CASSANDRA-473)
 * Fix reading subcolumn slice from tombstoned CF (CASSANDRA-484)
 * Fix race condition in RVH causing occasional NPE (CASSANDRA-478)


0.4.0
 * fix get_key_range problems when a node is down (CASSANDRA-440)
   and add UnavailableException to more Thrift methods
 * Add example EndPointSnitch contrib code (several tickets)


0.4.0 RC2
 * fix SSTable generation clash during compaction (CASSANDRA-418)
 * reject method calls with null parameters (CASSANDRA-308)
 * properly order ranges in nodeprobe output (CASSANDRA-421)
 * fix logging of certain errors on executor threads (CASSANDRA-425)


0.4.0 RC1
 * Bootstrap feature is live; use -b on startup (several tickets)
 * Added multiget api (CASSANDRA-70)
 * fix Deadlock with SelectorManager.doProcess and TcpConnection.write
   (CASSANDRA-392)
 * remove key cache b/c of concurrency bugs in third-party
   CLHM library (CASSANDRA-405)
 * update non-major compaction logic to use two threshold values
   (CASSANDRA-407)
 * add periodic / batch commitlog sync modes (several tickets)
 * inline BatchMutation into batch_insert params (CASSANDRA-403)
 * allow setting the logging level at runtime via mbean (CASSANDRA-402)
 * change default comparator to BytesType (CASSANDRA-400)
 * add forwards-compatible ConsistencyLevel parameter to get_key_range
   (CASSANDRA-322)
 * r/m special case of blocking for local destination when writing with 
   ConsistencyLevel.ZERO (CASSANDRA-399)
 * Fixes to make BinaryMemtable [bulk load interface] useful (CASSANDRA-337);
   see contrib/bmt_example for an example of using it.
 * More JMX properties added (several tickets)
 * Thrift changes (several tickets)
    - Merged _super get methods with the normal ones; return values
      are now of ColumnOrSuperColumn.
    - Similarly, merged batch_insert_super into batch_insert.



0.4.0 beta
 * On-disk data format has changed to allow billions of keys/rows per
   node instead of only millions
 * Multi-keyspace support
 * Scan all sstables for all queries to avoid situations where
   different types of operation on the same ColumnFamily could
   disagree on what data was present
 * Snapshot support via JMX
 * Thrift API has changed a _lot_:
    - removed time-sorted CFs; instead, user-defined comparators
      may be defined on the column names, which are now byte arrays.
      Default comparators are provided for UTF8, Bytes, Ascii, Long (i64),
      and UUID types.
    - removed colon-delimited strings in thrift api in favor of explicit
      structs such as ColumnPath, ColumnParent, etc.  Also normalized
      thrift struct and argument naming.
    - Added columnFamily argument to get_key_range.
    - Change signature of get_slice to accept starting and ending
      columns as well as an offset.  (This allows use of indexes.)
      Added "ascending" flag to allow reasonably-efficient reverse
      scans as well.  Removed get_slice_by_range as redundant.
    - get_key_range operates on one CF at a time
    - changed `block` boolean on insert methods to ConsistencyLevel enum,
      with options of NONE, ONE, QUORUM, and ALL.
    - added similar consistency_level parameter to read methods
    - column-name-set slice with no names given now returns zero columns
      instead of all of them.  ("all" can run your server out of memory.
      use a range-based slice with a high max column count instead.)
 * Removed the web interface. Node information can now be obtained by 
   using the newly introduced nodeprobe utility.
 * More JMX stats
 * Remove magic values from internals (e.g. special key to indicate
   when to flush memtables)
 * Rename configuration "table" to "keyspace"
 * Moved to crash-only design; no more shutdown (just kill the process)
 * Lots of bug fixes

Full list of issues resolved in 0.4 is at https://issues.apache.org/jira/secure/IssueNavigator.jspa?reset=true&&pid=12310865&fixfor=12313862&resolution=1&sorter/field=issuekey&sorter/order=DESC


0.3.0 RC3
 * Fix potential deadlock under load in TCPConnection.
   (CASSANDRA-220)


0.3.0 RC2
 * Fix possible data loss when server is stopped after replaying
   log but before new inserts force memtable flush.
   (CASSANDRA-204)
 * Added BUGS file


0.3.0 RC1
 * Range queries on keys, including user-defined key collation
 * Remove support
 * Workarounds for a weird bug in JDK select/register that seems
   particularly common on VM environments. Cassandra should deploy
   fine on EC2 now
 * Much improved infrastructure: the beginnings of a decent test suite
   ("ant test" for unit tests; "nosetests" for system tests), code
   coverage reporting, etc.
 * Expanded node status reporting via JMX
 * Improved error reporting/logging on both server and client
 * Reduced memory footprint in default configuration
 * Combined blocking and non-blocking versions of insert APIs
 * Added FlushPeriodInMinutes configuration parameter to force
   flushing of infrequently-updated ColumnFamilies<|MERGE_RESOLUTION|>--- conflicted
+++ resolved
@@ -1,4 +1,3 @@
-<<<<<<< HEAD
 2.2.11
  * Safely handle empty buffers when outputting to JSON (CASSANDRA-13868)
  * Copy session properties on cqlsh.py do_login (CASSANDRA-13847)
@@ -13,12 +12,8 @@
  * Fix nested Tuples/UDTs validation (CASSANDRA-13646)
  * Remove unused max_value_size_in_mb config setting from yaml (CASSANDRA-13625
 Merged from 2.1:
+ * Add storage port options to sstableloader (CASSANDRA-13844)
  * Remove stress-test target in CircleCI as it's not existing (CASSANDRA-13775)
-=======
-2.1.19
- * Add storage port options to sstableloader (CASSANDRA-13844)
- * Remove stress-test target in CircleCI as it's not existing (CASSANDRA-13775) 
->>>>>>> 428eaa3e
  * Clone HeartBeatState when building gossip messages. Make its generation/version volatile (CASSANDRA-13700)
 
 
