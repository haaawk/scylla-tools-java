--- conflicted
+++ resolved
@@ -47,15 +47,11 @@
         myDC = SnitchProperties.get("dc", null);
         myRack = SnitchProperties.get("rack", null);
         if (myDC == null || myRack == null)
-<<<<<<< HEAD
-            throw new ConfigurationException("DC or rack not found in snitch properties");
+            throw new ConfigurationException("DC or rack not found in snitch properties, Plz check your configuration in: " + SnitchProperties.RACKDC_PROPERTY_FILENAME);
 
         myDC = myDC.trim();
         myRack = myRack.trim();
 
-=======
-            throw new ConfigurationException("DC or rack not found in snitch properties, Plz check your configuration in: " + SnitchProperties.RACKDC_PROPERTY_FILENAME);
->>>>>>> ddab67d3
         try
         {
             psnitch = new PropertyFileSnitch();
