/*
 * Licensed to the Apache Software Foundation (ASF) under one
 * or more contributor license agreements.  See the NOTICE file
 * distributed with this work for additional information
 * regarding copyright ownership.  The ASF licenses this file
 * to you under the Apache License, Version 2.0 (the
 * "License"); you may not use this file except in compliance
 * with the License.  You may obtain a copy of the License at
 *
 *     http://www.apache.org/licenses/LICENSE-2.0
 *
 * Unless required by applicable law or agreed to in writing, software
 * distributed under the License is distributed on an "AS IS" BASIS,
 * WITHOUT WARRANTIES OR CONDITIONS OF ANY KIND, either express or implied.
 * See the License for the specific language governing permissions and
 * limitations under the License.
 */
package org.apache.cassandra.service;

import java.io.File;
import java.io.IOException;
import java.net.InetAddress;
import java.net.UnknownHostException;
import java.util.*;
import java.util.concurrent.*;
import java.util.concurrent.atomic.AtomicBoolean;

import com.google.common.collect.Multimap;
import com.google.common.collect.Sets;
import com.google.common.util.concurrent.ListeningExecutorService;
import com.google.common.util.concurrent.MoreExecutors;

import org.apache.cassandra.io.sstable.format.SSTableReader;
import org.slf4j.Logger;
import org.slf4j.LoggerFactory;

import org.apache.cassandra.db.ColumnFamilyStore;
import org.apache.cassandra.db.compaction.CompactionManager;
import org.apache.cassandra.dht.Bounds;
import org.apache.cassandra.dht.Range;
import org.apache.cassandra.dht.Token;
import org.apache.cassandra.gms.FailureDetector;
import org.apache.cassandra.gms.Gossiper;
import org.apache.cassandra.gms.IFailureDetector;
import org.apache.cassandra.io.sstable.Component;
import org.apache.cassandra.locator.TokenMetadata;
import org.apache.cassandra.net.IAsyncCallbackWithFailure;
import org.apache.cassandra.net.MessageIn;
import org.apache.cassandra.net.MessageOut;
import org.apache.cassandra.net.MessagingService;
import org.apache.cassandra.repair.RepairJobDesc;
import org.apache.cassandra.repair.RepairSession;
import org.apache.cassandra.repair.messages.*;
import org.apache.cassandra.utils.FBUtilities;
import org.apache.cassandra.utils.UUIDGen;

/**
 * ActiveRepairService is the starting point for manual "active" repairs.
 *
 * Each user triggered repair will correspond to one or multiple repair session,
 * one for each token range to repair. On repair session might repair multiple
 * column families. For each of those column families, the repair session will
 * request merkle trees for each replica of the range being repaired, diff those
 * trees upon receiving them, schedule the streaming ofthe parts to repair (based on
 * the tree diffs) and wait for all those operation. See RepairSession for more
 * details.
 *
 * The creation of a repair session is done through the submitRepairSession that
 * returns a future on the completion of that session.
 */
public class ActiveRepairService
{
    private static final Logger logger = LoggerFactory.getLogger(ActiveRepairService.class);
    // singleton enforcement
    public static final ActiveRepairService instance = new ActiveRepairService(FailureDetector.instance, Gossiper.instance);

    public static final long UNREPAIRED_SSTABLE = 0;

    public static enum Status
    {
        STARTED, SESSION_SUCCESS, SESSION_FAILED, FINISHED
    }

    /**
     * A map of active coordinator session.
     */
    private final ConcurrentMap<UUID, RepairSession> sessions = new ConcurrentHashMap<>();

    private final ConcurrentMap<UUID, ParentRepairSession> parentRepairSessions = new ConcurrentHashMap<>();

    private final IFailureDetector failureDetector;
    private final Gossiper gossiper;

    public ActiveRepairService(IFailureDetector failureDetector, Gossiper gossiper)
    {
        this.failureDetector = failureDetector;
        this.gossiper = gossiper;
    }

    /**
     * Requests repairs for the given keyspace and column families.
     *
     * @return Future for asynchronous call or null if there is no need to repair
     */
    public RepairSession submitRepairSession(UUID parentRepairSession,
                                             Range<Token> range,
                                             String keyspace,
                                             boolean isSequential,
                                             Set<InetAddress> endpoints,
                                             long repairedAt,
                                             ListeningExecutorService executor,
                                             String... cfnames)
    {
        if (endpoints.isEmpty())
            return null;

        final RepairSession session = new RepairSession(parentRepairSession, UUIDGen.getTimeUUID(), range, keyspace, isSequential, endpoints, repairedAt, cfnames);

        sessions.put(session.getId(), session);
        // register listeners
        gossiper.register(session);
        failureDetector.registerFailureDetectionEventListener(session);

        // unregister listeners at completion
        session.addListener(new Runnable()
        {
            /**
             * When repair finished, do clean up
             */
            public void run()
            {
                failureDetector.unregisterFailureDetectionEventListener(session);
                gossiper.unregister(session);
                sessions.remove(session.getId());
            }
        }, MoreExecutors.sameThreadExecutor());
        session.start(executor);
        return session;
    }

    public void terminateSessions()
    {
        Throwable cause = new IOException("Terminate session is called");
        for (RepairSession session : sessions.values())
        {
            session.forceShutdown(cause);
        }
        parentRepairSessions.clear();
    }

    /**
     * Return all of the neighbors with whom we share the provided range.
     *
     * @param keyspaceName keyspace to repair
     * @param toRepair token to repair
     * @param dataCenters the data centers to involve in the repair
     *
     * @return neighbors with whom we share the provided range
     */
    public static Set<InetAddress> getNeighbors(String keyspaceName, Range<Token> toRepair, Collection<String> dataCenters, Collection<String> hosts)
    {
        StorageService ss = StorageService.instance;
        Map<Range<Token>, List<InetAddress>> replicaSets = ss.getRangeToAddressMap(keyspaceName);
        Range<Token> rangeSuperSet = null;
        for (Range<Token> range : ss.getLocalRanges(keyspaceName))
        {
            if (range.contains(toRepair))
            {
                rangeSuperSet = range;
                break;
            }
            else if (range.intersects(toRepair))
            {
                throw new IllegalArgumentException("Requested range intersects a local range but is not fully contained in one; this would lead to imprecise repair");
            }
        }
        if (rangeSuperSet == null || !replicaSets.containsKey(rangeSuperSet))
            return Collections.emptySet();

        Set<InetAddress> neighbors = new HashSet<>(replicaSets.get(rangeSuperSet));
        neighbors.remove(FBUtilities.getBroadcastAddress());

        if (dataCenters != null && !dataCenters.isEmpty())
        {
            TokenMetadata.Topology topology = ss.getTokenMetadata().cloneOnlyTokenMap().getTopology();
            Set<InetAddress> dcEndpoints = Sets.newHashSet();
            Multimap<String,InetAddress> dcEndpointsMap = topology.getDatacenterEndpoints();
            for (String dc : dataCenters)
            {
                Collection<InetAddress> c = dcEndpointsMap.get(dc);
                if (c != null)
                   dcEndpoints.addAll(c);
            }
            return Sets.intersection(neighbors, dcEndpoints);
        }
        else if (hosts != null && !hosts.isEmpty())
        {
            Set<InetAddress> specifiedHost = new HashSet<>();
            for (final String host : hosts)
            {
                try
                {
                    final InetAddress endpoint = InetAddress.getByName(host.trim());
                    if (endpoint.equals(FBUtilities.getBroadcastAddress()) || neighbors.contains(endpoint))
                        specifiedHost.add(endpoint);
                }
                catch (UnknownHostException e)
                {
                    throw new IllegalArgumentException("Unknown host specified " + host, e);
                }
            }

            if (!specifiedHost.contains(FBUtilities.getBroadcastAddress()))
                throw new IllegalArgumentException("The current host must be part of the repair");

            if (specifiedHost.size() <= 1)
            {
                String msg = "Repair requires at least two endpoints that are neighbours before it can continue, the endpoint used for this repair is %s, " +
                             "other available neighbours are %s but these neighbours were not part of the supplied list of hosts to use during the repair (%s).";
                throw new IllegalArgumentException(String.format(msg, specifiedHost, neighbors, hosts));
            }

            specifiedHost.remove(FBUtilities.getBroadcastAddress());
            return specifiedHost;

        }

        return neighbors;
    }

    public UUID prepareForRepair(Set<InetAddress> endpoints, RepairOption options, List<ColumnFamilyStore> columnFamilyStores)
    {
        UUID parentRepairSession = UUIDGen.getTimeUUID();
        registerParentRepairSession(parentRepairSession, columnFamilyStores, options.getRanges(), options.isIncremental());
        final CountDownLatch prepareLatch = new CountDownLatch(endpoints.size());
        final AtomicBoolean status = new AtomicBoolean(true);
        IAsyncCallbackWithFailure callback = new IAsyncCallbackWithFailure()
        {
            public void response(MessageIn msg)
            {
                prepareLatch.countDown();
            }

            public boolean isLatencyForSnitch()
            {
                return false;
            }

            public void onFailure(InetAddress from)
            {
                status.set(false);
                prepareLatch.countDown();
            }
        };

        List<UUID> cfIds = new ArrayList<>(columnFamilyStores.size());
        for (ColumnFamilyStore cfs : columnFamilyStores)
            cfIds.add(cfs.metadata.cfId);

        for(InetAddress neighbour : endpoints)
        {
            PrepareMessage message = new PrepareMessage(parentRepairSession, cfIds, options.getRanges(), options.isIncremental());
            MessageOut<RepairMessage> msg = message.createMessage();
            MessagingService.instance().sendRRWithFailure(msg, neighbour, callback);
        }
        try
        {
            prepareLatch.await(1, TimeUnit.HOURS);
        }
        catch (InterruptedException e)
        {
            parentRepairSessions.remove(parentRepairSession);
            throw new RuntimeException("Did not get replies from all endpoints.", e);
        }

        if (!status.get())
        {
            parentRepairSessions.remove(parentRepairSession);
            throw new RuntimeException("Did not get positive replies from all endpoints.");
        }

        return parentRepairSession;
    }

    public void registerParentRepairSession(UUID parentRepairSession, List<ColumnFamilyStore> columnFamilyStores, Collection<Range<Token>> ranges, boolean isIncremental)
    {
        parentRepairSessions.put(parentRepairSession, new ParentRepairSession(columnFamilyStores, ranges, isIncremental, System.currentTimeMillis()));
    }

    public void finishParentSession(UUID parentSession, Set<InetAddress> neighbors)
    {
        try
        {
            for (InetAddress neighbor : neighbors)
            {
                AnticompactionRequest acr = new AnticompactionRequest(parentSession);
                MessageOut<RepairMessage> req = acr.createMessage();
                MessagingService.instance().sendOneWay(req, neighbor);
            }
            List<Future<?>> futures = doAntiCompaction(parentSession);
            FBUtilities.waitOnFutures(futures);
        }
        finally
        {
            parentRepairSessions.remove(parentSession);
        }
    }

    public ParentRepairSession getParentRepairSession(UUID parentSessionId)
    {
        return parentRepairSessions.get(parentSessionId);
    }

<<<<<<< HEAD
    public List<Future<?>> doAntiCompaction(UUID parentRepairSession)
=======
    public ParentRepairSession removeParentRepairSession(UUID parentSessionId)
    {
        return parentRepairSessions.remove(parentSessionId);
    }

    public List<Future<?>> doAntiCompaction(UUID parentRepairSession) throws InterruptedException, ExecutionException, IOException
>>>>>>> feb26752
    {
        assert parentRepairSession != null;
        ParentRepairSession prs = getParentRepairSession(parentRepairSession);

        List<Future<?>> futures = new ArrayList<>();
        for (Map.Entry<UUID, ColumnFamilyStore> columnFamilyStoreEntry : prs.columnFamilyStores.entrySet())
        {

            Collection<SSTableReader> sstables = new HashSet<>(prs.getAndReferenceSSTables(columnFamilyStoreEntry.getKey()));
            ColumnFamilyStore cfs = columnFamilyStoreEntry.getValue();
            boolean success = false;
            while (!success)
            {
                for (SSTableReader compactingSSTable : cfs.getDataTracker().getCompacting())
                {
                    if (sstables.remove(compactingSSTable))
                        SSTableReader.releaseReferences(Arrays.asList(compactingSSTable));
                }
                success = sstables.isEmpty() || cfs.getDataTracker().markCompacting(sstables);
            }

            futures.add(CompactionManager.instance.submitAntiCompaction(cfs, prs.ranges, sstables, prs.repairedAt));
        }

        return futures;
    }

    public void handleMessage(InetAddress endpoint, RepairMessage message)
    {
        RepairJobDesc desc = message.desc;
        RepairSession session = sessions.get(desc.sessionId);
        if (session == null)
            return;
        switch (message.messageType)
        {
            case VALIDATION_COMPLETE:
                ValidationComplete validation = (ValidationComplete) message;
                session.validationComplete(desc, endpoint, validation.tree);
                break;
            case SYNC_COMPLETE:
                // one of replica is synced.
                SyncComplete sync = (SyncComplete) message;
                session.syncComplete(desc, sync.nodes, sync.success);
                break;
            default:
                break;
        }
    }

    public static class ParentRepairSession
    {
        private final Map<UUID, ColumnFamilyStore> columnFamilyStores = new HashMap<>();
        private final Collection<Range<Token>> ranges;
        private final Map<UUID, Set<SSTableReader>> sstableMap = new HashMap<>();
        public final long repairedAt;
        public final boolean isIncremental;

        public ParentRepairSession(List<ColumnFamilyStore> columnFamilyStores, Collection<Range<Token>> ranges, boolean isIncremental, long repairedAt)
        {
            for (ColumnFamilyStore cfs : columnFamilyStores)
                this.columnFamilyStores.put(cfs.metadata.cfId, cfs);
            this.ranges = ranges;
            this.repairedAt = repairedAt;
            this.isIncremental = isIncremental;
        }

        public void addSSTables(UUID cfId, Set<SSTableReader> sstables)
        {
            Set<SSTableReader> existingSSTables = this.sstableMap.get(cfId);
            if (existingSSTables == null)
                existingSSTables = new HashSet<>();
            existingSSTables.addAll(sstables);
            this.sstableMap.put(cfId, existingSSTables);
        }

        public synchronized Collection<SSTableReader> getAndReferenceSSTables(UUID cfId)
        {
            Set<SSTableReader> sstables = sstableMap.get(cfId);
            Iterator<SSTableReader> sstableIterator = sstables.iterator();
            while (sstableIterator.hasNext())
            {
                SSTableReader sstable = sstableIterator.next();
                if (!new File(sstable.descriptor.filenameFor(Component.DATA)).exists())
                {
                    sstableIterator.remove();
                }
                else
                {
                    if (!sstable.acquireReference())
                        sstableIterator.remove();
                }
            }
            return sstables;
        }

        public synchronized Set<SSTableReader> getAndReferenceSSTablesInRange(UUID cfId, Range<Token> range)
        {
            Collection<SSTableReader> allSSTables= getAndReferenceSSTables(cfId);
            Set<SSTableReader> sstables = new HashSet<>();
            for (SSTableReader sstable : allSSTables)
            {
                if (new Bounds<>(sstable.first.getToken(), sstable.last.getToken()).intersects(Arrays.asList(range)))
                    sstables.add(sstable);
                else
                    sstable.releaseReference();
            }
            return sstables;

        }
    }
}<|MERGE_RESOLUTION|>--- conflicted
+++ resolved
@@ -311,16 +311,12 @@
         return parentRepairSessions.get(parentSessionId);
     }
 
-<<<<<<< HEAD
+    public ParentRepairSession removeParentRepairSession(UUID parentSessionId)
+    {
+        return parentRepairSessions.remove(parentSessionId);
+    }
+
     public List<Future<?>> doAntiCompaction(UUID parentRepairSession)
-=======
-    public ParentRepairSession removeParentRepairSession(UUID parentSessionId)
-    {
-        return parentRepairSessions.remove(parentSessionId);
-    }
-
-    public List<Future<?>> doAntiCompaction(UUID parentRepairSession) throws InterruptedException, ExecutionException, IOException
->>>>>>> feb26752
     {
         assert parentRepairSession != null;
         ParentRepairSession prs = getParentRepairSession(parentRepairSession);
