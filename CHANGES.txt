<<<<<<< HEAD
3.10
 * Fix crossNode value when receiving messages (CASSANDRA-12791)
 * Don't load MX4J beans twice (CASSANDRA-12869)
 * Extend native protocol request flags, add versions to SUPPORTED, and introduce ProtocolVersion enum (CASSANDRA-12838)
 * Set JOINING mode when running pre-join tasks (CASSANDRA-12836)
 * remove net.mintern.primitive library due to license issue (CASSANDRA-12845)
 * Properly format IPv6 addresses when logging JMX service URL (CASSANDRA-12454)
 * Optimize the vnode allocation for single replica per DC (CASSANDRA-12777)
 * Use non-token restrictions for bounds when token restrictions are overridden (CASSANDRA-12419)
 * Fix CQLSH auto completion for PER PARTITION LIMIT (CASSANDRA-12803)
 * Use different build directories for Eclipse and Ant (CASSANDRA-12466)
 * Avoid potential AttributeError in cqlsh due to no table metadata (CASSANDRA-12815)
 * Fix RandomReplicationAwareTokenAllocatorTest.testExistingCluster (CASSANDRA-12812)
 * Upgrade commons-codec to 1.9 (CASSANDRA-12790)
 * Make the fanout size for LeveledCompactionStrategy to be configurable (CASSANDRA-11550)
 * Add duration data type (CASSANDRA-11873)
 * Fix timeout in ReplicationAwareTokenAllocatorTest (CASSANDRA-12784)
 * Improve sum aggregate functions (CASSANDRA-12417)
 * Make cassandra.yaml docs for batch_size_*_threshold_in_kb reflect changes in CASSANDRA-10876 (CASSANDRA-12761)
 * cqlsh fails to format collections when using aliases (CASSANDRA-11534)
 * Check for hash conflicts in prepared statements (CASSANDRA-12733)
 * Exit query parsing upon first error (CASSANDRA-12598)
 * Fix cassandra-stress to use single seed in UUID generation (CASSANDRA-12729)
 * CQLSSTableWriter does not allow Update statement (CASSANDRA-12450)
 * Config class uses boxed types but DD exposes primitive types (CASSANDRA-12199)
 * Add pre- and post-shutdown hooks to Storage Service (CASSANDRA-12461)
 * Add hint delivery metrics (CASSANDRA-12693)
 * Remove IndexInfo cache from FileIndexInfoRetriever (CASSANDRA-12731)
 * ColumnIndex does not reuse buffer (CASSANDRA-12502)
 * cdc column addition still breaks schema migration tasks (CASSANDRA-12697)
 * Upgrade metrics-reporter dependencies (CASSANDRA-12089)
 * Tune compaction thread count via nodetool (CASSANDRA-12248)
 * Add +=/-= shortcut syntax for update queries (CASSANDRA-12232)
 * Include repair session IDs in repair start message (CASSANDRA-12532)
 * Add a blocking task to Index, run before joining the ring (CASSANDRA-12039)
 * Fix NPE when using CQLSSTableWriter (CASSANDRA-12667)
 * Support optional backpressure strategies at the coordinator (CASSANDRA-9318)
 * Make randompartitioner work with new vnode allocation (CASSANDRA-12647)
 * Fix cassandra-stress graphing (CASSANDRA-12237)
 * Allow filtering on partition key columns for queries without secondary indexes (CASSANDRA-11031)
 * Fix Cassandra Stress reporting thread model and precision (CASSANDRA-12585)
 * Add JMH benchmarks.jar (CASSANDRA-12586)
 * Add row offset support to SASI (CASSANDRA-11990)
 * Cleanup uses of AlterTableStatementColumn (CASSANDRA-12567)
 * Add keep-alive to streaming (CASSANDRA-11841)
 * Tracing payload is passed through newSession(..) (CASSANDRA-11706)
 * avoid deleting non existing sstable files and improve related log messages (CASSANDRA-12261)
 * json/yaml output format for nodetool compactionhistory (CASSANDRA-12486)
 * Retry all internode messages once after a connection is
   closed and reopened (CASSANDRA-12192)
 * Add support to rebuild from targeted replica (CASSANDRA-9875)
 * Add sequence distribution type to cassandra stress (CASSANDRA-12490)
 * "SELECT * FROM foo LIMIT ;" does not error out (CASSANDRA-12154)
 * Define executeLocally() at the ReadQuery Level (CASSANDRA-12474)
 * Extend read/write failure messages with a map of replica addresses
   to error codes in the v5 native protocol (CASSANDRA-12311)
 * Fix rebuild of SASI indexes with existing index files (CASSANDRA-12374)
 * Let DatabaseDescriptor not implicitly startup services (CASSANDRA-9054, 12550)
 * Fix clustering indexes in presence of static columns in SASI (CASSANDRA-12378)
 * Fix queries on columns with reversed type on SASI indexes (CASSANDRA-12223)
 * Added slow query log (CASSANDRA-12403)
 * Count full coordinated request against timeout (CASSANDRA-12256)
 * Allow TTL with null value on insert and update (CASSANDRA-12216)
 * Make decommission operation resumable (CASSANDRA-12008)
 * Add support to one-way targeted repair (CASSANDRA-9876)
 * Remove clientutil jar (CASSANDRA-11635)
 * Fix compaction throughput throttle (CASSANDRA-12366, CASSANDRA-12717)
 * Delay releasing Memtable memory on flush until PostFlush has finished running (CASSANDRA-12358)
 * Cassandra stress should dump all setting on startup (CASSANDRA-11914)
 * Make it possible to compact a given token range (CASSANDRA-10643)
 * Allow updating DynamicEndpointSnitch properties via JMX (CASSANDRA-12179)
 * Collect metrics on queries by consistency level (CASSANDRA-7384)
 * Add support for GROUP BY to SELECT statement (CASSANDRA-10707)
 * Deprecate memtable_cleanup_threshold and update default for memtable_flush_writers (CASSANDRA-12228)
 * Upgrade to OHC 0.4.4 (CASSANDRA-12133)
 * Add version command to cassandra-stress (CASSANDRA-12258)
 * Create compaction-stress tool (CASSANDRA-11844)
 * Garbage-collecting compaction operation and schema option (CASSANDRA-7019)
 * Add beta protocol flag for v5 native protocol (CASSANDRA-12142)
 * Support filtering on non-PRIMARY KEY columns in the CREATE
   MATERIALIZED VIEW statement's WHERE clause (CASSANDRA-10368)
 * Unify STDOUT and SYSTEMLOG logback format (CASSANDRA-12004)
 * COPY FROM should raise error for non-existing input files (CASSANDRA-12174)
 * Faster write path (CASSANDRA-12269)
 * Option to leave omitted columns in INSERT JSON unset (CASSANDRA-11424)
 * Support json/yaml output in nodetool tpstats (CASSANDRA-12035)
 * Expose metrics for successful/failed authentication attempts (CASSANDRA-10635)
 * Prepend snapshot name with "truncated" or "dropped" when a snapshot
   is taken before truncating or dropping a table (CASSANDRA-12178)
 * Optimize RestrictionSet (CASSANDRA-12153)
 * cqlsh does not automatically downgrade CQL version (CASSANDRA-12150)
 * Omit (de)serialization of state variable in UDAs (CASSANDRA-9613)
 * Create a system table to expose prepared statements (CASSANDRA-8831)
 * Reuse DataOutputBuffer from ColumnIndex (CASSANDRA-11970)
 * Remove DatabaseDescriptor dependency from SegmentedFile (CASSANDRA-11580)
 * Add supplied username to authentication error messages (CASSANDRA-12076)
 * Remove pre-startup check for open JMX port (CASSANDRA-12074)
 * Remove compaction Severity from DynamicEndpointSnitch (CASSANDRA-11738)
 * Restore resumable hints delivery (CASSANDRA-11960)
 * Properly report LWT contention (CASSANDRA-12626)
Merged from 3.0:
 * Avoid deadlock due to MV lock contention (CASSANDRA-12689)
=======
3.0.10
 * Fix CommitLogTest.testDeleteIfNotDirty (CASSANDRA-12854)
 * Avoid deadlock due to materialized view lock contention (CASSANDRA-12689)
>>>>>>> ec64cdf4
 * Fix for KeyCacheCqlTest flakiness (CASSANDRA-12801)
 * Include SSTable filename in compacting large row message (CASSANDRA-12384)
 * Fix potential socket leak (CASSANDRA-12329, CASSANDRA-12330)
 * Fix ViewTest.testCompaction (CASSANDRA-12789)
 * Improve avg aggregate functions (CASSANDRA-12417)
 * Preserve quoted reserved keyword column names in MV creation (CASSANDRA-11803)
 * nodetool stopdaemon errors out (CASSANDRA-12646)
 * Split materialized view mutations on build to prevent OOM (CASSANDRA-12268)
 * mx4j does not work in 3.0.8 (CASSANDRA-12274)
 * Abort cqlsh copy-from in case of no answer after prolonged period of time (CASSANDRA-12740)
 * Avoid sstable corrupt exception due to dropped static column (CASSANDRA-12582)
 * Make stress use client mode to avoid checking commit log size on startup (CASSANDRA-12478)
 * Fix exceptions with new vnode allocation (CASSANDRA-12715)
 * Unify drain and shutdown processes (CASSANDRA-12509)
 * Fix NPE in ComponentOfSlice.isEQ() (CASSANDRA-12706)
 * Fix failure in LogTransactionTest (CASSANDRA-12632)
 * Fix potentially incomplete non-frozen UDT values when querying with the
   full primary key specified (CASSANDRA-12605)
 * Make sure repaired tombstones are dropped when only_purge_repaired_tombstones is enabled (CASSANDRA-12703)
 * Skip writing MV mutations to commitlog on mutation.applyUnsafe() (CASSANDRA-11670)
 * Establish consistent distinction between non-existing partition and NULL value for LWTs on static columns (CASSANDRA-12060)
 * Extend ColumnIdentifier.internedInstances key to include the type that generated the byte buffer (CASSANDRA-12516)
 * Handle composite prefixes with final EOC=0 as in 2.x and refactor LegacyLayout.decodeBound (CASSANDRA-12423)
 * select_distinct_with_deletions_test failing on non-vnode environments (CASSANDRA-11126)
 * Stack Overflow returned to queries while upgrading (CASSANDRA-12527)
 * Fix legacy regex for temporary files from 2.2 (CASSANDRA-12565)
 * Add option to state current gc_grace_seconds to tools/bin/sstablemetadata (CASSANDRA-12208)
 * Fix file system race condition that may cause LogAwareFileLister to fail to classify files (CASSANDRA-11889)
 * Fix file handle leaks due to simultaneous compaction/repair and
   listing snapshots, calculating snapshot sizes, or making schema
   changes (CASSANDRA-11594)
 * Fix nodetool repair exits with 0 for some errors (CASSANDRA-12508)
 * Do not shut down BatchlogManager twice during drain (CASSANDRA-12504)
 * Disk failure policy should not be invoked on out of space (CASSANDRA-12385)
 * Calculate last compacted key on startup (CASSANDRA-6216)
 * Add schema to snapshot manifest, add USING TIMESTAMP clause to ALTER TABLE statements (CASSANDRA-7190)
 * If CF has no clustering columns, any row cache is full partition cache (CASSANDRA-12499)
 * Correct log message for statistics of offheap memtable flush (CASSANDRA-12776)
 * Explicitly set locale for string validation (CASSANDRA-12541,CASSANDRA-12542,CASSANDRA-12543,CASSANDRA-12545)
Merged from 2.2:
 * Prepare legacy authenticate statement if credentials table initialised after node startup (CASSANDRA-12813)
 * Change cassandra.wait_for_tracing_events_timeout_secs default to 0 (CASSANDRA-12754)
 * Clean up permissions when a UDA is dropped (CASSANDRA-12720)
 * Limit colUpdateTimeDelta histogram updates to reasonable deltas (CASSANDRA-11117)
 * Fix leak errors and execution rejected exceptions when draining (CASSANDRA-12457)
 * Fix merkle tree depth calculation (CASSANDRA-12580)
 * Make Collections deserialization more robust (CASSANDRA-12618)
 * Better handle invalid system roles table (CASSANDRA-12700)
 * Fix exceptions when enabling gossip on nodes that haven't joined the ring (CASSANDRA-12253)
 * Fix authentication problem when invoking cqlsh copy from a SOURCE command (CASSANDRA-12642)
 * Decrement pending range calculator jobs counter in finally block
 * cqlshlib tests: increase default execute timeout (CASSANDRA-12481)
 * Forward writes to replacement node when replace_address != broadcast_address (CASSANDRA-8523)
 * Fail repair on non-existing table (CASSANDRA-12279)
 * Enable repair -pr and -local together (fix regression of CASSANDRA-7450) (CASSANDRA-12522)
 * Split consistent range movement flag correction (CASSANDRA-12786)
Merged from 2.1:
 * Don't skip sstables based on maxLocalDeletionTime (CASSANDRA-12765)


3.8, 3.9
 * Fix value skipping with counter columns (CASSANDRA-11726)
 * Fix nodetool tablestats miss SSTable count (CASSANDRA-12205)
 * Fixed flacky SSTablesIteratedTest (CASSANDRA-12282)
 * Fixed flacky SSTableRewriterTest: check file counts before calling validateCFS (CASSANDRA-12348)
 * cqlsh: Fix handling of $$-escaped strings (CASSANDRA-12189)
 * Fix SSL JMX requiring truststore containing server cert (CASSANDRA-12109)
 * RTE from new CDC column breaks in flight queries (CASSANDRA-12236)
 * Fix hdr logging for single operation workloads (CASSANDRA-12145)
 * Fix SASI PREFIX search in CONTAINS mode with partial terms (CASSANDRA-12073)
 * Increase size of flushExecutor thread pool (CASSANDRA-12071)
 * Partial revert of CASSANDRA-11971, cannot recycle buffer in SP.sendMessagesToNonlocalDC (CASSANDRA-11950)
 * Upgrade netty to 4.0.39 (CASSANDRA-12032, CASSANDRA-12034)
 * Improve details in compaction log message (CASSANDRA-12080)
 * Allow unset values in CQLSSTableWriter (CASSANDRA-11911)
 * Chunk cache to request compressor-compatible buffers if pool space is exhausted (CASSANDRA-11993)
 * Remove DatabaseDescriptor dependencies from SequentialWriter (CASSANDRA-11579)
 * Move skip_stop_words filter before stemming (CASSANDRA-12078)
 * Support seek() in EncryptedFileSegmentInputStream (CASSANDRA-11957)
 * SSTable tools mishandling LocalPartitioner (CASSANDRA-12002)
 * When SEPWorker assigned work, set thread name to match pool (CASSANDRA-11966)
 * Add cross-DC latency metrics (CASSANDRA-11596)
 * Allow terms in selection clause (CASSANDRA-10783)
 * Add bind variables to trace (CASSANDRA-11719)
 * Switch counter shards' clock to timestamps (CASSANDRA-9811)
 * Introduce HdrHistogram and response/service/wait separation to stress tool (CASSANDRA-11853)
 * entry-weighers in QueryProcessor should respect partitionKeyBindIndexes field (CASSANDRA-11718)
 * Support older ant versions (CASSANDRA-11807)
 * Estimate compressed on disk size when deciding if sstable size limit reached (CASSANDRA-11623)
 * cassandra-stress profiles should support case sensitive schemas (CASSANDRA-11546)
 * Remove DatabaseDescriptor dependency from FileUtils (CASSANDRA-11578)
 * Faster streaming (CASSANDRA-9766)
 * Add prepared query parameter to trace for "Execute CQL3 prepared query" session (CASSANDRA-11425)
 * Add repaired percentage metric (CASSANDRA-11503)
 * Add Change-Data-Capture (CASSANDRA-8844)
Merged from 3.0:
 * Fix paging for 2.x to 3.x upgrades (CASSANDRA-11195)
 * Fix clean interval not sent to commit log for empty memtable flush (CASSANDRA-12436)
 * Fix potential resource leak in RMIServerSocketFactoryImpl (CASSANDRA-12331)
 * Make sure compaction stats are updated when compaction is interrupted (CASSANDRA-12100)
 * Change commitlog and sstables to track dirty and clean intervals (CASSANDRA-11828)
 * NullPointerException during compaction on table with static columns (CASSANDRA-12336)
 * Fixed ConcurrentModificationException when reading metrics in GraphiteReporter (CASSANDRA-11823)
 * Fix upgrade of super columns on thrift (CASSANDRA-12335)
 * Fixed flacky BlacklistingCompactionsTest, switched to fixed size types and increased corruption size (CASSANDRA-12359)
 * Rerun ReplicationAwareTokenAllocatorTest on failure to avoid flakiness (CASSANDRA-12277)
 * Exception when computing read-repair for range tombstones (CASSANDRA-12263)
 * Lost counter writes in compact table and static columns (CASSANDRA-12219)
 * AssertionError with MVs on updating a row that isn't indexed due to a null value (CASSANDRA-12247)
 * Disable RR and speculative retry with EACH_QUORUM reads (CASSANDRA-11980)
 * Add option to override compaction space check (CASSANDRA-12180)
 * Faster startup by only scanning each directory for temporary files once (CASSANDRA-12114)
 * Respond with v1/v2 protocol header when responding to driver that attempts
   to connect with too low of a protocol version (CASSANDRA-11464)
 * NullPointerExpception when reading/compacting table (CASSANDRA-11988)
 * Fix problem with undeleteable rows on upgrade to new sstable format (CASSANDRA-12144)
 * Fix potential bad messaging service message for paged range reads
   within mixed-version 3.x clusters (CASSANDRA-12249)
 * Fix paging logic for deleted partitions with static columns (CASSANDRA-12107)
 * Wait until the message is being send to decide which serializer must be used (CASSANDRA-11393)
 * Fix migration of static thrift column names with non-text comparators (CASSANDRA-12147)
 * Fix upgrading sparse tables that are incorrectly marked as dense (CASSANDRA-11315)
 * Fix reverse queries ignoring range tombstones (CASSANDRA-11733)
 * Avoid potential race when rebuilding CFMetaData (CASSANDRA-12098)
 * Avoid missing sstables when getting the canonical sstables (CASSANDRA-11996)
 * Always select the live sstables when getting sstables in bounds (CASSANDRA-11944)
 * Fix column ordering of results with static columns for Thrift requests in
   a mixed 2.x/3.x cluster, also fix potential non-resolved duplication of
   those static columns in query results (CASSANDRA-12123)
 * Avoid digest mismatch with empty but static rows (CASSANDRA-12090)
 * Fix EOF exception when altering column type (CASSANDRA-11820)
 * Fix potential race in schema during new table creation (CASSANDRA-12083)
 * cqlsh: fix error handling in rare COPY FROM failure scenario (CASSANDRA-12070)
 * Disable autocompaction during drain (CASSANDRA-11878)
 * Add a metrics timer to MemtablePool and use it to track time spent blocked on memory in MemtableAllocator (CASSANDRA-11327)
 * Fix upgrading schema with super columns with non-text subcomparators (CASSANDRA-12023)
 * Add TimeWindowCompactionStrategy (CASSANDRA-9666)
 * Fix JsonTransformer output of partition with deletion info (CASSANDRA-12418)
 * Fix NPE in SSTableLoader when specifying partial directory path (CASSANDRA-12609)
Merged from 2.2:
 * Add local address entry in PropertyFileSnitch (CASSANDRA-11332)
 * cqlsh copy: fix missing counter values (CASSANDRA-12476)
 * Move migration tasks to non-periodic queue, assure flush executor shutdown after non-periodic executor (CASSANDRA-12251)
 * cqlsh copy: fixed possible race in initializing feeding thread (CASSANDRA-11701)
 * Only set broadcast_rpc_address on Ec2MultiRegionSnitch if it's not set (CASSANDRA-11357)
 * Update StorageProxy range metrics for timeouts, failures and unavailables (CASSANDRA-9507)
 * Add Sigar to classes included in clientutil.jar (CASSANDRA-11635)
 * Add decay to histograms and timers used for metrics (CASSANDRA-11752)
 * Fix hanging stream session (CASSANDRA-10992)
 * Fix INSERT JSON, fromJson() support of smallint, tinyint types (CASSANDRA-12371)
 * Restore JVM metric export for metric reporters (CASSANDRA-12312)
 * Release sstables of failed stream sessions only when outgoing transfers are finished (CASSANDRA-11345)
 * Wait for tracing events before returning response and query at same consistency level client side (CASSANDRA-11465)
 * cqlsh copyutil should get host metadata by connected address (CASSANDRA-11979)
 * Fixed cqlshlib.test.remove_test_db (CASSANDRA-12214)
 * Synchronize ThriftServer::stop() (CASSANDRA-12105)
 * Use dedicated thread for JMX notifications (CASSANDRA-12146)
 * Improve streaming synchronization and fault tolerance (CASSANDRA-11414)
 * MemoryUtil.getShort() should return an unsigned short also for architectures not supporting unaligned memory accesses (CASSANDRA-11973)
 * Allow nodetool info to run with readonly JMX access (CASSANDRA-11755)
 * Validate bloom_filter_fp_chance against lowest supported
   value when the table is created (CASSANDRA-11920)
 * Don't send erroneous NEW_NODE notifications on restart (CASSANDRA-11038)
 * StorageService shutdown hook should use a volatile variable (CASSANDRA-11984)
Merged from 2.1:
 * Add system property to set the max number of native transport requests in queue (CASSANDRA-11363)
 * Fix queries with empty ByteBuffer values in clustering column restrictions (CASSANDRA-12127) 
 * Disable passing control to post-flush after flush failure to prevent data loss (CASSANDRA-11828)
 * Allow STCS-in-L0 compactions to reduce scope with LCS (CASSANDRA-12040)
 * cannot use cql since upgrading python to 2.7.11+ (CASSANDRA-11850)
 * Fix filtering on clustering columns when 2i is used (CASSANDRA-11907)
 * Avoid stalling paxos when the paxos state expires (CASSANDRA-12043)
 * Remove finished incoming streaming connections from MessagingService (CASSANDRA-11854)
 * Don't try to get sstables for non-repairing column families (CASSANDRA-12077)
 * Avoid marking too many sstables as repaired (CASSANDRA-11696)
 * Prevent select statements with clustering key > 64k (CASSANDRA-11882)
 * Fix clock skew corrupting other nodes with paxos (CASSANDRA-11991)
 * Remove distinction between non-existing static columns and existing but null in LWTs (CASSANDRA-9842)
 * Cache local ranges when calculating repair neighbors (CASSANDRA-11934)
 * Allow LWT operation on static column with only partition keys (CASSANDRA-10532)
 * Create interval tree over canonical sstables to avoid missing sstables during streaming (CASSANDRA-11886)
 * cqlsh COPY FROM: shutdown parent cluster after forking, to avoid corrupting SSL connections (CASSANDRA-11749)


3.7
 * Support multiple folders for user defined compaction tasks (CASSANDRA-11765)
 * Fix race in CompactionStrategyManager's pause/resume (CASSANDRA-11922)
Merged from 3.0:
 * Fix legacy serialization of Thrift-generated non-compound range tombstones
   when communicating with 2.x nodes (CASSANDRA-11930)
 * Fix Directories instantiations where CFS.initialDirectories should be used (CASSANDRA-11849)
 * Avoid referencing DatabaseDescriptor in AbstractType (CASSANDRA-11912)
 * Don't use static dataDirectories field in Directories instances (CASSANDRA-11647)
 * Fix sstables not being protected from removal during index build (CASSANDRA-11905)
 * cqlsh: Suppress stack trace from Read/WriteFailures (CASSANDRA-11032)
 * Remove unneeded code to repair index summaries that have
   been improperly down-sampled (CASSANDRA-11127)
 * Avoid WriteTimeoutExceptions during commit log replay due to materialized
   view lock contention (CASSANDRA-11891)
 * Prevent OOM failures on SSTable corruption, improve tests for corruption detection (CASSANDRA-9530)
 * Use CFS.initialDirectories when clearing snapshots (CASSANDRA-11705)
 * Allow compaction strategies to disable early open (CASSANDRA-11754)
 * Refactor Materialized View code (CASSANDRA-11475)
 * Update Java Driver (CASSANDRA-11615)
Merged from 2.2:
 * Persist local metadata earlier in startup sequence (CASSANDRA-11742)
 * cqlsh: fix tab completion for case-sensitive identifiers (CASSANDRA-11664)
 * Avoid showing estimated key as -1 in tablestats (CASSANDRA-11587)
 * Fix possible race condition in CommitLog.recover (CASSANDRA-11743)
 * Enable client encryption in sstableloader with cli options (CASSANDRA-11708)
 * Possible memory leak in NIODataInputStream (CASSANDRA-11867)
 * Add seconds to cqlsh tracing session duration (CASSANDRA-11753)
 * Fix commit log replay after out-of-order flush completion (CASSANDRA-9669)
 * Prohibit Reversed Counter type as part of the PK (CASSANDRA-9395)
 * cqlsh: correctly handle non-ascii chars in error messages (CASSANDRA-11626)
Merged from 2.1:
 * Run CommitLog tests with different compression settings (CASSANDRA-9039)
 * cqlsh: apply current keyspace to source command (CASSANDRA-11152)
 * Clear out parent repair session if repair coordinator dies (CASSANDRA-11824)
 * Set default streaming_socket_timeout_in_ms to 24 hours (CASSANDRA-11840)
 * Do not consider local node a valid source during replace (CASSANDRA-11848)
 * Add message dropped tasks to nodetool netstats (CASSANDRA-11855)
 * Avoid holding SSTableReaders for duration of incremental repair (CASSANDRA-11739)


3.6
 * Correctly migrate schema for frozen UDTs during 2.x -> 3.x upgrades
   (does not affect any released versions) (CASSANDRA-11613)
 * Allow server startup if JMX is configured directly (CASSANDRA-11725)
 * Prevent direct memory OOM on buffer pool allocations (CASSANDRA-11710)
 * Enhanced Compaction Logging (CASSANDRA-10805)
 * Make prepared statement cache size configurable (CASSANDRA-11555)
 * Integrated JMX authentication and authorization (CASSANDRA-10091)
 * Add units to stress ouput (CASSANDRA-11352)
 * Fix PER PARTITION LIMIT for single and multi partitions queries (CASSANDRA-11603)
 * Add uncompressed chunk cache for RandomAccessReader (CASSANDRA-5863)
 * Clarify ClusteringPrefix hierarchy (CASSANDRA-11213)
 * Always perform collision check before joining ring (CASSANDRA-10134)
 * SSTableWriter output discrepancy (CASSANDRA-11646)
 * Fix potential timeout in NativeTransportService.testConcurrentDestroys (CASSANDRA-10756)
 * Support large partitions on the 3.0 sstable format (CASSANDRA-11206,11763)
 * Add support to rebuild from specific range (CASSANDRA-10406)
 * Optimize the overlapping lookup by calculating all the
   bounds in advance (CASSANDRA-11571)
 * Support json/yaml output in nodetool tablestats (CASSANDRA-5977)
 * (stress) Add datacenter option to -node options (CASSANDRA-11591)
 * Fix handling of empty slices (CASSANDRA-11513)
 * Make number of cores used by cqlsh COPY visible to testing code (CASSANDRA-11437)
 * Allow filtering on clustering columns for queries without secondary indexes (CASSANDRA-11310)
 * Refactor Restriction hierarchy (CASSANDRA-11354)
 * Eliminate allocations in R/W path (CASSANDRA-11421)
 * Update Netty to 4.0.36 (CASSANDRA-11567)
 * Fix PER PARTITION LIMIT for queries requiring post-query ordering (CASSANDRA-11556)
 * Allow instantiation of UDTs and tuples in UDFs (CASSANDRA-10818)
 * Support UDT in CQLSSTableWriter (CASSANDRA-10624)
 * Support for non-frozen user-defined types, updating
   individual fields of user-defined types (CASSANDRA-7423)
 * Make LZ4 compression level configurable (CASSANDRA-11051)
 * Allow per-partition LIMIT clause in CQL (CASSANDRA-7017)
 * Make custom filtering more extensible with UserExpression (CASSANDRA-11295)
 * Improve field-checking and error reporting in cassandra.yaml (CASSANDRA-10649)
 * Print CAS stats in nodetool proxyhistograms (CASSANDRA-11507)
 * More user friendly error when providing an invalid token to nodetool (CASSANDRA-9348)
 * Add static column support to SASI index (CASSANDRA-11183)
 * Support EQ/PREFIX queries in SASI CONTAINS mode without tokenization (CASSANDRA-11434)
 * Support LIKE operator in prepared statements (CASSANDRA-11456)
 * Add a command to see if a Materialized View has finished building (CASSANDRA-9967)
 * Log endpoint and port associated with streaming operation (CASSANDRA-8777)
 * Print sensible units for all log messages (CASSANDRA-9692)
 * Upgrade Netty to version 4.0.34 (CASSANDRA-11096)
 * Break the CQL grammar into separate Parser and Lexer (CASSANDRA-11372)
 * Compress only inter-dc traffic by default (CASSANDRA-8888)
 * Add metrics to track write amplification (CASSANDRA-11420)
 * cassandra-stress: cannot handle "value-less" tables (CASSANDRA-7739)
 * Add/drop multiple columns in one ALTER TABLE statement (CASSANDRA-10411)
 * Add require_endpoint_verification opt for internode encryption (CASSANDRA-9220)
 * Add auto import java.util for UDF code block (CASSANDRA-11392)
 * Add --hex-format option to nodetool getsstables (CASSANDRA-11337)
 * sstablemetadata should print sstable min/max token (CASSANDRA-7159)
 * Do not wrap CassandraException in TriggerExecutor (CASSANDRA-9421)
 * COPY TO should have higher double precision (CASSANDRA-11255)
 * Stress should exit with non-zero status after failure (CASSANDRA-10340)
 * Add client to cqlsh SHOW_SESSION (CASSANDRA-8958)
 * Fix nodetool tablestats keyspace level metrics (CASSANDRA-11226)
 * Store repair options in parent_repair_history (CASSANDRA-11244)
 * Print current leveling in sstableofflinerelevel (CASSANDRA-9588)
 * Change repair message for keyspaces with RF 1 (CASSANDRA-11203)
 * Remove hard-coded SSL cipher suites and protocols (CASSANDRA-10508)
 * Improve concurrency in CompactionStrategyManager (CASSANDRA-10099)
 * (cqlsh) interpret CQL type for formatting blobs (CASSANDRA-11274)
 * Refuse to start and print txn log information in case of disk
   corruption (CASSANDRA-10112)
 * Resolve some eclipse-warnings (CASSANDRA-11086)
 * (cqlsh) Show static columns in a different color (CASSANDRA-11059)
 * Allow to remove TTLs on table with default_time_to_live (CASSANDRA-11207)
Merged from 3.0:
 * Disallow creating view with a static column (CASSANDRA-11602)
 * Reduce the amount of object allocations caused by the getFunctions methods (CASSANDRA-11593)
 * Potential error replaying commitlog with smallint/tinyint/date/time types (CASSANDRA-11618)
 * Fix queries with filtering on counter columns (CASSANDRA-11629)
 * Improve tombstone printing in sstabledump (CASSANDRA-11655)
 * Fix paging for range queries where all clustering columns are specified (CASSANDRA-11669)
 * Don't require HEAP_NEW_SIZE to be set when using G1 (CASSANDRA-11600)
 * Fix sstabledump not showing cells after tombstone marker (CASSANDRA-11654)
 * Ignore all LocalStrategy keyspaces for streaming and other related
   operations (CASSANDRA-11627)
 * Ensure columnfilter covers indexed columns for thrift 2i queries (CASSANDRA-11523)
 * Only open one sstable scanner per sstable (CASSANDRA-11412)
 * Option to specify ProtocolVersion in cassandra-stress (CASSANDRA-11410)
 * ArithmeticException in avgFunctionForDecimal (CASSANDRA-11485)
 * LogAwareFileLister should only use OLD sstable files in current folder to determine disk consistency (CASSANDRA-11470)
 * Notify indexers of expired rows during compaction (CASSANDRA-11329)
 * Properly respond with ProtocolError when a v1/v2 native protocol
   header is received (CASSANDRA-11464)
 * Validate that num_tokens and initial_token are consistent with one another (CASSANDRA-10120)
Merged from 2.2:
 * Exit JVM if JMX server fails to startup (CASSANDRA-11540)
 * Produce a heap dump when exiting on OOM (CASSANDRA-9861)
 * Restore ability to filter on clustering columns when using a 2i (CASSANDRA-11510)
 * JSON datetime formatting needs timezone (CASSANDRA-11137)
 * Fix is_dense recalculation for Thrift-updated tables (CASSANDRA-11502)
 * Remove unnescessary file existence check during anticompaction (CASSANDRA-11660)
 * Add missing files to debian packages (CASSANDRA-11642)
 * Avoid calling Iterables::concat in loops during ModificationStatement::getFunctions (CASSANDRA-11621)
 * cqlsh: COPY FROM should use regular inserts for single statement batches and
   report errors correctly if workers processes crash on initialization (CASSANDRA-11474)
 * Always close cluster with connection in CqlRecordWriter (CASSANDRA-11553)
 * Allow only DISTINCT queries with partition keys restrictions (CASSANDRA-11339)
 * CqlConfigHelper no longer requires both a keystore and truststore to work (CASSANDRA-11532)
 * Make deprecated repair methods backward-compatible with previous notification service (CASSANDRA-11430)
 * IncomingStreamingConnection version check message wrong (CASSANDRA-11462)
Merged from 2.1:
 * Support mlockall on IBM POWER arch (CASSANDRA-11576)
 * Add option to disable use of severity in DynamicEndpointSnitch (CASSANDRA-11737)
 * cqlsh COPY FROM fails for null values with non-prepared statements (CASSANDRA-11631)
 * Make cython optional in pylib/setup.py (CASSANDRA-11630)
 * Change order of directory searching for cassandra.in.sh to favor local one (CASSANDRA-11628)
 * cqlsh COPY FROM fails with []{} chars in UDT/tuple fields/values (CASSANDRA-11633)
 * clqsh: COPY FROM throws TypeError with Cython extensions enabled (CASSANDRA-11574)
 * cqlsh: COPY FROM ignores NULL values in conversion (CASSANDRA-11549)
 * Validate levels when building LeveledScanner to avoid overlaps with orphaned sstables (CASSANDRA-9935)


3.5
 * StaticTokenTreeBuilder should respect posibility of duplicate tokens (CASSANDRA-11525)
 * Correctly fix potential assertion error during compaction (CASSANDRA-11353)
 * Avoid index segment stitching in RAM which lead to OOM on big SSTable files (CASSANDRA-11383)
 * Fix clustering and row filters for LIKE queries on clustering columns (CASSANDRA-11397)
Merged from 3.0:
 * Fix rare NPE on schema upgrade from 2.x to 3.x (CASSANDRA-10943)
 * Improve backoff policy for cqlsh COPY FROM (CASSANDRA-11320)
 * Improve IF NOT EXISTS check in CREATE INDEX (CASSANDRA-11131)
 * Upgrade ohc to 0.4.3
 * Enable SO_REUSEADDR for JMX RMI server sockets (CASSANDRA-11093)
 * Allocate merkletrees with the correct size (CASSANDRA-11390)
 * Support streaming pre-3.0 sstables (CASSANDRA-10990)
 * Add backpressure to compressed or encrypted commit log (CASSANDRA-10971)
 * SSTableExport supports secondary index tables (CASSANDRA-11330)
 * Fix sstabledump to include missing info in debug output (CASSANDRA-11321)
 * Establish and implement canonical bulk reading workload(s) (CASSANDRA-10331)
 * Fix paging for IN queries on tables without clustering columns (CASSANDRA-11208)
 * Remove recursive call from CompositesSearcher (CASSANDRA-11304)
 * Fix filtering on non-primary key columns for queries without index (CASSANDRA-6377)
 * Fix sstableloader fail when using materialized view (CASSANDRA-11275)
Merged from 2.2:
 * DatabaseDescriptor should log stacktrace in case of Eception during seed provider creation (CASSANDRA-11312)
 * Use canonical path for directory in SSTable descriptor (CASSANDRA-10587)
 * Add cassandra-stress keystore option (CASSANDRA-9325)
 * Dont mark sstables as repairing with sub range repairs (CASSANDRA-11451)
 * Notify when sstables change after cancelling compaction (CASSANDRA-11373)
 * cqlsh: COPY FROM should check that explicit column names are valid (CASSANDRA-11333)
 * Add -Dcassandra.start_gossip startup option (CASSANDRA-10809)
 * Fix UTF8Validator.validate() for modified UTF-8 (CASSANDRA-10748)
 * Clarify that now() function is calculated on the coordinator node in CQL documentation (CASSANDRA-10900)
 * Fix bloom filter sizing with LCS (CASSANDRA-11344)
 * (cqlsh) Fix error when result is 0 rows with EXPAND ON (CASSANDRA-11092)
 * Add missing newline at end of bin/cqlsh (CASSANDRA-11325)
 * Unresolved hostname leads to replace being ignored (CASSANDRA-11210)
 * Only log yaml config once, at startup (CASSANDRA-11217)
 * Reference leak with parallel repairs on the same table (CASSANDRA-11215)
Merged from 2.1:
 * Add a -j parameter to scrub/cleanup/upgradesstables to state how
   many threads to use (CASSANDRA-11179)
 * COPY FROM on large datasets: fix progress report and debug performance (CASSANDRA-11053)
 * InvalidateKeys should have a weak ref to key cache (CASSANDRA-11176)


3.4
 * (cqlsh) add cqlshrc option to always connect using ssl (CASSANDRA-10458)
 * Cleanup a few resource warnings (CASSANDRA-11085)
 * Allow custom tracing implementations (CASSANDRA-10392)
 * Extract LoaderOptions to be able to be used from outside (CASSANDRA-10637)
 * fix OnDiskIndexTest to properly treat empty ranges (CASSANDRA-11205)
 * fix TrackerTest to handle new notifications (CASSANDRA-11178)
 * add SASI validation for partitioner and complex columns (CASSANDRA-11169)
 * Add caching of encrypted credentials in PasswordAuthenticator (CASSANDRA-7715)
 * fix SASI memtable switching on flush (CASSANDRA-11159)
 * Remove duplicate offline compaction tracking (CASSANDRA-11148)
 * fix EQ semantics of analyzed SASI indexes (CASSANDRA-11130)
 * Support long name output for nodetool commands (CASSANDRA-7950)
 * Encrypted hints (CASSANDRA-11040)
 * SASI index options validation (CASSANDRA-11136)
 * Optimize disk seek using min/max column name meta data when the LIMIT clause is used
   (CASSANDRA-8180)
 * Add LIKE support to CQL3 (CASSANDRA-11067)
 * Generic Java UDF types (CASSANDRA-10819)
 * cqlsh: Include sub-second precision in timestamps by default (CASSANDRA-10428)
 * Set javac encoding to utf-8 (CASSANDRA-11077)
 * Integrate SASI index into Cassandra (CASSANDRA-10661)
 * Add --skip-flush option to nodetool snapshot
 * Skip values for non-queried columns (CASSANDRA-10657)
 * Add support for secondary indexes on static columns (CASSANDRA-8103)
 * CommitLogUpgradeTestMaker creates broken commit logs (CASSANDRA-11051)
 * Add metric for number of dropped mutations (CASSANDRA-10866)
 * Simplify row cache invalidation code (CASSANDRA-10396)
 * Support user-defined compaction through nodetool (CASSANDRA-10660)
 * Stripe view locks by key and table ID to reduce contention (CASSANDRA-10981)
 * Add nodetool gettimeout and settimeout commands (CASSANDRA-10953)
 * Add 3.0 metadata to sstablemetadata output (CASSANDRA-10838)
Merged from 3.0:
 * MV should only query complex columns included in the view (CASSANDRA-11069)
 * Failed aggregate creation breaks server permanently (CASSANDRA-11064)
 * Add sstabledump tool (CASSANDRA-7464)
 * Introduce backpressure for hints (CASSANDRA-10972)
 * Fix ClusteringPrefix not being able to read tombstone range boundaries (CASSANDRA-11158)
 * Prevent logging in sandboxed state (CASSANDRA-11033)
 * Disallow drop/alter operations of UDTs used by UDAs (CASSANDRA-10721)
 * Add query time validation method on Index (CASSANDRA-11043)
 * Avoid potential AssertionError in mixed version cluster (CASSANDRA-11128)
 * Properly handle hinted handoff after topology changes (CASSANDRA-5902)
 * AssertionError when listing sstable files on inconsistent disk state (CASSANDRA-11156)
 * Fix wrong rack counting and invalid conditions check for TokenAllocation
   (CASSANDRA-11139)
 * Avoid creating empty hint files (CASSANDRA-11090)
 * Fix leak detection strong reference loop using weak reference (CASSANDRA-11120)
 * Configurie BatchlogManager to stop delayed tasks on shutdown (CASSANDRA-11062)
 * Hadoop integration is incompatible with Cassandra Driver 3.0.0 (CASSANDRA-11001)
 * Add dropped_columns to the list of schema table so it gets handled
   properly (CASSANDRA-11050)
 * Fix NPE when using forceRepairRangeAsync without DC (CASSANDRA-11239)
Merged from 2.2:
 * Preserve order for preferred SSL cipher suites (CASSANDRA-11164)
 * Range.compareTo() violates the contract of Comparable (CASSANDRA-11216)
 * Avoid NPE when serializing ErrorMessage with null message (CASSANDRA-11167)
 * Replacing an aggregate with a new version doesn't reset INITCOND (CASSANDRA-10840)
 * (cqlsh) cqlsh cannot be called through symlink (CASSANDRA-11037)
 * fix ohc and java-driver pom dependencies in build.xml (CASSANDRA-10793)
 * Protect from keyspace dropped during repair (CASSANDRA-11065)
 * Handle adding fields to a UDT in SELECT JSON and toJson() (CASSANDRA-11146)
 * Better error message for cleanup (CASSANDRA-10991)
 * cqlsh pg-style-strings broken if line ends with ';' (CASSANDRA-11123)
 * Always persist upsampled index summaries (CASSANDRA-10512)
 * (cqlsh) Fix inconsistent auto-complete (CASSANDRA-10733)
 * Make SELECT JSON and toJson() threadsafe (CASSANDRA-11048)
 * Fix SELECT on tuple relations for mixed ASC/DESC clustering order (CASSANDRA-7281)
 * Use cloned TokenMetadata in size estimates to avoid race against membership check
   (CASSANDRA-10736)
 * (cqlsh) Support utf-8/cp65001 encoding on Windows (CASSANDRA-11030)
 * Fix paging on DISTINCT queries repeats result when first row in partition changes
   (CASSANDRA-10010)
 * (cqlsh) Support timezone conversion using pytz (CASSANDRA-10397)
 * cqlsh: change default encoding to UTF-8 (CASSANDRA-11124)
Merged from 2.1:
 * Checking if an unlogged batch is local is inefficient (CASSANDRA-11529)
 * Fix out-of-space error treatment in memtable flushing (CASSANDRA-11448).
 * Don't do defragmentation if reading from repaired sstables (CASSANDRA-10342)
 * Fix streaming_socket_timeout_in_ms not enforced (CASSANDRA-11286)
 * Avoid dropping message too quickly due to missing unit conversion (CASSANDRA-11302)
 * Don't remove FailureDetector history on removeEndpoint (CASSANDRA-10371)
 * Only notify if repair status changed (CASSANDRA-11172)
 * Use logback setting for 'cassandra -v' command (CASSANDRA-10767)
 * Fix sstableloader to unthrottle streaming by default (CASSANDRA-9714)
 * Fix incorrect warning in 'nodetool status' (CASSANDRA-10176)
 * Properly release sstable ref when doing offline scrub (CASSANDRA-10697)
 * Improve nodetool status performance for large cluster (CASSANDRA-7238)
 * Gossiper#isEnabled is not thread safe (CASSANDRA-11116)
 * Avoid major compaction mixing repaired and unrepaired sstables in DTCS (CASSANDRA-11113)
 * Make it clear what DTCS timestamp_resolution is used for (CASSANDRA-11041)
 * (cqlsh) Display milliseconds when datetime overflows (CASSANDRA-10625)


3.3
 * Avoid infinite loop if owned range is smaller than number of
   data dirs (CASSANDRA-11034)
 * Avoid bootstrap hanging when existing nodes have no data to stream (CASSANDRA-11010)
Merged from 3.0:
 * Remove double initialization of newly added tables (CASSANDRA-11027)
 * Filter keys searcher results by target range (CASSANDRA-11104)
 * Fix deserialization of legacy read commands (CASSANDRA-11087)
 * Fix incorrect computation of deletion time in sstable metadata (CASSANDRA-11102)
 * Avoid memory leak when collecting sstable metadata (CASSANDRA-11026)
 * Mutations do not block for completion under view lock contention (CASSANDRA-10779)
 * Invalidate legacy schema tables when unloading them (CASSANDRA-11071)
 * (cqlsh) handle INSERT and UPDATE statements with LWT conditions correctly
   (CASSANDRA-11003)
 * Fix DISTINCT queries in mixed version clusters (CASSANDRA-10762)
 * Migrate build status for indexes along with legacy schema (CASSANDRA-11046)
 * Ensure SSTables for legacy KEYS indexes can be read (CASSANDRA-11045)
 * Added support for IBM zSystems architecture (CASSANDRA-11054)
 * Update CQL documentation (CASSANDRA-10899)
 * Check the column name, not cell name, for dropped columns when reading
   legacy sstables (CASSANDRA-11018)
 * Don't attempt to index clustering values of static rows (CASSANDRA-11021)
 * Remove checksum files after replaying hints (CASSANDRA-10947)
 * Support passing base table metadata to custom 2i validation (CASSANDRA-10924)
 * Ensure stale index entries are purged during reads (CASSANDRA-11013)
 * (cqlsh) Also apply --connect-timeout to control connection
   timeout (CASSANDRA-10959)
 * Fix AssertionError when removing from list using UPDATE (CASSANDRA-10954)
 * Fix UnsupportedOperationException when reading old sstable with range
   tombstone (CASSANDRA-10743)
 * MV should use the maximum timestamp of the primary key (CASSANDRA-10910)
 * Fix potential assertion error during compaction (CASSANDRA-10944)
Merged from 2.2:
 * maxPurgeableTimestamp needs to check memtables too (CASSANDRA-9949)
 * Apply change to compaction throughput in real time (CASSANDRA-10025)
 * (cqlsh) encode input correctly when saving history
 * Fix potential NPE on ORDER BY queries with IN (CASSANDRA-10955)
 * Start L0 STCS-compactions even if there is a L0 -> L1 compaction
   going (CASSANDRA-10979)
 * Make UUID LSB unique per process (CASSANDRA-7925)
 * Avoid NPE when performing sstable tasks (scrub etc.) (CASSANDRA-10980)
 * Make sure client gets tombstone overwhelmed warning (CASSANDRA-9465)
 * Fix error streaming section more than 2GB (CASSANDRA-10961)
 * Histogram buckets exposed in jmx are sorted incorrectly (CASSANDRA-10975)
 * Enable GC logging by default (CASSANDRA-10140)
 * Optimize pending range computation (CASSANDRA-9258)
 * Skip commit log and saved cache directories in SSTable version startup check (CASSANDRA-10902)
 * drop/alter user should be case sensitive (CASSANDRA-10817)
Merged from 2.1:
 * test_bulk_round_trip_blogposts is failing occasionally (CASSANDRA-10938)
 * Fix isJoined return true only after becoming cluster member (CASANDRA-11007)
 * Fix bad gossip generation seen in long-running clusters (CASSANDRA-10969)
 * Avoid NPE when incremental repair fails (CASSANDRA-10909)
 * Unmark sstables compacting once they are done in cleanup/scrub/upgradesstables (CASSANDRA-10829)
 * Allow simultaneous bootstrapping with strict consistency when no vnodes are used (CASSANDRA-11005)
 * Log a message when major compaction does not result in a single file (CASSANDRA-10847)
 * (cqlsh) fix cqlsh_copy_tests when vnodes are disabled (CASSANDRA-10997)
 * (cqlsh) Add request timeout option to cqlsh (CASSANDRA-10686)
 * Avoid AssertionError while submitting hint with LWT (CASSANDRA-10477)
 * If CompactionMetadata is not in stats file, use index summary instead (CASSANDRA-10676)
 * Retry sending gossip syn multiple times during shadow round (CASSANDRA-8072)
 * Fix pending range calculation during moves (CASSANDRA-10887)
 * Sane default (200Mbps) for inter-DC streaming througput (CASSANDRA-8708)



3.2
 * Make sure tokens don't exist in several data directories (CASSANDRA-6696)
 * Add requireAuthorization method to IAuthorizer (CASSANDRA-10852)
 * Move static JVM options to conf/jvm.options file (CASSANDRA-10494)
 * Fix CassandraVersion to accept x.y version string (CASSANDRA-10931)
 * Add forceUserDefinedCleanup to allow more flexible cleanup (CASSANDRA-10708)
 * (cqlsh) allow setting TTL with COPY (CASSANDRA-9494)
 * Fix counting of received sstables in streaming (CASSANDRA-10949)
 * Implement hints compression (CASSANDRA-9428)
 * Fix potential assertion error when reading static columns (CASSANDRA-10903)
 * Fix EstimatedHistogram creation in nodetool tablehistograms (CASSANDRA-10859)
 * Establish bootstrap stream sessions sequentially (CASSANDRA-6992)
 * Sort compactionhistory output by timestamp (CASSANDRA-10464)
 * More efficient BTree removal (CASSANDRA-9991)
 * Make tablehistograms accept the same syntax as tablestats (CASSANDRA-10149)
 * Group pending compactions based on table (CASSANDRA-10718)
 * Add compressor name in sstablemetadata output (CASSANDRA-9879)
 * Fix type casting for counter columns (CASSANDRA-10824)
 * Prevent running Cassandra as root (CASSANDRA-8142)
 * bound maximum in-flight commit log replay mutation bytes to 64 megabytes (CASSANDRA-8639)
 * Normalize all scripts (CASSANDRA-10679)
 * Make compression ratio much more accurate (CASSANDRA-10225)
 * Optimize building of Clustering object when only one is created (CASSANDRA-10409)
 * Make index building pluggable (CASSANDRA-10681)
 * Add sstable flush observer (CASSANDRA-10678)
 * Improve NTS endpoints calculation (CASSANDRA-10200)
 * Improve performance of the folderSize function (CASSANDRA-10677)
 * Add support for type casting in selection clause (CASSANDRA-10310)
 * Added graphing option to cassandra-stress (CASSANDRA-7918)
 * Abort in-progress queries that time out (CASSANDRA-7392)
 * Add transparent data encryption core classes (CASSANDRA-9945)
Merged from 3.0:
 * Better handling of SSL connection errors inter-node (CASSANDRA-10816)
 * Avoid NoSuchElementException when executing empty batch (CASSANDRA-10711)
 * Avoid building PartitionUpdate in toString (CASSANDRA-10897)
 * Reduce heap spent when receiving many SSTables (CASSANDRA-10797)
 * Add back support for 3rd party auth providers to bulk loader (CASSANDRA-10873)
 * Eliminate the dependency on jgrapht for UDT resolution (CASSANDRA-10653)
 * (Hadoop) Close Clusters and Sessions in Hadoop Input/Output classes (CASSANDRA-10837)
 * Fix sstableloader not working with upper case keyspace name (CASSANDRA-10806)
Merged from 2.2:
 * jemalloc detection fails due to quoting issues in regexv (CASSANDRA-10946)
 * (cqlsh) show correct column names for empty result sets (CASSANDRA-9813)
 * Add new types to Stress (CASSANDRA-9556)
 * Add property to allow listening on broadcast interface (CASSANDRA-9748)
Merged from 2.1:
 * Match cassandra-loader options in COPY FROM (CASSANDRA-9303)
 * Fix binding to any address in CqlBulkRecordWriter (CASSANDRA-9309)
 * cqlsh fails to decode utf-8 characters for text typed columns (CASSANDRA-10875)
 * Log error when stream session fails (CASSANDRA-9294)
 * Fix bugs in commit log archiving startup behavior (CASSANDRA-10593)
 * (cqlsh) further optimise COPY FROM (CASSANDRA-9302)
 * Allow CREATE TABLE WITH ID (CASSANDRA-9179)
 * Make Stress compiles within eclipse (CASSANDRA-10807)
 * Cassandra Daemon should print JVM arguments (CASSANDRA-10764)
 * Allow cancellation of index summary redistribution (CASSANDRA-8805)


3.1.1
Merged from 3.0:
  * Fix upgrade data loss due to range tombstone deleting more data than then should
    (CASSANDRA-10822)


3.1
Merged from 3.0:
 * Avoid MV race during node decommission (CASSANDRA-10674)
 * Disable reloading of GossipingPropertyFileSnitch (CASSANDRA-9474)
 * Handle single-column deletions correction in materialized views
   when the column is part of the view primary key (CASSANDRA-10796)
 * Fix issue with datadir migration on upgrade (CASSANDRA-10788)
 * Fix bug with range tombstones on reverse queries and test coverage for
   AbstractBTreePartition (CASSANDRA-10059)
 * Remove 64k limit on collection elements (CASSANDRA-10374)
 * Remove unclear Indexer.indexes() method (CASSANDRA-10690)
 * Fix NPE on stream read error (CASSANDRA-10771)
 * Normalize cqlsh DESC output (CASSANDRA-10431)
 * Rejects partition range deletions when columns are specified (CASSANDRA-10739)
 * Fix error when saving cached key for old format sstable (CASSANDRA-10778)
 * Invalidate prepared statements on DROP INDEX (CASSANDRA-10758)
 * Fix SELECT statement with IN restrictions on partition key,
   ORDER BY and LIMIT (CASSANDRA-10729)
 * Improve stress performance over 1k threads (CASSANDRA-7217)
 * Wait for migration responses to complete before bootstrapping (CASSANDRA-10731)
 * Unable to create a function with argument of type Inet (CASSANDRA-10741)
 * Fix backward incompatibiliy in CqlInputFormat (CASSANDRA-10717)
 * Correctly preserve deletion info on updated rows when notifying indexers
   of single-row deletions (CASSANDRA-10694)
 * Notify indexers of partition delete during cleanup (CASSANDRA-10685)
 * Keep the file open in trySkipCache (CASSANDRA-10669)
 * Updated trigger example (CASSANDRA-10257)
Merged from 2.2:
 * Verify tables in pseudo-system keyspaces at startup (CASSANDRA-10761)
 * Fix IllegalArgumentException in DataOutputBuffer.reallocate for large buffers (CASSANDRA-10592)
 * Show CQL help in cqlsh in web browser (CASSANDRA-7225)
 * Serialize on disk the proper SSTable compression ratio (CASSANDRA-10775)
 * Reject index queries while the index is building (CASSANDRA-8505)
 * CQL.textile syntax incorrectly includes optional keyspace for aggregate SFUNC and FINALFUNC (CASSANDRA-10747)
 * Fix JSON update with prepared statements (CASSANDRA-10631)
 * Don't do anticompaction after subrange repair (CASSANDRA-10422)
 * Fix SimpleDateType type compatibility (CASSANDRA-10027)
 * (Hadoop) fix splits calculation (CASSANDRA-10640)
 * (Hadoop) ensure that Cluster instances are always closed (CASSANDRA-10058)
Merged from 2.1:
 * Fix Stress profile parsing on Windows (CASSANDRA-10808)
 * Fix incremental repair hang when replica is down (CASSANDRA-10288)
 * Optimize the way we check if a token is repaired in anticompaction (CASSANDRA-10768)
 * Add proper error handling to stream receiver (CASSANDRA-10774)
 * Warn or fail when changing cluster topology live (CASSANDRA-10243)
 * Status command in debian/ubuntu init script doesn't work (CASSANDRA-10213)
 * Some DROP ... IF EXISTS incorrectly result in exceptions on non-existing KS (CASSANDRA-10658)
 * DeletionTime.compareTo wrong in rare cases (CASSANDRA-10749)
 * Force encoding when computing statement ids (CASSANDRA-10755)
 * Properly reject counters as map keys (CASSANDRA-10760)
 * Fix the sstable-needs-cleanup check (CASSANDRA-10740)
 * (cqlsh) Print column names before COPY operation (CASSANDRA-8935)
 * Fix CompressedInputStream for proper cleanup (CASSANDRA-10012)
 * (cqlsh) Support counters in COPY commands (CASSANDRA-9043)
 * Try next replica if not possible to connect to primary replica on
   ColumnFamilyRecordReader (CASSANDRA-2388)
 * Limit window size in DTCS (CASSANDRA-10280)
 * sstableloader does not use MAX_HEAP_SIZE env parameter (CASSANDRA-10188)
 * (cqlsh) Improve COPY TO performance and error handling (CASSANDRA-9304)
 * Create compression chunk for sending file only (CASSANDRA-10680)
 * Forbid compact clustering column type changes in ALTER TABLE (CASSANDRA-8879)
 * Reject incremental repair with subrange repair (CASSANDRA-10422)
 * Add a nodetool command to refresh size_estimates (CASSANDRA-9579)
 * Invalidate cache after stream receive task is completed (CASSANDRA-10341)
 * Reject counter writes in CQLSSTableWriter (CASSANDRA-10258)
 * Remove superfluous COUNTER_MUTATION stage mapping (CASSANDRA-10605)


3.0
 * Fix AssertionError while flushing memtable due to materialized views
   incorrectly inserting empty rows (CASSANDRA-10614)
 * Store UDA initcond as CQL literal in the schema table, instead of a blob (CASSANDRA-10650)
 * Don't use -1 for the position of partition key in schema (CASSANDRA-10491)
 * Fix distinct queries in mixed version cluster (CASSANDRA-10573)
 * Skip sstable on clustering in names query (CASSANDRA-10571)
 * Remove value skipping as it breaks read-repair (CASSANDRA-10655)
 * Fix bootstrapping with MVs (CASSANDRA-10621)
 * Make sure EACH_QUORUM reads are using NTS (CASSANDRA-10584)
 * Fix MV replica filtering for non-NetworkTopologyStrategy (CASSANDRA-10634)
 * (Hadoop) fix CIF describeSplits() not handling 0 size estimates (CASSANDRA-10600)
 * Fix reading of legacy sstables (CASSANDRA-10590)
 * Use CQL type names in schema metadata tables (CASSANDRA-10365)
 * Guard batchlog replay against integer division by zero (CASSANDRA-9223)
 * Fix bug when adding a column to thrift with the same name than a primary key (CASSANDRA-10608)
 * Add client address argument to IAuthenticator::newSaslNegotiator (CASSANDRA-8068)
 * Fix implementation of LegacyLayout.LegacyBoundComparator (CASSANDRA-10602)
 * Don't use 'names query' read path for counters (CASSANDRA-10572)
 * Fix backward compatibility for counters (CASSANDRA-10470)
 * Remove memory_allocator paramter from cassandra.yaml (CASSANDRA-10581,10628)
 * Execute the metadata reload task of all registered indexes on CFS::reload (CASSANDRA-10604)
 * Fix thrift cas operations with defined columns (CASSANDRA-10576)
 * Fix PartitionUpdate.operationCount()for updates with static column operations (CASSANDRA-10606)
 * Fix thrift get() queries with defined columns (CASSANDRA-10586)
 * Fix marking of indexes as built and removed (CASSANDRA-10601)
 * Skip initialization of non-registered 2i instances, remove Index::getIndexName (CASSANDRA-10595)
 * Fix batches on multiple tables (CASSANDRA-10554)
 * Ensure compaction options are validated when updating KeyspaceMetadata (CASSANDRA-10569)
 * Flatten Iterator Transformation Hierarchy (CASSANDRA-9975)
 * Remove token generator (CASSANDRA-5261)
 * RolesCache should not be created for any authenticator that does not requireAuthentication (CASSANDRA-10562)
 * Fix LogTransaction checking only a single directory for files (CASSANDRA-10421)
 * Fix handling of range tombstones when reading old format sstables (CASSANDRA-10360)
 * Aggregate with Initial Condition fails with C* 3.0 (CASSANDRA-10367)
Merged from 2.2:
 * (cqlsh) show partial trace if incomplete after max_trace_wait (CASSANDRA-7645)
 * Use most up-to-date version of schema for system tables (CASSANDRA-10652)
 * Deprecate memory_allocator in cassandra.yaml (CASSANDRA-10581,10628)
 * Expose phi values from failure detector via JMX and tweak debug
   and trace logging (CASSANDRA-9526)
 * Fix IllegalArgumentException in DataOutputBuffer.reallocate for large buffers (CASSANDRA-10592)
Merged from 2.1:
 * Shutdown compaction in drain to prevent leak (CASSANDRA-10079)
 * (cqlsh) fix COPY using wrong variable name for time_format (CASSANDRA-10633)
 * Do not run SizeEstimatesRecorder if a node is not a member of the ring (CASSANDRA-9912)
 * Improve handling of dead nodes in gossip (CASSANDRA-10298)
 * Fix logback-tools.xml incorrectly configured for outputing to System.err
   (CASSANDRA-9937)
 * Fix streaming to catch exception so retry not fail (CASSANDRA-10557)
 * Add validation method to PerRowSecondaryIndex (CASSANDRA-10092)
 * Support encrypted and plain traffic on the same port (CASSANDRA-10559)
 * Do STCS in DTCS windows (CASSANDRA-10276)
 * Avoid repetition of JVM_OPTS in debian package (CASSANDRA-10251)
 * Fix potential NPE from handling result of SIM.highestSelectivityIndex (CASSANDRA-10550)
 * Fix paging issues with partitions containing only static columns data (CASSANDRA-10381)
 * Fix conditions on static columns (CASSANDRA-10264)
 * AssertionError: attempted to delete non-existing file CommitLog (CASSANDRA-10377)
 * Fix sorting for queries with an IN condition on partition key columns (CASSANDRA-10363)


3.0-rc2
 * Fix SELECT DISTINCT queries between 2.2.2 nodes and 3.0 nodes (CASSANDRA-10473)
 * Remove circular references in SegmentedFile (CASSANDRA-10543)
 * Ensure validation of indexed values only occurs once per-partition (CASSANDRA-10536)
 * Fix handling of static columns for range tombstones in thrift (CASSANDRA-10174)
 * Support empty ColumnFilter for backward compatility on empty IN (CASSANDRA-10471)
 * Remove Pig support (CASSANDRA-10542)
 * Fix LogFile throws Exception when assertion is disabled (CASSANDRA-10522)
 * Revert CASSANDRA-7486, make CMS default GC, move GC config to
   conf/jvm.options (CASSANDRA-10403)
 * Fix TeeingAppender causing some logs to be truncated/empty (CASSANDRA-10447)
 * Allow EACH_QUORUM for reads (CASSANDRA-9602)
 * Fix potential ClassCastException while upgrading (CASSANDRA-10468)
 * Fix NPE in MVs on update (CASSANDRA-10503)
 * Only include modified cell data in indexing deltas (CASSANDRA-10438)
 * Do not load keyspace when creating sstable writer (CASSANDRA-10443)
 * If node is not yet gossiping write all MV updates to batchlog only (CASSANDRA-10413)
 * Re-populate token metadata after commit log recovery (CASSANDRA-10293)
 * Provide additional metrics for materialized views (CASSANDRA-10323)
 * Flush system schema tables after local schema changes (CASSANDRA-10429)
Merged from 2.2:
 * Reduce contention getting instances of CompositeType (CASSANDRA-10433)
 * Fix the regression when using LIMIT with aggregates (CASSANDRA-10487)
 * Avoid NoClassDefFoundError during DataDescriptor initialization on windows (CASSANDRA-10412)
 * Preserve case of quoted Role & User names (CASSANDRA-10394)
 * cqlsh pg-style-strings broken (CASSANDRA-10484)
 * cqlsh prompt includes name of keyspace after failed `use` statement (CASSANDRA-10369)
Merged from 2.1:
 * (cqlsh) Distinguish negative and positive infinity in output (CASSANDRA-10523)
 * (cqlsh) allow custom time_format for COPY TO (CASSANDRA-8970)
 * Don't allow startup if the node's rack has changed (CASSANDRA-10242)
 * (cqlsh) show partial trace if incomplete after max_trace_wait (CASSANDRA-7645)
 * Allow LOCAL_JMX to be easily overridden (CASSANDRA-10275)
 * Mark nodes as dead even if they've already left (CASSANDRA-10205)


3.0.0-rc1
 * Fix mixed version read request compatibility for compact static tables
   (CASSANDRA-10373)
 * Fix paging of DISTINCT with static and IN (CASSANDRA-10354)
 * Allow MATERIALIZED VIEW's SELECT statement to restrict primary key
   columns (CASSANDRA-9664)
 * Move crc_check_chance out of compression options (CASSANDRA-9839)
 * Fix descending iteration past end of BTreeSearchIterator (CASSANDRA-10301)
 * Transfer hints to a different node on decommission (CASSANDRA-10198)
 * Check partition keys for CAS operations during stmt validation (CASSANDRA-10338)
 * Add custom query expressions to SELECT (CASSANDRA-10217)
 * Fix minor bugs in MV handling (CASSANDRA-10362)
 * Allow custom indexes with 0,1 or multiple target columns (CASSANDRA-10124)
 * Improve MV schema representation (CASSANDRA-9921)
 * Add flag to enable/disable coordinator batchlog for MV writes (CASSANDRA-10230)
 * Update cqlsh COPY for new internal driver serialization interface (CASSANDRA-10318)
 * Give index implementations more control over rebuild operations (CASSANDRA-10312)
 * Update index file format (CASSANDRA-10314)
 * Add "shadowable" row tombstones to deal with mv timestamp issues (CASSANDRA-10261)
 * CFS.loadNewSSTables() broken for pre-3.0 sstables
 * Cache selected index in read command to reduce lookups (CASSANDRA-10215)
 * Small optimizations of sstable index serialization (CASSANDRA-10232)
 * Support for both encrypted and unencrypted native transport connections (CASSANDRA-9590)
Merged from 2.2:
 * Configurable page size in cqlsh (CASSANDRA-9855)
 * Defer default role manager setup until all nodes are on 2.2+ (CASSANDRA-9761)
 * Handle missing RoleManager in config after upgrade to 2.2 (CASSANDRA-10209)
Merged from 2.1:
 * Bulk Loader API could not tolerate even node failure (CASSANDRA-10347)
 * Avoid misleading pushed notifications when multiple nodes
   share an rpc_address (CASSANDRA-10052)
 * Fix dropping undroppable when message queue is full (CASSANDRA-10113)
 * Fix potential ClassCastException during paging (CASSANDRA-10352)
 * Prevent ALTER TYPE from creating circular references (CASSANDRA-10339)
 * Fix cache handling of 2i and base tables (CASSANDRA-10155, 10359)
 * Fix NPE in nodetool compactionhistory (CASSANDRA-9758)
 * (Pig) support BulkOutputFormat as a URL parameter (CASSANDRA-7410)
 * BATCH statement is broken in cqlsh (CASSANDRA-10272)
 * (cqlsh) Make cqlsh PEP8 Compliant (CASSANDRA-10066)
 * (cqlsh) Fix error when starting cqlsh with --debug (CASSANDRA-10282)
 * Scrub, Cleanup and Upgrade do not unmark compacting until all operations
   have completed, regardless of the occurence of exceptions (CASSANDRA-10274)


3.0.0-beta2
 * Fix columns returned by AbstractBtreePartitions (CASSANDRA-10220)
 * Fix backward compatibility issue due to AbstractBounds serialization bug (CASSANDRA-9857)
 * Fix startup error when upgrading nodes (CASSANDRA-10136)
 * Base table PRIMARY KEY can be assumed to be NOT NULL in MV creation (CASSANDRA-10147)
 * Improve batchlog write patch (CASSANDRA-9673)
 * Re-apply MaterializedView updates on commitlog replay (CASSANDRA-10164)
 * Require AbstractType.isByteOrderComparable declaration in constructor (CASSANDRA-9901)
 * Avoid digest mismatch on upgrade to 3.0 (CASSANDRA-9554)
 * Fix Materialized View builder when adding multiple MVs (CASSANDRA-10156)
 * Choose better poolingOptions for protocol v4 in cassandra-stress (CASSANDRA-10182)
 * Fix LWW bug affecting Materialized Views (CASSANDRA-10197)
 * Ensures frozen sets and maps are always sorted (CASSANDRA-10162)
 * Don't deadlock when flushing CFS backed custom indexes (CASSANDRA-10181)
 * Fix double flushing of secondary index tables (CASSANDRA-10180)
 * Fix incorrect handling of range tombstones in thrift (CASSANDRA-10046)
 * Only use batchlog when paired materialized view replica is remote (CASSANDRA-10061)
 * Reuse TemporalRow when updating multiple MaterializedViews (CASSANDRA-10060)
 * Validate gc_grace_seconds for batchlog writes and MVs (CASSANDRA-9917)
 * Fix sstablerepairedset (CASSANDRA-10132)
Merged from 2.2:
 * Cancel transaction for sstables we wont redistribute index summary
   for (CASSANDRA-10270)
 * Retry snapshot deletion after compaction and gc on Windows (CASSANDRA-10222)
 * Fix failure to start with space in directory path on Windows (CASSANDRA-10239)
 * Fix repair hang when snapshot failed (CASSANDRA-10057)
 * Fall back to 1/4 commitlog volume for commitlog_total_space on small disks
   (CASSANDRA-10199)
Merged from 2.1:
 * Added configurable warning threshold for GC duration (CASSANDRA-8907)
 * Fix handling of streaming EOF (CASSANDRA-10206)
 * Only check KeyCache when it is enabled
 * Change streaming_socket_timeout_in_ms default to 1 hour (CASSANDRA-8611)
 * (cqlsh) update list of CQL keywords (CASSANDRA-9232)
 * Add nodetool gettraceprobability command (CASSANDRA-10234)
Merged from 2.0:
 * Fix rare race where older gossip states can be shadowed (CASSANDRA-10366)
 * Fix consolidating racks violating the RF contract (CASSANDRA-10238)
 * Disallow decommission when node is in drained state (CASSANDRA-8741)


2.2.1
 * Fix race during construction of commit log (CASSANDRA-10049)
 * Fix LeveledCompactionStrategyTest (CASSANDRA-9757)
 * Fix broken UnbufferedDataOutputStreamPlus.writeUTF (CASSANDRA-10203)
 * (cqlsh) default load-from-file encoding to utf-8 (CASSANDRA-9898)
 * Avoid returning Permission.NONE when failing to query users table (CASSANDRA-10168)
 * (cqlsh) add CLEAR command (CASSANDRA-10086)
 * Support string literals as Role names for compatibility (CASSANDRA-10135)
Merged from 2.1:
 * Only check KeyCache when it is enabled
 * Change streaming_socket_timeout_in_ms default to 1 hour (CASSANDRA-8611)
 * (cqlsh) update list of CQL keywords (CASSANDRA-9232)


3.0.0-beta1
 * Redesign secondary index API (CASSANDRA-9459, 7771, 9041)
 * Fix throwing ReadFailure instead of ReadTimeout on range queries (CASSANDRA-10125)
 * Rewrite hinted handoff (CASSANDRA-6230)
 * Fix query on static compact tables (CASSANDRA-10093)
 * Fix race during construction of commit log (CASSANDRA-10049)
 * Add option to only purge repaired tombstones (CASSANDRA-6434)
 * Change authorization handling for MVs (CASSANDRA-9927)
 * Add custom JMX enabled executor for UDF sandbox (CASSANDRA-10026)
 * Fix row deletion bug for Materialized Views (CASSANDRA-10014)
 * Support mixed-version clusters with Cassandra 2.1 and 2.2 (CASSANDRA-9704)
 * Fix multiple slices on RowSearchers (CASSANDRA-10002)
 * Fix bug in merging of collections (CASSANDRA-10001)
 * Optimize batchlog replay to avoid full scans (CASSANDRA-7237)
 * Repair improvements when using vnodes (CASSANDRA-5220)
 * Disable scripted UDFs by default (CASSANDRA-9889)
 * Bytecode inspection for Java-UDFs (CASSANDRA-9890)
 * Use byte to serialize MT hash length (CASSANDRA-9792)
 * Replace usage of Adler32 with CRC32 (CASSANDRA-8684)
 * Fix migration to new format from 2.1 SSTable (CASSANDRA-10006)
 * SequentialWriter should extend BufferedDataOutputStreamPlus (CASSANDRA-9500)
 * Use the same repairedAt timestamp within incremental repair session (CASSANDRA-9111)
Merged from 2.2:
 * Allow count(*) and count(1) to be use as normal aggregation (CASSANDRA-10114)
 * An NPE is thrown if the column name is unknown for an IN relation (CASSANDRA-10043)
 * Apply commit_failure_policy to more errors on startup (CASSANDRA-9749)
 * Fix histogram overflow exception (CASSANDRA-9973)
 * Route gossip messages over dedicated socket (CASSANDRA-9237)
 * Add checksum to saved cache files (CASSANDRA-9265)
 * Log warning when using an aggregate without partition key (CASSANDRA-9737)
Merged from 2.1:
 * (cqlsh) Allow encoding to be set through command line (CASSANDRA-10004)
 * Add new JMX methods to change local compaction strategy (CASSANDRA-9965)
 * Write hints for paxos commits (CASSANDRA-7342)
 * (cqlsh) Fix timestamps before 1970 on Windows, always
   use UTC for timestamp display (CASSANDRA-10000)
 * (cqlsh) Avoid overwriting new config file with old config
   when both exist (CASSANDRA-9777)
 * Release snapshot selfRef when doing snapshot repair (CASSANDRA-9998)
 * Cannot replace token does not exist - DN node removed as Fat Client (CASSANDRA-9871)
Merged from 2.0:
 * Don't cast expected bf size to an int (CASSANDRA-9959)
 * Make getFullyExpiredSSTables less expensive (CASSANDRA-9882)


3.0.0-alpha1
 * Implement proper sandboxing for UDFs (CASSANDRA-9402)
 * Simplify (and unify) cleanup of compaction leftovers (CASSANDRA-7066)
 * Allow extra schema definitions in cassandra-stress yaml (CASSANDRA-9850)
 * Metrics should use up to date nomenclature (CASSANDRA-9448)
 * Change CREATE/ALTER TABLE syntax for compression (CASSANDRA-8384)
 * Cleanup crc and adler code for java 8 (CASSANDRA-9650)
 * Storage engine refactor (CASSANDRA-8099, 9743, 9746, 9759, 9781, 9808, 9825,
   9848, 9705, 9859, 9867, 9874, 9828, 9801)
 * Update Guava to 18.0 (CASSANDRA-9653)
 * Bloom filter false positive ratio is not honoured (CASSANDRA-8413)
 * New option for cassandra-stress to leave a ratio of columns null (CASSANDRA-9522)
 * Change hinted_handoff_enabled yaml setting, JMX (CASSANDRA-9035)
 * Add algorithmic token allocation (CASSANDRA-7032)
 * Add nodetool command to replay batchlog (CASSANDRA-9547)
 * Make file buffer cache independent of paths being read (CASSANDRA-8897)
 * Remove deprecated legacy Hadoop code (CASSANDRA-9353)
 * Decommissioned nodes will not rejoin the cluster (CASSANDRA-8801)
 * Change gossip stabilization to use endpoit size (CASSANDRA-9401)
 * Change default garbage collector to G1 (CASSANDRA-7486)
 * Populate TokenMetadata early during startup (CASSANDRA-9317)
 * Undeprecate cache recentHitRate (CASSANDRA-6591)
 * Add support for selectively varint encoding fields (CASSANDRA-9499, 9865)
 * Materialized Views (CASSANDRA-6477)
Merged from 2.2:
 * Avoid grouping sstables for anticompaction with DTCS (CASSANDRA-9900)
 * UDF / UDA execution time in trace (CASSANDRA-9723)
 * Fix broken internode SSL (CASSANDRA-9884)
Merged from 2.1:
 * Add new JMX methods to change local compaction strategy (CASSANDRA-9965)
 * Fix handling of enable/disable autocompaction (CASSANDRA-9899)
 * Add consistency level to tracing ouput (CASSANDRA-9827)
 * Remove repair snapshot leftover on startup (CASSANDRA-7357)
 * Use random nodes for batch log when only 2 racks (CASSANDRA-8735)
 * Ensure atomicity inside thrift and stream session (CASSANDRA-7757)
 * Fix nodetool info error when the node is not joined (CASSANDRA-9031)
Merged from 2.0:
 * Log when messages are dropped due to cross_node_timeout (CASSANDRA-9793)
 * Don't track hotness when opening from snapshot for validation (CASSANDRA-9382)


2.2.0
 * Allow the selection of columns together with aggregates (CASSANDRA-9767)
 * Fix cqlsh copy methods and other windows specific issues (CASSANDRA-9795)
 * Don't wrap byte arrays in SequentialWriter (CASSANDRA-9797)
 * sum() and avg() functions missing for smallint and tinyint types (CASSANDRA-9671)
 * Revert CASSANDRA-9542 (allow native functions in UDA) (CASSANDRA-9771)
Merged from 2.1:
 * Fix MarshalException when upgrading superColumn family (CASSANDRA-9582)
 * Fix broken logging for "empty" flushes in Memtable (CASSANDRA-9837)
 * Handle corrupt files on startup (CASSANDRA-9686)
 * Fix clientutil jar and tests (CASSANDRA-9760)
 * (cqlsh) Allow the SSL protocol version to be specified through the
    config file or environment variables (CASSANDRA-9544)
Merged from 2.0:
 * Add tool to find why expired sstables are not getting dropped (CASSANDRA-10015)
 * Remove erroneous pending HH tasks from tpstats/jmx (CASSANDRA-9129)
 * Don't cast expected bf size to an int (CASSANDRA-9959)
 * checkForEndpointCollision fails for legitimate collisions (CASSANDRA-9765)
 * Complete CASSANDRA-8448 fix (CASSANDRA-9519)
 * Don't include auth credentials in debug log (CASSANDRA-9682)
 * Can't transition from write survey to normal mode (CASSANDRA-9740)
 * Scrub (recover) sstables even when -Index.db is missing (CASSANDRA-9591)
 * Fix growing pending background compaction (CASSANDRA-9662)


2.2.0-rc2
 * Re-enable memory-mapped I/O on Windows (CASSANDRA-9658)
 * Warn when an extra-large partition is compacted (CASSANDRA-9643)
 * (cqlsh) Allow setting the initial connection timeout (CASSANDRA-9601)
 * BulkLoader has --transport-factory option but does not use it (CASSANDRA-9675)
 * Allow JMX over SSL directly from nodetool (CASSANDRA-9090)
 * Update cqlsh for UDFs (CASSANDRA-7556)
 * Change Windows kernel default timer resolution (CASSANDRA-9634)
 * Deprected sstable2json and json2sstable (CASSANDRA-9618)
 * Allow native functions in user-defined aggregates (CASSANDRA-9542)
 * Don't repair system_distributed by default (CASSANDRA-9621)
 * Fix mixing min, max, and count aggregates for blob type (CASSANRA-9622)
 * Rename class for DATE type in Java driver (CASSANDRA-9563)
 * Duplicate compilation of UDFs on coordinator (CASSANDRA-9475)
 * Fix connection leak in CqlRecordWriter (CASSANDRA-9576)
 * Mlockall before opening system sstables & remove boot_without_jna option (CASSANDRA-9573)
 * Add functions to convert timeuuid to date or time, deprecate dateOf and unixTimestampOf (CASSANDRA-9229)
 * Make sure we cancel non-compacting sstables from LifecycleTransaction (CASSANDRA-9566)
 * Fix deprecated repair JMX API (CASSANDRA-9570)
 * Add logback metrics (CASSANDRA-9378)
 * Update and refactor ant test/test-compression to run the tests in parallel (CASSANDRA-9583)
 * Fix upgrading to new directory for secondary index (CASSANDRA-9687)
Merged from 2.1:
 * (cqlsh) Fix bad check for CQL compatibility when DESCRIBE'ing
   COMPACT STORAGE tables with no clustering columns
 * Eliminate strong self-reference chains in sstable ref tidiers (CASSANDRA-9656)
 * Ensure StreamSession uses canonical sstable reader instances (CASSANDRA-9700)
 * Ensure memtable book keeping is not corrupted in the event we shrink usage (CASSANDRA-9681)
 * Update internal python driver for cqlsh (CASSANDRA-9064)
 * Fix IndexOutOfBoundsException when inserting tuple with too many
   elements using the string literal notation (CASSANDRA-9559)
 * Enable describe on indices (CASSANDRA-7814)
 * Fix incorrect result for IN queries where column not found (CASSANDRA-9540)
 * ColumnFamilyStore.selectAndReference may block during compaction (CASSANDRA-9637)
 * Fix bug in cardinality check when compacting (CASSANDRA-9580)
 * Fix memory leak in Ref due to ConcurrentLinkedQueue.remove() behaviour (CASSANDRA-9549)
 * Make rebuild only run one at a time (CASSANDRA-9119)
Merged from 2.0:
 * Avoid NPE in AuthSuccess#decode (CASSANDRA-9727)
 * Add listen_address to system.local (CASSANDRA-9603)
 * Bug fixes to resultset metadata construction (CASSANDRA-9636)
 * Fix setting 'durable_writes' in ALTER KEYSPACE (CASSANDRA-9560)
 * Avoids ballot clash in Paxos (CASSANDRA-9649)
 * Improve trace messages for RR (CASSANDRA-9479)
 * Fix suboptimal secondary index selection when restricted
   clustering column is also indexed (CASSANDRA-9631)
 * (cqlsh) Add min_threshold to DTCS option autocomplete (CASSANDRA-9385)
 * Fix error message when attempting to create an index on a column
   in a COMPACT STORAGE table with clustering columns (CASSANDRA-9527)
 * 'WITH WITH' in alter keyspace statements causes NPE (CASSANDRA-9565)
 * Expose some internals of SelectStatement for inspection (CASSANDRA-9532)
 * ArrivalWindow should use primitives (CASSANDRA-9496)
 * Periodically submit background compaction tasks (CASSANDRA-9592)
 * Set HAS_MORE_PAGES flag to false when PagingState is null (CASSANDRA-9571)


2.2.0-rc1
 * Compressed commit log should measure compressed space used (CASSANDRA-9095)
 * Fix comparison bug in CassandraRoleManager#collectRoles (CASSANDRA-9551)
 * Add tinyint,smallint,time,date support for UDFs (CASSANDRA-9400)
 * Deprecates SSTableSimpleWriter and SSTableSimpleUnsortedWriter (CASSANDRA-9546)
 * Empty INITCOND treated as null in aggregate (CASSANDRA-9457)
 * Remove use of Cell in Thrift MapReduce classes (CASSANDRA-8609)
 * Integrate pre-release Java Driver 2.2-rc1, custom build (CASSANDRA-9493)
 * Clean up gossiper logic for old versions (CASSANDRA-9370)
 * Fix custom payload coding/decoding to match the spec (CASSANDRA-9515)
 * ant test-all results incomplete when parsed (CASSANDRA-9463)
 * Disallow frozen<> types in function arguments and return types for
   clarity (CASSANDRA-9411)
 * Static Analysis to warn on unsafe use of Autocloseable instances (CASSANDRA-9431)
 * Update commitlog archiving examples now that commitlog segments are
   not recycled (CASSANDRA-9350)
 * Extend Transactional API to sstable lifecycle management (CASSANDRA-8568)
 * (cqlsh) Add support for native protocol 4 (CASSANDRA-9399)
 * Ensure that UDF and UDAs are keyspace-isolated (CASSANDRA-9409)
 * Revert CASSANDRA-7807 (tracing completion client notifications) (CASSANDRA-9429)
 * Add ability to stop compaction by ID (CASSANDRA-7207)
 * Let CassandraVersion handle SNAPSHOT version (CASSANDRA-9438)
Merged from 2.1:
 * (cqlsh) Fix using COPY through SOURCE or -f (CASSANDRA-9083)
 * Fix occasional lack of `system` keyspace in schema tables (CASSANDRA-8487)
 * Use ProtocolError code instead of ServerError code for native protocol
   error responses to unsupported protocol versions (CASSANDRA-9451)
 * Default commitlog_sync_batch_window_in_ms changed to 2ms (CASSANDRA-9504)
 * Fix empty partition assertion in unsorted sstable writing tools (CASSANDRA-9071)
 * Ensure truncate without snapshot cannot produce corrupt responses (CASSANDRA-9388)
 * Consistent error message when a table mixes counter and non-counter
   columns (CASSANDRA-9492)
 * Avoid getting unreadable keys during anticompaction (CASSANDRA-9508)
 * (cqlsh) Better float precision by default (CASSANDRA-9224)
 * Improve estimated row count (CASSANDRA-9107)
 * Optimize range tombstone memory footprint (CASSANDRA-8603)
 * Use configured gcgs in anticompaction (CASSANDRA-9397)
Merged from 2.0:
 * Don't accumulate more range than necessary in RangeTombstone.Tracker (CASSANDRA-9486)
 * Add broadcast and rpc addresses to system.local (CASSANDRA-9436)
 * Always mark sstable suspect when corrupted (CASSANDRA-9478)
 * Add database users and permissions to CQL3 documentation (CASSANDRA-7558)
 * Allow JVM_OPTS to be passed to standalone tools (CASSANDRA-5969)
 * Fix bad condition in RangeTombstoneList (CASSANDRA-9485)
 * Fix potential StackOverflow when setting CrcCheckChance over JMX (CASSANDRA-9488)
 * Fix null static columns in pages after the first, paged reversed
   queries (CASSANDRA-8502)
 * Fix counting cache serialization in request metrics (CASSANDRA-9466)
 * Add option not to validate atoms during scrub (CASSANDRA-9406)


2.2.0-beta1
 * Introduce Transactional API for internal state changes (CASSANDRA-8984)
 * Add a flag in cassandra.yaml to enable UDFs (CASSANDRA-9404)
 * Better support of null for UDF (CASSANDRA-8374)
 * Use ecj instead of javassist for UDFs (CASSANDRA-8241)
 * faster async logback configuration for tests (CASSANDRA-9376)
 * Add `smallint` and `tinyint` data types (CASSANDRA-8951)
 * Avoid thrift schema creation when native driver is used in stress tool (CASSANDRA-9374)
 * Make Functions.declared thread-safe
 * Add client warnings to native protocol v4 (CASSANDRA-8930)
 * Allow roles cache to be invalidated (CASSANDRA-8967)
 * Upgrade Snappy (CASSANDRA-9063)
 * Don't start Thrift rpc by default (CASSANDRA-9319)
 * Only stream from unrepaired sstables with incremental repair (CASSANDRA-8267)
 * Aggregate UDFs allow SFUNC return type to differ from STYPE if FFUNC specified (CASSANDRA-9321)
 * Remove Thrift dependencies in bundled tools (CASSANDRA-8358)
 * Disable memory mapping of hsperfdata file for JVM statistics (CASSANDRA-9242)
 * Add pre-startup checks to detect potential incompatibilities (CASSANDRA-8049)
 * Distinguish between null and unset in protocol v4 (CASSANDRA-7304)
 * Add user/role permissions for user-defined functions (CASSANDRA-7557)
 * Allow cassandra config to be updated to restart daemon without unloading classes (CASSANDRA-9046)
 * Don't initialize compaction writer before checking if iter is empty (CASSANDRA-9117)
 * Don't execute any functions at prepare-time (CASSANDRA-9037)
 * Share file handles between all instances of a SegmentedFile (CASSANDRA-8893)
 * Make it possible to major compact LCS (CASSANDRA-7272)
 * Make FunctionExecutionException extend RequestExecutionException
   (CASSANDRA-9055)
 * Add support for SELECT JSON, INSERT JSON syntax and new toJson(), fromJson()
   functions (CASSANDRA-7970)
 * Optimise max purgeable timestamp calculation in compaction (CASSANDRA-8920)
 * Constrain internode message buffer sizes, and improve IO class hierarchy (CASSANDRA-8670)
 * New tool added to validate all sstables in a node (CASSANDRA-5791)
 * Push notification when tracing completes for an operation (CASSANDRA-7807)
 * Delay "node up" and "node added" notifications until native protocol server is started (CASSANDRA-8236)
 * Compressed Commit Log (CASSANDRA-6809)
 * Optimise IntervalTree (CASSANDRA-8988)
 * Add a key-value payload for third party usage (CASSANDRA-8553, 9212)
 * Bump metrics-reporter-config dependency for metrics 3.0 (CASSANDRA-8149)
 * Partition intra-cluster message streams by size, not type (CASSANDRA-8789)
 * Add WriteFailureException to native protocol, notify coordinator of
   write failures (CASSANDRA-8592)
 * Convert SequentialWriter to nio (CASSANDRA-8709)
 * Add role based access control (CASSANDRA-7653, 8650, 7216, 8760, 8849, 8761, 8850)
 * Record client ip address in tracing sessions (CASSANDRA-8162)
 * Indicate partition key columns in response metadata for prepared
   statements (CASSANDRA-7660)
 * Merge UUIDType and TimeUUIDType parse logic (CASSANDRA-8759)
 * Avoid memory allocation when searching index summary (CASSANDRA-8793)
 * Optimise (Time)?UUIDType Comparisons (CASSANDRA-8730)
 * Make CRC32Ex into a separate maven dependency (CASSANDRA-8836)
 * Use preloaded jemalloc w/ Unsafe (CASSANDRA-8714, 9197)
 * Avoid accessing partitioner through StorageProxy (CASSANDRA-8244, 8268)
 * Upgrade Metrics library and remove depricated metrics (CASSANDRA-5657)
 * Serializing Row cache alternative, fully off heap (CASSANDRA-7438)
 * Duplicate rows returned when in clause has repeated values (CASSANDRA-6706)
 * Make CassandraException unchecked, extend RuntimeException (CASSANDRA-8560)
 * Support direct buffer decompression for reads (CASSANDRA-8464)
 * DirectByteBuffer compatible LZ4 methods (CASSANDRA-7039)
 * Group sstables for anticompaction correctly (CASSANDRA-8578)
 * Add ReadFailureException to native protocol, respond
   immediately when replicas encounter errors while handling
   a read request (CASSANDRA-7886)
 * Switch CommitLogSegment from RandomAccessFile to nio (CASSANDRA-8308)
 * Allow mixing token and partition key restrictions (CASSANDRA-7016)
 * Support index key/value entries on map collections (CASSANDRA-8473)
 * Modernize schema tables (CASSANDRA-8261)
 * Support for user-defined aggregation functions (CASSANDRA-8053)
 * Fix NPE in SelectStatement with empty IN values (CASSANDRA-8419)
 * Refactor SelectStatement, return IN results in natural order instead
   of IN value list order and ignore duplicate values in partition key IN restrictions (CASSANDRA-7981)
 * Support UDTs, tuples, and collections in user-defined
   functions (CASSANDRA-7563)
 * Fix aggregate fn results on empty selection, result column name,
   and cqlsh parsing (CASSANDRA-8229)
 * Mark sstables as repaired after full repair (CASSANDRA-7586)
 * Extend Descriptor to include a format value and refactor reader/writer
   APIs (CASSANDRA-7443)
 * Integrate JMH for microbenchmarks (CASSANDRA-8151)
 * Keep sstable levels when bootstrapping (CASSANDRA-7460)
 * Add Sigar library and perform basic OS settings check on startup (CASSANDRA-7838)
 * Support for aggregation functions (CASSANDRA-4914)
 * Remove cassandra-cli (CASSANDRA-7920)
 * Accept dollar quoted strings in CQL (CASSANDRA-7769)
 * Make assassinate a first class command (CASSANDRA-7935)
 * Support IN clause on any partition key column (CASSANDRA-7855)
 * Support IN clause on any clustering column (CASSANDRA-4762)
 * Improve compaction logging (CASSANDRA-7818)
 * Remove YamlFileNetworkTopologySnitch (CASSANDRA-7917)
 * Do anticompaction in groups (CASSANDRA-6851)
 * Support user-defined functions (CASSANDRA-7395, 7526, 7562, 7740, 7781, 7929,
   7924, 7812, 8063, 7813, 7708)
 * Permit configurable timestamps with cassandra-stress (CASSANDRA-7416)
 * Move sstable RandomAccessReader to nio2, which allows using the
   FILE_SHARE_DELETE flag on Windows (CASSANDRA-4050)
 * Remove CQL2 (CASSANDRA-5918)
 * Optimize fetching multiple cells by name (CASSANDRA-6933)
 * Allow compilation in java 8 (CASSANDRA-7028)
 * Make incremental repair default (CASSANDRA-7250)
 * Enable code coverage thru JaCoCo (CASSANDRA-7226)
 * Switch external naming of 'column families' to 'tables' (CASSANDRA-4369)
 * Shorten SSTable path (CASSANDRA-6962)
 * Use unsafe mutations for most unit tests (CASSANDRA-6969)
 * Fix race condition during calculation of pending ranges (CASSANDRA-7390)
 * Fail on very large batch sizes (CASSANDRA-8011)
 * Improve concurrency of repair (CASSANDRA-6455, 8208, 9145)
 * Select optimal CRC32 implementation at runtime (CASSANDRA-8614)
 * Evaluate MurmurHash of Token once per query (CASSANDRA-7096)
 * Generalize progress reporting (CASSANDRA-8901)
 * Resumable bootstrap streaming (CASSANDRA-8838, CASSANDRA-8942)
 * Allow scrub for secondary index (CASSANDRA-5174)
 * Save repair data to system table (CASSANDRA-5839)
 * fix nodetool names that reference column families (CASSANDRA-8872)
 Merged from 2.1:
 * Warn on misuse of unlogged batches (CASSANDRA-9282)
 * Failure detector detects and ignores local pauses (CASSANDRA-9183)
 * Add utility class to support for rate limiting a given log statement (CASSANDRA-9029)
 * Add missing consistency levels to cassandra-stess (CASSANDRA-9361)
 * Fix commitlog getCompletedTasks to not increment (CASSANDRA-9339)
 * Fix for harmless exceptions logged as ERROR (CASSANDRA-8564)
 * Delete processed sstables in sstablesplit/sstableupgrade (CASSANDRA-8606)
 * Improve sstable exclusion from partition tombstones (CASSANDRA-9298)
 * Validate the indexed column rather than the cell's contents for 2i (CASSANDRA-9057)
 * Add support for top-k custom 2i queries (CASSANDRA-8717)
 * Fix error when dropping table during compaction (CASSANDRA-9251)
 * cassandra-stress supports validation operations over user profiles (CASSANDRA-8773)
 * Add support for rate limiting log messages (CASSANDRA-9029)
 * Log the partition key with tombstone warnings (CASSANDRA-8561)
 * Reduce runWithCompactionsDisabled poll interval to 1ms (CASSANDRA-9271)
 * Fix PITR commitlog replay (CASSANDRA-9195)
 * GCInspector logs very different times (CASSANDRA-9124)
 * Fix deleting from an empty list (CASSANDRA-9198)
 * Update tuple and collection types that use a user-defined type when that UDT
   is modified (CASSANDRA-9148, CASSANDRA-9192)
 * Use higher timeout for prepair and snapshot in repair (CASSANDRA-9261)
 * Fix anticompaction blocking ANTI_ENTROPY stage (CASSANDRA-9151)
 * Repair waits for anticompaction to finish (CASSANDRA-9097)
 * Fix streaming not holding ref when stream error (CASSANDRA-9295)
 * Fix canonical view returning early opened SSTables (CASSANDRA-9396)
Merged from 2.0:
 * (cqlsh) Add LOGIN command to switch users (CASSANDRA-7212)
 * Clone SliceQueryFilter in AbstractReadCommand implementations (CASSANDRA-8940)
 * Push correct protocol notification for DROP INDEX (CASSANDRA-9310)
 * token-generator - generated tokens too long (CASSANDRA-9300)
 * Fix counting of tombstones for TombstoneOverwhelmingException (CASSANDRA-9299)
 * Fix ReconnectableSnitch reconnecting to peers during upgrade (CASSANDRA-6702)
 * Include keyspace and table name in error log for collections over the size
   limit (CASSANDRA-9286)
 * Avoid potential overlap in LCS with single-partition sstables (CASSANDRA-9322)
 * Log warning message when a table is queried before the schema has fully
   propagated (CASSANDRA-9136)
 * Overload SecondaryIndex#indexes to accept the column definition (CASSANDRA-9314)
 * (cqlsh) Add SERIAL and LOCAL_SERIAL consistency levels (CASSANDRA-8051)
 * Fix index selection during rebuild with certain table layouts (CASSANDRA-9281)
 * Fix partition-level-delete-only workload accounting (CASSANDRA-9194)
 * Allow scrub to handle corrupted compressed chunks (CASSANDRA-9140)
 * Fix assertion error when resetlocalschema is run during repair (CASSANDRA-9249)
 * Disable single sstable tombstone compactions for DTCS by default (CASSANDRA-9234)
 * IncomingTcpConnection thread is not named (CASSANDRA-9262)
 * Close incoming connections when MessagingService is stopped (CASSANDRA-9238)
 * Fix streaming hang when retrying (CASSANDRA-9132)


2.1.5
 * Re-add deprecated cold_reads_to_omit param for backwards compat (CASSANDRA-9203)
 * Make anticompaction visible in compactionstats (CASSANDRA-9098)
 * Improve nodetool getendpoints documentation about the partition
   key parameter (CASSANDRA-6458)
 * Don't check other keyspaces for schema changes when an user-defined
   type is altered (CASSANDRA-9187)
 * Add generate-idea-files target to build.xml (CASSANDRA-9123)
 * Allow takeColumnFamilySnapshot to take a list of tables (CASSANDRA-8348)
 * Limit major sstable operations to their canonical representation (CASSANDRA-8669)
 * cqlsh: Add tests for INSERT and UPDATE tab completion (CASSANDRA-9125)
 * cqlsh: quote column names when needed in COPY FROM inserts (CASSANDRA-9080)
 * Do not load read meter for offline operations (CASSANDRA-9082)
 * cqlsh: Make CompositeType data readable (CASSANDRA-8919)
 * cqlsh: Fix display of triggers (CASSANDRA-9081)
 * Fix NullPointerException when deleting or setting an element by index on
   a null list collection (CASSANDRA-9077)
 * Buffer bloom filter serialization (CASSANDRA-9066)
 * Fix anti-compaction target bloom filter size (CASSANDRA-9060)
 * Make FROZEN and TUPLE unreserved keywords in CQL (CASSANDRA-9047)
 * Prevent AssertionError from SizeEstimatesRecorder (CASSANDRA-9034)
 * Avoid overwriting index summaries for sstables with an older format that
   does not support downsampling; rebuild summaries on startup when this
   is detected (CASSANDRA-8993)
 * Fix potential data loss in CompressedSequentialWriter (CASSANDRA-8949)
 * Make PasswordAuthenticator number of hashing rounds configurable (CASSANDRA-8085)
 * Fix AssertionError when binding nested collections in DELETE (CASSANDRA-8900)
 * Check for overlap with non-early sstables in LCS (CASSANDRA-8739)
 * Only calculate max purgable timestamp if we have to (CASSANDRA-8914)
 * (cqlsh) Greatly improve performance of COPY FROM (CASSANDRA-8225)
 * IndexSummary effectiveIndexInterval is now a guideline, not a rule (CASSANDRA-8993)
 * Use correct bounds for page cache eviction of compressed files (CASSANDRA-8746)
 * SSTableScanner enforces its bounds (CASSANDRA-8946)
 * Cleanup cell equality (CASSANDRA-8947)
 * Introduce intra-cluster message coalescing (CASSANDRA-8692)
 * DatabaseDescriptor throws NPE when rpc_interface is used (CASSANDRA-8839)
 * Don't check if an sstable is live for offline compactions (CASSANDRA-8841)
 * Don't set clientMode in SSTableLoader (CASSANDRA-8238)
 * Fix SSTableRewriter with disabled early open (CASSANDRA-8535)
 * Fix cassandra-stress so it respects the CL passed in user mode (CASSANDRA-8948)
 * Fix rare NPE in ColumnDefinition#hasIndexOption() (CASSANDRA-8786)
 * cassandra-stress reports per-operation statistics, plus misc (CASSANDRA-8769)
 * Add SimpleDate (cql date) and Time (cql time) types (CASSANDRA-7523)
 * Use long for key count in cfstats (CASSANDRA-8913)
 * Make SSTableRewriter.abort() more robust to failure (CASSANDRA-8832)
 * Remove cold_reads_to_omit from STCS (CASSANDRA-8860)
 * Make EstimatedHistogram#percentile() use ceil instead of floor (CASSANDRA-8883)
 * Fix top partitions reporting wrong cardinality (CASSANDRA-8834)
 * Fix rare NPE in KeyCacheSerializer (CASSANDRA-8067)
 * Pick sstables for validation as late as possible inc repairs (CASSANDRA-8366)
 * Fix commitlog getPendingTasks to not increment (CASSANDRA-8862)
 * Fix parallelism adjustment in range and secondary index queries
   when the first fetch does not satisfy the limit (CASSANDRA-8856)
 * Check if the filtered sstables is non-empty in STCS (CASSANDRA-8843)
 * Upgrade java-driver used for cassandra-stress (CASSANDRA-8842)
 * Fix CommitLog.forceRecycleAllSegments() memory access error (CASSANDRA-8812)
 * Improve assertions in Memory (CASSANDRA-8792)
 * Fix SSTableRewriter cleanup (CASSANDRA-8802)
 * Introduce SafeMemory for CompressionMetadata.Writer (CASSANDRA-8758)
 * 'nodetool info' prints exception against older node (CASSANDRA-8796)
 * Ensure SSTableReader.last corresponds exactly with the file end (CASSANDRA-8750)
 * Make SSTableWriter.openEarly more robust and obvious (CASSANDRA-8747)
 * Enforce SSTableReader.first/last (CASSANDRA-8744)
 * Cleanup SegmentedFile API (CASSANDRA-8749)
 * Avoid overlap with early compaction replacement (CASSANDRA-8683)
 * Safer Resource Management++ (CASSANDRA-8707)
 * Write partition size estimates into a system table (CASSANDRA-7688)
 * cqlsh: Fix keys() and full() collection indexes in DESCRIBE output
   (CASSANDRA-8154)
 * Show progress of streaming in nodetool netstats (CASSANDRA-8886)
 * IndexSummaryBuilder utilises offheap memory, and shares data between
   each IndexSummary opened from it (CASSANDRA-8757)
 * markCompacting only succeeds if the exact SSTableReader instances being
   marked are in the live set (CASSANDRA-8689)
 * cassandra-stress support for varint (CASSANDRA-8882)
 * Fix Adler32 digest for compressed sstables (CASSANDRA-8778)
 * Add nodetool statushandoff/statusbackup (CASSANDRA-8912)
 * Use stdout for progress and stats in sstableloader (CASSANDRA-8982)
 * Correctly identify 2i datadir from older versions (CASSANDRA-9116)
Merged from 2.0:
 * Ignore gossip SYNs after shutdown (CASSANDRA-9238)
 * Avoid overflow when calculating max sstable size in LCS (CASSANDRA-9235)
 * Make sstable blacklisting work with compression (CASSANDRA-9138)
 * Do not attempt to rebuild indexes if no index accepts any column (CASSANDRA-9196)
 * Don't initiate snitch reconnection for dead states (CASSANDRA-7292)
 * Fix ArrayIndexOutOfBoundsException in CQLSSTableWriter (CASSANDRA-8978)
 * Add shutdown gossip state to prevent timeouts during rolling restarts (CASSANDRA-8336)
 * Fix running with java.net.preferIPv6Addresses=true (CASSANDRA-9137)
 * Fix failed bootstrap/replace attempts being persisted in system.peers (CASSANDRA-9180)
 * Flush system.IndexInfo after marking index built (CASSANDRA-9128)
 * Fix updates to min/max_compaction_threshold through cassandra-cli
   (CASSANDRA-8102)
 * Don't include tmp files when doing offline relevel (CASSANDRA-9088)
 * Use the proper CAS WriteType when finishing a previous round during Paxos
   preparation (CASSANDRA-8672)
 * Avoid race in cancelling compactions (CASSANDRA-9070)
 * More aggressive check for expired sstables in DTCS (CASSANDRA-8359)
 * Fix ignored index_interval change in ALTER TABLE statements (CASSANDRA-7976)
 * Do more aggressive compaction in old time windows in DTCS (CASSANDRA-8360)
 * java.lang.AssertionError when reading saved cache (CASSANDRA-8740)
 * "disk full" when running cleanup (CASSANDRA-9036)
 * Lower logging level from ERROR to DEBUG when a scheduled schema pull
   cannot be completed due to a node being down (CASSANDRA-9032)
 * Fix MOVED_NODE client event (CASSANDRA-8516)
 * Allow overriding MAX_OUTSTANDING_REPLAY_COUNT (CASSANDRA-7533)
 * Fix malformed JMX ObjectName containing IPv6 addresses (CASSANDRA-9027)
 * (cqlsh) Allow increasing CSV field size limit through
   cqlshrc config option (CASSANDRA-8934)
 * Stop logging range tombstones when exceeding the threshold
   (CASSANDRA-8559)
 * Fix NullPointerException when nodetool getendpoints is run
   against invalid keyspaces or tables (CASSANDRA-8950)
 * Allow specifying the tmp dir (CASSANDRA-7712)
 * Improve compaction estimated tasks estimation (CASSANDRA-8904)
 * Fix duplicate up/down messages sent to native clients (CASSANDRA-7816)
 * Expose commit log archive status via JMX (CASSANDRA-8734)
 * Provide better exceptions for invalid replication strategy parameters
   (CASSANDRA-8909)
 * Fix regression in mixed single and multi-column relation support for
   SELECT statements (CASSANDRA-8613)
 * Add ability to limit number of native connections (CASSANDRA-8086)
 * Fix CQLSSTableWriter throwing exception and spawning threads
   (CASSANDRA-8808)
 * Fix MT mismatch between empty and GC-able data (CASSANDRA-8979)
 * Fix incorrect validation when snapshotting single table (CASSANDRA-8056)
 * Add offline tool to relevel sstables (CASSANDRA-8301)
 * Preserve stream ID for more protocol errors (CASSANDRA-8848)
 * Fix combining token() function with multi-column relations on
   clustering columns (CASSANDRA-8797)
 * Make CFS.markReferenced() resistant to bad refcounting (CASSANDRA-8829)
 * Fix StreamTransferTask abort/complete bad refcounting (CASSANDRA-8815)
 * Fix AssertionError when querying a DESC clustering ordered
   table with ASC ordering and paging (CASSANDRA-8767)
 * AssertionError: "Memory was freed" when running cleanup (CASSANDRA-8716)
 * Make it possible to set max_sstable_age to fractional days (CASSANDRA-8406)
 * Fix some multi-column relations with indexes on some clustering
   columns (CASSANDRA-8275)
 * Fix memory leak in SSTableSimple*Writer and SSTableReader.validate()
   (CASSANDRA-8748)
 * Throw OOM if allocating memory fails to return a valid pointer (CASSANDRA-8726)
 * Fix SSTableSimpleUnsortedWriter ConcurrentModificationException (CASSANDRA-8619)
 * 'nodetool info' prints exception against older node (CASSANDRA-8796)
 * Ensure SSTableSimpleUnsortedWriter.close() terminates if
   disk writer has crashed (CASSANDRA-8807)


2.1.4
 * Bind JMX to localhost unless explicitly configured otherwise (CASSANDRA-9085)


2.1.3
 * Fix HSHA/offheap_objects corruption (CASSANDRA-8719)
 * Upgrade libthrift to 0.9.2 (CASSANDRA-8685)
 * Don't use the shared ref in sstableloader (CASSANDRA-8704)
 * Purge internal prepared statements if related tables or
   keyspaces are dropped (CASSANDRA-8693)
 * (cqlsh) Handle unicode BOM at start of files (CASSANDRA-8638)
 * Stop compactions before exiting offline tools (CASSANDRA-8623)
 * Update tools/stress/README.txt to match current behaviour (CASSANDRA-7933)
 * Fix schema from Thrift conversion with empty metadata (CASSANDRA-8695)
 * Safer Resource Management (CASSANDRA-7705)
 * Make sure we compact highly overlapping cold sstables with
   STCS (CASSANDRA-8635)
 * rpc_interface and listen_interface generate NPE on startup when specified
   interface doesn't exist (CASSANDRA-8677)
 * Fix ArrayIndexOutOfBoundsException in nodetool cfhistograms (CASSANDRA-8514)
 * Switch from yammer metrics for nodetool cf/proxy histograms (CASSANDRA-8662)
 * Make sure we don't add tmplink files to the compaction
   strategy (CASSANDRA-8580)
 * (cqlsh) Handle maps with blob keys (CASSANDRA-8372)
 * (cqlsh) Handle DynamicCompositeType schemas correctly (CASSANDRA-8563)
 * Duplicate rows returned when in clause has repeated values (CASSANDRA-6706)
 * Add tooling to detect hot partitions (CASSANDRA-7974)
 * Fix cassandra-stress user-mode truncation of partition generation (CASSANDRA-8608)
 * Only stream from unrepaired sstables during inc repair (CASSANDRA-8267)
 * Don't allow starting multiple inc repairs on the same sstables (CASSANDRA-8316)
 * Invalidate prepared BATCH statements when related tables
   or keyspaces are dropped (CASSANDRA-8652)
 * Fix missing results in secondary index queries on collections
   with ALLOW FILTERING (CASSANDRA-8421)
 * Expose EstimatedHistogram metrics for range slices (CASSANDRA-8627)
 * (cqlsh) Escape clqshrc passwords properly (CASSANDRA-8618)
 * Fix NPE when passing wrong argument in ALTER TABLE statement (CASSANDRA-8355)
 * Pig: Refactor and deprecate CqlStorage (CASSANDRA-8599)
 * Don't reuse the same cleanup strategy for all sstables (CASSANDRA-8537)
 * Fix case-sensitivity of index name on CREATE and DROP INDEX
   statements (CASSANDRA-8365)
 * Better detection/logging for corruption in compressed sstables (CASSANDRA-8192)
 * Use the correct repairedAt value when closing writer (CASSANDRA-8570)
 * (cqlsh) Handle a schema mismatch being detected on startup (CASSANDRA-8512)
 * Properly calculate expected write size during compaction (CASSANDRA-8532)
 * Invalidate affected prepared statements when a table's columns
   are altered (CASSANDRA-7910)
 * Stress - user defined writes should populate sequentally (CASSANDRA-8524)
 * Fix regression in SSTableRewriter causing some rows to become unreadable
   during compaction (CASSANDRA-8429)
 * Run major compactions for repaired/unrepaired in parallel (CASSANDRA-8510)
 * (cqlsh) Fix compression options in DESCRIBE TABLE output when compression
   is disabled (CASSANDRA-8288)
 * (cqlsh) Fix DESCRIBE output after keyspaces are altered (CASSANDRA-7623)
 * Make sure we set lastCompactedKey correctly (CASSANDRA-8463)
 * (cqlsh) Fix output of CONSISTENCY command (CASSANDRA-8507)
 * (cqlsh) Fixed the handling of LIST statements (CASSANDRA-8370)
 * Make sstablescrub check leveled manifest again (CASSANDRA-8432)
 * Check first/last keys in sstable when giving out positions (CASSANDRA-8458)
 * Disable mmap on Windows (CASSANDRA-6993)
 * Add missing ConsistencyLevels to cassandra-stress (CASSANDRA-8253)
 * Add auth support to cassandra-stress (CASSANDRA-7985)
 * Fix ArrayIndexOutOfBoundsException when generating error message
   for some CQL syntax errors (CASSANDRA-8455)
 * Scale memtable slab allocation logarithmically (CASSANDRA-7882)
 * cassandra-stress simultaneous inserts over same seed (CASSANDRA-7964)
 * Reduce cassandra-stress sampling memory requirements (CASSANDRA-7926)
 * Ensure memtable flush cannot expire commit log entries from its future (CASSANDRA-8383)
 * Make read "defrag" async to reclaim memtables (CASSANDRA-8459)
 * Remove tmplink files for offline compactions (CASSANDRA-8321)
 * Reduce maxHintsInProgress (CASSANDRA-8415)
 * BTree updates may call provided update function twice (CASSANDRA-8018)
 * Release sstable references after anticompaction (CASSANDRA-8386)
 * Handle abort() in SSTableRewriter properly (CASSANDRA-8320)
 * Centralize shared executors (CASSANDRA-8055)
 * Fix filtering for CONTAINS (KEY) relations on frozen collection
   clustering columns when the query is restricted to a single
   partition (CASSANDRA-8203)
 * Do more aggressive entire-sstable TTL expiry checks (CASSANDRA-8243)
 * Add more log info if readMeter is null (CASSANDRA-8238)
 * add check of the system wall clock time at startup (CASSANDRA-8305)
 * Support for frozen collections (CASSANDRA-7859)
 * Fix overflow on histogram computation (CASSANDRA-8028)
 * Have paxos reuse the timestamp generation of normal queries (CASSANDRA-7801)
 * Fix incremental repair not remove parent session on remote (CASSANDRA-8291)
 * Improve JBOD disk utilization (CASSANDRA-7386)
 * Log failed host when preparing incremental repair (CASSANDRA-8228)
 * Force config client mode in CQLSSTableWriter (CASSANDRA-8281)
 * Fix sstableupgrade throws exception (CASSANDRA-8688)
 * Fix hang when repairing empty keyspace (CASSANDRA-8694)
Merged from 2.0:
 * Fix IllegalArgumentException in dynamic snitch (CASSANDRA-8448)
 * Add support for UPDATE ... IF EXISTS (CASSANDRA-8610)
 * Fix reversal of list prepends (CASSANDRA-8733)
 * Prevent non-zero default_time_to_live on tables with counters
   (CASSANDRA-8678)
 * Fix SSTableSimpleUnsortedWriter ConcurrentModificationException
   (CASSANDRA-8619)
 * Round up time deltas lower than 1ms in BulkLoader (CASSANDRA-8645)
 * Add batch remove iterator to ABSC (CASSANDRA-8414, 8666)
 * Round up time deltas lower than 1ms in BulkLoader (CASSANDRA-8645)
 * Fix isClientMode check in Keyspace (CASSANDRA-8687)
 * Use more efficient slice size for querying internal secondary
   index tables (CASSANDRA-8550)
 * Fix potentially returning deleted rows with range tombstone (CASSANDRA-8558)
 * Check for available disk space before starting a compaction (CASSANDRA-8562)
 * Fix DISTINCT queries with LIMITs or paging when some partitions
   contain only tombstones (CASSANDRA-8490)
 * Introduce background cache refreshing to permissions cache
   (CASSANDRA-8194)
 * Fix race condition in StreamTransferTask that could lead to
   infinite loops and premature sstable deletion (CASSANDRA-7704)
 * Add an extra version check to MigrationTask (CASSANDRA-8462)
 * Ensure SSTableWriter cleans up properly after failure (CASSANDRA-8499)
 * Increase bf true positive count on key cache hit (CASSANDRA-8525)
 * Move MeteredFlusher to its own thread (CASSANDRA-8485)
 * Fix non-distinct results in DISTNCT queries on static columns when
   paging is enabled (CASSANDRA-8087)
 * Move all hints related tasks to hints internal executor (CASSANDRA-8285)
 * Fix paging for multi-partition IN queries (CASSANDRA-8408)
 * Fix MOVED_NODE topology event never being emitted when a node
   moves its token (CASSANDRA-8373)
 * Fix validation of indexes in COMPACT tables (CASSANDRA-8156)
 * Avoid StackOverflowError when a large list of IN values
   is used for a clustering column (CASSANDRA-8410)
 * Fix NPE when writetime() or ttl() calls are wrapped by
   another function call (CASSANDRA-8451)
 * Fix NPE after dropping a keyspace (CASSANDRA-8332)
 * Fix error message on read repair timeouts (CASSANDRA-7947)
 * Default DTCS base_time_seconds changed to 60 (CASSANDRA-8417)
 * Refuse Paxos operation with more than one pending endpoint (CASSANDRA-8346, 8640)
 * Throw correct exception when trying to bind a keyspace or table
   name (CASSANDRA-6952)
 * Make HHOM.compact synchronized (CASSANDRA-8416)
 * cancel latency-sampling task when CF is dropped (CASSANDRA-8401)
 * don't block SocketThread for MessagingService (CASSANDRA-8188)
 * Increase quarantine delay on replacement (CASSANDRA-8260)
 * Expose off-heap memory usage stats (CASSANDRA-7897)
 * Ignore Paxos commits for truncated tables (CASSANDRA-7538)
 * Validate size of indexed column values (CASSANDRA-8280)
 * Make LCS split compaction results over all data directories (CASSANDRA-8329)
 * Fix some failing queries that use multi-column relations
   on COMPACT STORAGE tables (CASSANDRA-8264)
 * Fix InvalidRequestException with ORDER BY (CASSANDRA-8286)
 * Disable SSLv3 for POODLE (CASSANDRA-8265)
 * Fix millisecond timestamps in Tracing (CASSANDRA-8297)
 * Include keyspace name in error message when there are insufficient
   live nodes to stream from (CASSANDRA-8221)
 * Avoid overlap in L1 when L0 contains many nonoverlapping
   sstables (CASSANDRA-8211)
 * Improve PropertyFileSnitch logging (CASSANDRA-8183)
 * Add DC-aware sequential repair (CASSANDRA-8193)
 * Use live sstables in snapshot repair if possible (CASSANDRA-8312)
 * Fix hints serialized size calculation (CASSANDRA-8587)


2.1.2
 * (cqlsh) parse_for_table_meta errors out on queries with undefined
   grammars (CASSANDRA-8262)
 * (cqlsh) Fix SELECT ... TOKEN() function broken in C* 2.1.1 (CASSANDRA-8258)
 * Fix Cassandra crash when running on JDK8 update 40 (CASSANDRA-8209)
 * Optimize partitioner tokens (CASSANDRA-8230)
 * Improve compaction of repaired/unrepaired sstables (CASSANDRA-8004)
 * Make cache serializers pluggable (CASSANDRA-8096)
 * Fix issues with CONTAINS (KEY) queries on secondary indexes
   (CASSANDRA-8147)
 * Fix read-rate tracking of sstables for some queries (CASSANDRA-8239)
 * Fix default timestamp in QueryOptions (CASSANDRA-8246)
 * Set socket timeout when reading remote version (CASSANDRA-8188)
 * Refactor how we track live size (CASSANDRA-7852)
 * Make sure unfinished compaction files are removed (CASSANDRA-8124)
 * Fix shutdown when run as Windows service (CASSANDRA-8136)
 * Fix DESCRIBE TABLE with custom indexes (CASSANDRA-8031)
 * Fix race in RecoveryManagerTest (CASSANDRA-8176)
 * Avoid IllegalArgumentException while sorting sstables in
   IndexSummaryManager (CASSANDRA-8182)
 * Shutdown JVM on file descriptor exhaustion (CASSANDRA-7579)
 * Add 'die' policy for commit log and disk failure (CASSANDRA-7927)
 * Fix installing as service on Windows (CASSANDRA-8115)
 * Fix CREATE TABLE for CQL2 (CASSANDRA-8144)
 * Avoid boxing in ColumnStats min/max trackers (CASSANDRA-8109)
Merged from 2.0:
 * Correctly handle non-text column names in cql3 (CASSANDRA-8178)
 * Fix deletion for indexes on primary key columns (CASSANDRA-8206)
 * Add 'nodetool statusgossip' (CASSANDRA-8125)
 * Improve client notification that nodes are ready for requests (CASSANDRA-7510)
 * Handle negative timestamp in writetime method (CASSANDRA-8139)
 * Pig: Remove errant LIMIT clause in CqlNativeStorage (CASSANDRA-8166)
 * Throw ConfigurationException when hsha is used with the default
   rpc_max_threads setting of 'unlimited' (CASSANDRA-8116)
 * Allow concurrent writing of the same table in the same JVM using
   CQLSSTableWriter (CASSANDRA-7463)
 * Fix totalDiskSpaceUsed calculation (CASSANDRA-8205)


2.1.1
 * Fix spin loop in AtomicSortedColumns (CASSANDRA-7546)
 * Dont notify when replacing tmplink files (CASSANDRA-8157)
 * Fix validation with multiple CONTAINS clause (CASSANDRA-8131)
 * Fix validation of collections in TriggerExecutor (CASSANDRA-8146)
 * Fix IllegalArgumentException when a list of IN values containing tuples
   is passed as a single arg to a prepared statement with the v1 or v2
   protocol (CASSANDRA-8062)
 * Fix ClassCastException in DISTINCT query on static columns with
   query paging (CASSANDRA-8108)
 * Fix NPE on null nested UDT inside a set (CASSANDRA-8105)
 * Fix exception when querying secondary index on set items or map keys
   when some clustering columns are specified (CASSANDRA-8073)
 * Send proper error response when there is an error during native
   protocol message decode (CASSANDRA-8118)
 * Gossip should ignore generation numbers too far in the future (CASSANDRA-8113)
 * Fix NPE when creating a table with frozen sets, lists (CASSANDRA-8104)
 * Fix high memory use due to tracking reads on incrementally opened sstable
   readers (CASSANDRA-8066)
 * Fix EXECUTE request with skipMetadata=false returning no metadata
   (CASSANDRA-8054)
 * Allow concurrent use of CQLBulkOutputFormat (CASSANDRA-7776)
 * Shutdown JVM on OOM (CASSANDRA-7507)
 * Upgrade netty version and enable epoll event loop (CASSANDRA-7761)
 * Don't duplicate sstables smaller than split size when using
   the sstablesplitter tool (CASSANDRA-7616)
 * Avoid re-parsing already prepared statements (CASSANDRA-7923)
 * Fix some Thrift slice deletions and updates of COMPACT STORAGE
   tables with some clustering columns omitted (CASSANDRA-7990)
 * Fix filtering for CONTAINS on sets (CASSANDRA-8033)
 * Properly track added size (CASSANDRA-7239)
 * Allow compilation in java 8 (CASSANDRA-7208)
 * Fix Assertion error on RangeTombstoneList diff (CASSANDRA-8013)
 * Release references to overlapping sstables during compaction (CASSANDRA-7819)
 * Send notification when opening compaction results early (CASSANDRA-8034)
 * Make native server start block until properly bound (CASSANDRA-7885)
 * (cqlsh) Fix IPv6 support (CASSANDRA-7988)
 * Ignore fat clients when checking for endpoint collision (CASSANDRA-7939)
 * Make sstablerepairedset take a list of files (CASSANDRA-7995)
 * (cqlsh) Tab completeion for indexes on map keys (CASSANDRA-7972)
 * (cqlsh) Fix UDT field selection in select clause (CASSANDRA-7891)
 * Fix resource leak in event of corrupt sstable
 * (cqlsh) Add command line option for cqlshrc file path (CASSANDRA-7131)
 * Provide visibility into prepared statements churn (CASSANDRA-7921, CASSANDRA-7930)
 * Invalidate prepared statements when their keyspace or table is
   dropped (CASSANDRA-7566)
 * cassandra-stress: fix support for NetworkTopologyStrategy (CASSANDRA-7945)
 * Fix saving caches when a table is dropped (CASSANDRA-7784)
 * Add better error checking of new stress profile (CASSANDRA-7716)
 * Use ThreadLocalRandom and remove FBUtilities.threadLocalRandom (CASSANDRA-7934)
 * Prevent operator mistakes due to simultaneous bootstrap (CASSANDRA-7069)
 * cassandra-stress supports whitelist mode for node config (CASSANDRA-7658)
 * GCInspector more closely tracks GC; cassandra-stress and nodetool report it (CASSANDRA-7916)
 * nodetool won't output bogus ownership info without a keyspace (CASSANDRA-7173)
 * Add human readable option to nodetool commands (CASSANDRA-5433)
 * Don't try to set repairedAt on old sstables (CASSANDRA-7913)
 * Add metrics for tracking PreparedStatement use (CASSANDRA-7719)
 * (cqlsh) tab-completion for triggers (CASSANDRA-7824)
 * (cqlsh) Support for query paging (CASSANDRA-7514)
 * (cqlsh) Show progress of COPY operations (CASSANDRA-7789)
 * Add syntax to remove multiple elements from a map (CASSANDRA-6599)
 * Support non-equals conditions in lightweight transactions (CASSANDRA-6839)
 * Add IF [NOT] EXISTS to create/drop triggers (CASSANDRA-7606)
 * (cqlsh) Display the current logged-in user (CASSANDRA-7785)
 * (cqlsh) Don't ignore CTRL-C during COPY FROM execution (CASSANDRA-7815)
 * (cqlsh) Order UDTs according to cross-type dependencies in DESCRIBE
   output (CASSANDRA-7659)
 * (cqlsh) Fix handling of CAS statement results (CASSANDRA-7671)
 * (cqlsh) COPY TO/FROM improvements (CASSANDRA-7405)
 * Support list index operations with conditions (CASSANDRA-7499)
 * Add max live/tombstoned cells to nodetool cfstats output (CASSANDRA-7731)
 * Validate IPv6 wildcard addresses properly (CASSANDRA-7680)
 * (cqlsh) Error when tracing query (CASSANDRA-7613)
 * Avoid IOOBE when building SyntaxError message snippet (CASSANDRA-7569)
 * SSTableExport uses correct validator to create string representation of partition
   keys (CASSANDRA-7498)
 * Avoid NPEs when receiving type changes for an unknown keyspace (CASSANDRA-7689)
 * Add support for custom 2i validation (CASSANDRA-7575)
 * Pig support for hadoop CqlInputFormat (CASSANDRA-6454)
 * Add duration mode to cassandra-stress (CASSANDRA-7468)
 * Add listen_interface and rpc_interface options (CASSANDRA-7417)
 * Improve schema merge performance (CASSANDRA-7444)
 * Adjust MT depth based on # of partition validating (CASSANDRA-5263)
 * Optimise NativeCell comparisons (CASSANDRA-6755)
 * Configurable client timeout for cqlsh (CASSANDRA-7516)
 * Include snippet of CQL query near syntax error in messages (CASSANDRA-7111)
 * Make repair -pr work with -local (CASSANDRA-7450)
 * Fix error in sstableloader with -cph > 1 (CASSANDRA-8007)
 * Fix snapshot repair error on indexed tables (CASSANDRA-8020)
 * Do not exit nodetool repair when receiving JMX NOTIF_LOST (CASSANDRA-7909)
 * Stream to private IP when available (CASSANDRA-8084)
Merged from 2.0:
 * Reject conditions on DELETE unless full PK is given (CASSANDRA-6430)
 * Properly reject the token function DELETE (CASSANDRA-7747)
 * Force batchlog replay before decommissioning a node (CASSANDRA-7446)
 * Fix hint replay with many accumulated expired hints (CASSANDRA-6998)
 * Fix duplicate results in DISTINCT queries on static columns with query
   paging (CASSANDRA-8108)
 * Add DateTieredCompactionStrategy (CASSANDRA-6602)
 * Properly validate ascii and utf8 string literals in CQL queries (CASSANDRA-8101)
 * (cqlsh) Fix autocompletion for alter keyspace (CASSANDRA-8021)
 * Create backup directories for commitlog archiving during startup (CASSANDRA-8111)
 * Reduce totalBlockFor() for LOCAL_* consistency levels (CASSANDRA-8058)
 * Fix merging schemas with re-dropped keyspaces (CASSANDRA-7256)
 * Fix counters in supercolumns during live upgrades from 1.2 (CASSANDRA-7188)
 * Notify DT subscribers when a column family is truncated (CASSANDRA-8088)
 * Add sanity check of $JAVA on startup (CASSANDRA-7676)
 * Schedule fat client schema pull on join (CASSANDRA-7993)
 * Don't reset nodes' versions when closing IncomingTcpConnections
   (CASSANDRA-7734)
 * Record the real messaging version in all cases in OutboundTcpConnection
   (CASSANDRA-8057)
 * SSL does not work in cassandra-cli (CASSANDRA-7899)
 * Fix potential exception when using ReversedType in DynamicCompositeType
   (CASSANDRA-7898)
 * Better validation of collection values (CASSANDRA-7833)
 * Track min/max timestamps correctly (CASSANDRA-7969)
 * Fix possible overflow while sorting CL segments for replay (CASSANDRA-7992)
 * Increase nodetool Xmx (CASSANDRA-7956)
 * Archive any commitlog segments present at startup (CASSANDRA-6904)
 * CrcCheckChance should adjust based on live CFMetadata not
   sstable metadata (CASSANDRA-7978)
 * token() should only accept columns in the partitioning
   key order (CASSANDRA-6075)
 * Add method to invalidate permission cache via JMX (CASSANDRA-7977)
 * Allow propagating multiple gossip states atomically (CASSANDRA-6125)
 * Log exceptions related to unclean native protocol client disconnects
   at DEBUG or INFO (CASSANDRA-7849)
 * Allow permissions cache to be set via JMX (CASSANDRA-7698)
 * Include schema_triggers CF in readable system resources (CASSANDRA-7967)
 * Fix RowIndexEntry to report correct serializedSize (CASSANDRA-7948)
 * Make CQLSSTableWriter sync within partitions (CASSANDRA-7360)
 * Potentially use non-local replicas in CqlConfigHelper (CASSANDRA-7906)
 * Explicitly disallow mixing multi-column and single-column
   relations on clustering columns (CASSANDRA-7711)
 * Better error message when condition is set on PK column (CASSANDRA-7804)
 * Don't send schema change responses and events for no-op DDL
   statements (CASSANDRA-7600)
 * (Hadoop) fix cluster initialisation for a split fetching (CASSANDRA-7774)
 * Throw InvalidRequestException when queries contain relations on entire
   collection columns (CASSANDRA-7506)
 * (cqlsh) enable CTRL-R history search with libedit (CASSANDRA-7577)
 * (Hadoop) allow ACFRW to limit nodes to local DC (CASSANDRA-7252)
 * (cqlsh) cqlsh should automatically disable tracing when selecting
   from system_traces (CASSANDRA-7641)
 * (Hadoop) Add CqlOutputFormat (CASSANDRA-6927)
 * Don't depend on cassandra config for nodetool ring (CASSANDRA-7508)
 * (cqlsh) Fix failing cqlsh formatting tests (CASSANDRA-7703)
 * Fix IncompatibleClassChangeError from hadoop2 (CASSANDRA-7229)
 * Add 'nodetool sethintedhandoffthrottlekb' (CASSANDRA-7635)
 * (cqlsh) Add tab-completion for CREATE/DROP USER IF [NOT] EXISTS (CASSANDRA-7611)
 * Catch errors when the JVM pulls the rug out from GCInspector (CASSANDRA-5345)
 * cqlsh fails when version number parts are not int (CASSANDRA-7524)
 * Fix NPE when table dropped during streaming (CASSANDRA-7946)
 * Fix wrong progress when streaming uncompressed (CASSANDRA-7878)
 * Fix possible infinite loop in creating repair range (CASSANDRA-7983)
 * Fix unit in nodetool for streaming throughput (CASSANDRA-7375)
Merged from 1.2:
 * Don't index tombstones (CASSANDRA-7828)
 * Improve PasswordAuthenticator default super user setup (CASSANDRA-7788)


2.1.0
 * (cqlsh) Removed "ALTER TYPE <name> RENAME TO <name>" from tab-completion
   (CASSANDRA-7895)
 * Fixed IllegalStateException in anticompaction (CASSANDRA-7892)
 * cqlsh: DESCRIBE support for frozen UDTs, tuples (CASSANDRA-7863)
 * Avoid exposing internal classes over JMX (CASSANDRA-7879)
 * Add null check for keys when freezing collection (CASSANDRA-7869)
 * Improve stress workload realism (CASSANDRA-7519)
Merged from 2.0:
 * Configure system.paxos with LeveledCompactionStrategy (CASSANDRA-7753)
 * Fix ALTER clustering column type from DateType to TimestampType when
   using DESC clustering order (CASSANRDA-7797)
 * Throw EOFException if we run out of chunks in compressed datafile
   (CASSANDRA-7664)
 * Fix PRSI handling of CQL3 row markers for row cleanup (CASSANDRA-7787)
 * Fix dropping collection when it's the last regular column (CASSANDRA-7744)
 * Make StreamReceiveTask thread safe and gc friendly (CASSANDRA-7795)
 * Validate empty cell names from counter updates (CASSANDRA-7798)
Merged from 1.2:
 * Don't allow compacted sstables to be marked as compacting (CASSANDRA-7145)
 * Track expired tombstones (CASSANDRA-7810)


2.1.0-rc7
 * Add frozen keyword and require UDT to be frozen (CASSANDRA-7857)
 * Track added sstable size correctly (CASSANDRA-7239)
 * (cqlsh) Fix case insensitivity (CASSANDRA-7834)
 * Fix failure to stream ranges when moving (CASSANDRA-7836)
 * Correctly remove tmplink files (CASSANDRA-7803)
 * (cqlsh) Fix column name formatting for functions, CAS operations,
   and UDT field selections (CASSANDRA-7806)
 * (cqlsh) Fix COPY FROM handling of null/empty primary key
   values (CASSANDRA-7792)
 * Fix ordering of static cells (CASSANDRA-7763)
Merged from 2.0:
 * Forbid re-adding dropped counter columns (CASSANDRA-7831)
 * Fix CFMetaData#isThriftCompatible() for PK-only tables (CASSANDRA-7832)
 * Always reject inequality on the partition key without token()
   (CASSANDRA-7722)
 * Always send Paxos commit to all replicas (CASSANDRA-7479)
 * Make disruptor_thrift_server invocation pool configurable (CASSANDRA-7594)
 * Make repair no-op when RF=1 (CASSANDRA-7864)


2.1.0-rc6
 * Fix OOM issue from netty caching over time (CASSANDRA-7743)
 * json2sstable couldn't import JSON for CQL table (CASSANDRA-7477)
 * Invalidate all caches on table drop (CASSANDRA-7561)
 * Skip strict endpoint selection for ranges if RF == nodes (CASSANRA-7765)
 * Fix Thrift range filtering without 2ary index lookups (CASSANDRA-7741)
 * Add tracing entries about concurrent range requests (CASSANDRA-7599)
 * (cqlsh) Fix DESCRIBE for NTS keyspaces (CASSANDRA-7729)
 * Remove netty buffer ref-counting (CASSANDRA-7735)
 * Pass mutated cf to index updater for use by PRSI (CASSANDRA-7742)
 * Include stress yaml example in release and deb (CASSANDRA-7717)
 * workaround for netty issue causing corrupted data off the wire (CASSANDRA-7695)
 * cqlsh DESC CLUSTER fails retrieving ring information (CASSANDRA-7687)
 * Fix binding null values inside UDT (CASSANDRA-7685)
 * Fix UDT field selection with empty fields (CASSANDRA-7670)
 * Bogus deserialization of static cells from sstable (CASSANDRA-7684)
 * Fix NPE on compaction leftover cleanup for dropped table (CASSANDRA-7770)
Merged from 2.0:
 * Fix race condition in StreamTransferTask that could lead to
   infinite loops and premature sstable deletion (CASSANDRA-7704)
 * (cqlsh) Wait up to 10 sec for a tracing session (CASSANDRA-7222)
 * Fix NPE in FileCacheService.sizeInBytes (CASSANDRA-7756)
 * Remove duplicates from StorageService.getJoiningNodes (CASSANDRA-7478)
 * Clone token map outside of hot gossip loops (CASSANDRA-7758)
 * Fix MS expiring map timeout for Paxos messages (CASSANDRA-7752)
 * Do not flush on truncate if durable_writes is false (CASSANDRA-7750)
 * Give CRR a default input_cql Statement (CASSANDRA-7226)
 * Better error message when adding a collection with the same name
   than a previously dropped one (CASSANDRA-6276)
 * Fix validation when adding static columns (CASSANDRA-7730)
 * (Thrift) fix range deletion of supercolumns (CASSANDRA-7733)
 * Fix potential AssertionError in RangeTombstoneList (CASSANDRA-7700)
 * Validate arguments of blobAs* functions (CASSANDRA-7707)
 * Fix potential AssertionError with 2ndary indexes (CASSANDRA-6612)
 * Avoid logging CompactionInterrupted at ERROR (CASSANDRA-7694)
 * Minor leak in sstable2jon (CASSANDRA-7709)
 * Add cassandra.auto_bootstrap system property (CASSANDRA-7650)
 * Update java driver (for hadoop) (CASSANDRA-7618)
 * Remove CqlPagingRecordReader/CqlPagingInputFormat (CASSANDRA-7570)
 * Support connecting to ipv6 jmx with nodetool (CASSANDRA-7669)


2.1.0-rc5
 * Reject counters inside user types (CASSANDRA-7672)
 * Switch to notification-based GCInspector (CASSANDRA-7638)
 * (cqlsh) Handle nulls in UDTs and tuples correctly (CASSANDRA-7656)
 * Don't use strict consistency when replacing (CASSANDRA-7568)
 * Fix min/max cell name collection on 2.0 SSTables with range
   tombstones (CASSANDRA-7593)
 * Tolerate min/max cell names of different lengths (CASSANDRA-7651)
 * Filter cached results correctly (CASSANDRA-7636)
 * Fix tracing on the new SEPExecutor (CASSANDRA-7644)
 * Remove shuffle and taketoken (CASSANDRA-7601)
 * Clean up Windows batch scripts (CASSANDRA-7619)
 * Fix native protocol drop user type notification (CASSANDRA-7571)
 * Give read access to system.schema_usertypes to all authenticated users
   (CASSANDRA-7578)
 * (cqlsh) Fix cqlsh display when zero rows are returned (CASSANDRA-7580)
 * Get java version correctly when JAVA_TOOL_OPTIONS is set (CASSANDRA-7572)
 * Fix NPE when dropping index from non-existent keyspace, AssertionError when
   dropping non-existent index with IF EXISTS (CASSANDRA-7590)
 * Fix sstablelevelresetter hang (CASSANDRA-7614)
 * (cqlsh) Fix deserialization of blobs (CASSANDRA-7603)
 * Use "keyspace updated" schema change message for UDT changes in v1 and
   v2 protocols (CASSANDRA-7617)
 * Fix tracing of range slices and secondary index lookups that are local
   to the coordinator (CASSANDRA-7599)
 * Set -Dcassandra.storagedir for all tool shell scripts (CASSANDRA-7587)
 * Don't swap max/min col names when mutating sstable metadata (CASSANDRA-7596)
 * (cqlsh) Correctly handle paged result sets (CASSANDRA-7625)
 * (cqlsh) Improve waiting for a trace to complete (CASSANDRA-7626)
 * Fix tracing of concurrent range slices and 2ary index queries (CASSANDRA-7626)
 * Fix scrub against collection type (CASSANDRA-7665)
Merged from 2.0:
 * Set gc_grace_seconds to seven days for system schema tables (CASSANDRA-7668)
 * SimpleSeedProvider no longer caches seeds forever (CASSANDRA-7663)
 * Always flush on truncate (CASSANDRA-7511)
 * Fix ReversedType(DateType) mapping to native protocol (CASSANDRA-7576)
 * Always merge ranges owned by a single node (CASSANDRA-6930)
 * Track max/min timestamps for range tombstones (CASSANDRA-7647)
 * Fix NPE when listing saved caches dir (CASSANDRA-7632)


2.1.0-rc4
 * Fix word count hadoop example (CASSANDRA-7200)
 * Updated memtable_cleanup_threshold and memtable_flush_writers defaults
   (CASSANDRA-7551)
 * (Windows) fix startup when WMI memory query fails (CASSANDRA-7505)
 * Anti-compaction proceeds if any part of the repair failed (CASSANDRA-7521)
 * Add missing table name to DROP INDEX responses and notifications (CASSANDRA-7539)
 * Bump CQL version to 3.2.0 and update CQL documentation (CASSANDRA-7527)
 * Fix configuration error message when running nodetool ring (CASSANDRA-7508)
 * Support conditional updates, tuple type, and the v3 protocol in cqlsh (CASSANDRA-7509)
 * Handle queries on multiple secondary index types (CASSANDRA-7525)
 * Fix cqlsh authentication with v3 native protocol (CASSANDRA-7564)
 * Fix NPE when unknown prepared statement ID is used (CASSANDRA-7454)
Merged from 2.0:
 * (Windows) force range-based repair to non-sequential mode (CASSANDRA-7541)
 * Fix range merging when DES scores are zero (CASSANDRA-7535)
 * Warn when SSL certificates have expired (CASSANDRA-7528)
 * Fix error when doing reversed queries with static columns (CASSANDRA-7490)
Merged from 1.2:
 * Set correct stream ID on responses when non-Exception Throwables
   are thrown while handling native protocol messages (CASSANDRA-7470)


2.1.0-rc3
 * Consider expiry when reconciling otherwise equal cells (CASSANDRA-7403)
 * Introduce CQL support for stress tool (CASSANDRA-6146)
 * Fix ClassCastException processing expired messages (CASSANDRA-7496)
 * Fix prepared marker for collections inside UDT (CASSANDRA-7472)
 * Remove left-over populate_io_cache_on_flush and replicate_on_write
   uses (CASSANDRA-7493)
 * (Windows) handle spaces in path names (CASSANDRA-7451)
 * Ensure writes have completed after dropping a table, before recycling
   commit log segments (CASSANDRA-7437)
 * Remove left-over rows_per_partition_to_cache (CASSANDRA-7493)
 * Fix error when CONTAINS is used with a bind marker (CASSANDRA-7502)
 * Properly reject unknown UDT field (CASSANDRA-7484)
Merged from 2.0:
 * Fix CC#collectTimeOrderedData() tombstone optimisations (CASSANDRA-7394)
 * Support DISTINCT for static columns and fix behaviour when DISTINC is
   not use (CASSANDRA-7305).
 * Workaround JVM NPE on JMX bind failure (CASSANDRA-7254)
 * Fix race in FileCacheService RemovalListener (CASSANDRA-7278)
 * Fix inconsistent use of consistencyForCommit that allowed LOCAL_QUORUM
   operations to incorrect become full QUORUM (CASSANDRA-7345)
 * Properly handle unrecognized opcodes and flags (CASSANDRA-7440)
 * (Hadoop) close CqlRecordWriter clients when finished (CASSANDRA-7459)
 * Commit disk failure policy (CASSANDRA-7429)
 * Make sure high level sstables get compacted (CASSANDRA-7414)
 * Fix AssertionError when using empty clustering columns and static columns
   (CASSANDRA-7455)
 * Add option to disable STCS in L0 (CASSANDRA-6621)
 * Upgrade to snappy-java 1.0.5.2 (CASSANDRA-7476)


2.1.0-rc2
 * Fix heap size calculation for CompoundSparseCellName and
   CompoundSparseCellName.WithCollection (CASSANDRA-7421)
 * Allow counter mutations in UNLOGGED batches (CASSANDRA-7351)
 * Modify reconcile logic to always pick a tombstone over a counter cell
   (CASSANDRA-7346)
 * Avoid incremental compaction on Windows (CASSANDRA-7365)
 * Fix exception when querying a composite-keyed table with a collection index
   (CASSANDRA-7372)
 * Use node's host id in place of counter ids (CASSANDRA-7366)
 * Fix error when doing reversed queries with static columns (CASSANDRA-7490)
 * Backport CASSANDRA-6747 (CASSANDRA-7560)
 * Track max/min timestamps for range tombstones (CASSANDRA-7647)
 * Fix NPE when listing saved caches dir (CASSANDRA-7632)
 * Fix sstableloader unable to connect encrypted node (CASSANDRA-7585)
Merged from 1.2:
 * Clone token map outside of hot gossip loops (CASSANDRA-7758)
 * Add stop method to EmbeddedCassandraService (CASSANDRA-7595)
 * Support connecting to ipv6 jmx with nodetool (CASSANDRA-7669)
 * Set gc_grace_seconds to seven days for system schema tables (CASSANDRA-7668)
 * SimpleSeedProvider no longer caches seeds forever (CASSANDRA-7663)
 * Set correct stream ID on responses when non-Exception Throwables
   are thrown while handling native protocol messages (CASSANDRA-7470)
 * Fix row size miscalculation in LazilyCompactedRow (CASSANDRA-7543)
 * Fix race in background compaction check (CASSANDRA-7745)
 * Don't clear out range tombstones during compaction (CASSANDRA-7808)


2.1.0-rc1
 * Revert flush directory (CASSANDRA-6357)
 * More efficient executor service for fast operations (CASSANDRA-4718)
 * Move less common tools into a new cassandra-tools package (CASSANDRA-7160)
 * Support more concurrent requests in native protocol (CASSANDRA-7231)
 * Add tab-completion to debian nodetool packaging (CASSANDRA-6421)
 * Change concurrent_compactors defaults (CASSANDRA-7139)
 * Add PowerShell Windows launch scripts (CASSANDRA-7001)
 * Make commitlog archive+restore more robust (CASSANDRA-6974)
 * Fix marking commitlogsegments clean (CASSANDRA-6959)
 * Add snapshot "manifest" describing files included (CASSANDRA-6326)
 * Parallel streaming for sstableloader (CASSANDRA-3668)
 * Fix bugs in supercolumns handling (CASSANDRA-7138)
 * Fix ClassClassException on composite dense tables (CASSANDRA-7112)
 * Cleanup and optimize collation and slice iterators (CASSANDRA-7107)
 * Upgrade NBHM lib (CASSANDRA-7128)
 * Optimize netty server (CASSANDRA-6861)
 * Fix repair hang when given CF does not exist (CASSANDRA-7189)
 * Allow c* to be shutdown in an embedded mode (CASSANDRA-5635)
 * Add server side batching to native transport (CASSANDRA-5663)
 * Make batchlog replay asynchronous (CASSANDRA-6134)
 * remove unused classes (CASSANDRA-7197)
 * Limit user types to the keyspace they are defined in (CASSANDRA-6643)
 * Add validate method to CollectionType (CASSANDRA-7208)
 * New serialization format for UDT values (CASSANDRA-7209, CASSANDRA-7261)
 * Fix nodetool netstats (CASSANDRA-7270)
 * Fix potential ClassCastException in HintedHandoffManager (CASSANDRA-7284)
 * Use prepared statements internally (CASSANDRA-6975)
 * Fix broken paging state with prepared statement (CASSANDRA-7120)
 * Fix IllegalArgumentException in CqlStorage (CASSANDRA-7287)
 * Allow nulls/non-existant fields in UDT (CASSANDRA-7206)
 * Add Thrift MultiSliceRequest (CASSANDRA-6757, CASSANDRA-7027)
 * Handle overlapping MultiSlices (CASSANDRA-7279)
 * Fix DataOutputTest on Windows (CASSANDRA-7265)
 * Embedded sets in user defined data-types are not updating (CASSANDRA-7267)
 * Add tuple type to CQL/native protocol (CASSANDRA-7248)
 * Fix CqlPagingRecordReader on tables with few rows (CASSANDRA-7322)
Merged from 2.0:
 * Copy compaction options to make sure they are reloaded (CASSANDRA-7290)
 * Add option to do more aggressive tombstone compactions (CASSANDRA-6563)
 * Don't try to compact already-compacting files in HHOM (CASSANDRA-7288)
 * Always reallocate buffers in HSHA (CASSANDRA-6285)
 * (Hadoop) support authentication in CqlRecordReader (CASSANDRA-7221)
 * (Hadoop) Close java driver Cluster in CQLRR.close (CASSANDRA-7228)
 * Warn when 'USING TIMESTAMP' is used on a CAS BATCH (CASSANDRA-7067)
 * return all cpu values from BackgroundActivityMonitor.readAndCompute (CASSANDRA-7183)
 * Correctly delete scheduled range xfers (CASSANDRA-7143)
 * return all cpu values from BackgroundActivityMonitor.readAndCompute (CASSANDRA-7183)
 * reduce garbage creation in calculatePendingRanges (CASSANDRA-7191)
 * fix c* launch issues on Russian os's due to output of linux 'free' cmd (CASSANDRA-6162)
 * Fix disabling autocompaction (CASSANDRA-7187)
 * Fix potential NumberFormatException when deserializing IntegerType (CASSANDRA-7088)
 * cqlsh can't tab-complete disabling compaction (CASSANDRA-7185)
 * cqlsh: Accept and execute CQL statement(s) from command-line parameter (CASSANDRA-7172)
 * Fix IllegalStateException in CqlPagingRecordReader (CASSANDRA-7198)
 * Fix the InvertedIndex trigger example (CASSANDRA-7211)
 * Add --resolve-ip option to 'nodetool ring' (CASSANDRA-7210)
 * reduce garbage on codec flag deserialization (CASSANDRA-7244)
 * Fix duplicated error messages on directory creation error at startup (CASSANDRA-5818)
 * Proper null handle for IF with map element access (CASSANDRA-7155)
 * Improve compaction visibility (CASSANDRA-7242)
 * Correctly delete scheduled range xfers (CASSANDRA-7143)
 * Make batchlog replica selection rack-aware (CASSANDRA-6551)
 * Fix CFMetaData#getColumnDefinitionFromColumnName() (CASSANDRA-7074)
 * Fix writetime/ttl functions for static columns (CASSANDRA-7081)
 * Suggest CTRL-C or semicolon after three blank lines in cqlsh (CASSANDRA-7142)
 * Fix 2ndary index queries with DESC clustering order (CASSANDRA-6950)
 * Invalid key cache entries on DROP (CASSANDRA-6525)
 * Fix flapping RecoveryManagerTest (CASSANDRA-7084)
 * Add missing iso8601 patterns for date strings (CASSANDRA-6973)
 * Support selecting multiple rows in a partition using IN (CASSANDRA-6875)
 * Add authentication support to shuffle (CASSANDRA-6484)
 * Swap local and global default read repair chances (CASSANDRA-7320)
 * Add conditional CREATE/DROP USER support (CASSANDRA-7264)
 * Cqlsh counts non-empty lines for "Blank lines" warning (CASSANDRA-7325)
Merged from 1.2:
 * Add Cloudstack snitch (CASSANDRA-7147)
 * Update system.peers correctly when relocating tokens (CASSANDRA-7126)
 * Add Google Compute Engine snitch (CASSANDRA-7132)
 * remove duplicate query for local tokens (CASSANDRA-7182)
 * exit CQLSH with error status code if script fails (CASSANDRA-6344)
 * Fix bug with some IN queries missig results (CASSANDRA-7105)
 * Fix availability validation for LOCAL_ONE CL (CASSANDRA-7319)
 * Hint streaming can cause decommission to fail (CASSANDRA-7219)


2.1.0-beta2
 * Increase default CL space to 8GB (CASSANDRA-7031)
 * Add range tombstones to read repair digests (CASSANDRA-6863)
 * Fix BTree.clear for large updates (CASSANDRA-6943)
 * Fail write instead of logging a warning when unable to append to CL
   (CASSANDRA-6764)
 * Eliminate possibility of CL segment appearing twice in active list
   (CASSANDRA-6557)
 * Apply DONTNEED fadvise to commitlog segments (CASSANDRA-6759)
 * Switch CRC component to Adler and include it for compressed sstables
   (CASSANDRA-4165)
 * Allow cassandra-stress to set compaction strategy options (CASSANDRA-6451)
 * Add broadcast_rpc_address option to cassandra.yaml (CASSANDRA-5899)
 * Auto reload GossipingPropertyFileSnitch config (CASSANDRA-5897)
 * Fix overflow of memtable_total_space_in_mb (CASSANDRA-6573)
 * Fix ABTC NPE and apply update function correctly (CASSANDRA-6692)
 * Allow nodetool to use a file or prompt for password (CASSANDRA-6660)
 * Fix AIOOBE when concurrently accessing ABSC (CASSANDRA-6742)
 * Fix assertion error in ALTER TYPE RENAME (CASSANDRA-6705)
 * Scrub should not always clear out repaired status (CASSANDRA-5351)
 * Improve handling of range tombstone for wide partitions (CASSANDRA-6446)
 * Fix ClassCastException for compact table with composites (CASSANDRA-6738)
 * Fix potentially repairing with wrong nodes (CASSANDRA-6808)
 * Change caching option syntax (CASSANDRA-6745)
 * Fix stress to do proper counter reads (CASSANDRA-6835)
 * Fix help message for stress counter_write (CASSANDRA-6824)
 * Fix stress smart Thrift client to pick servers correctly (CASSANDRA-6848)
 * Add logging levels (minimal, normal or verbose) to stress tool (CASSANDRA-6849)
 * Fix race condition in Batch CLE (CASSANDRA-6860)
 * Improve cleanup/scrub/upgradesstables failure handling (CASSANDRA-6774)
 * ByteBuffer write() methods for serializing sstables (CASSANDRA-6781)
 * Proper compare function for CollectionType (CASSANDRA-6783)
 * Update native server to Netty 4 (CASSANDRA-6236)
 * Fix off-by-one error in stress (CASSANDRA-6883)
 * Make OpOrder AutoCloseable (CASSANDRA-6901)
 * Remove sync repair JMX interface (CASSANDRA-6900)
 * Add multiple memory allocation options for memtables (CASSANDRA-6689, 6694)
 * Remove adjusted op rate from stress output (CASSANDRA-6921)
 * Add optimized CF.hasColumns() implementations (CASSANDRA-6941)
 * Serialize batchlog mutations with the version of the target node
   (CASSANDRA-6931)
 * Optimize CounterColumn#reconcile() (CASSANDRA-6953)
 * Properly remove 1.2 sstable support in 2.1 (CASSANDRA-6869)
 * Lock counter cells, not partitions (CASSANDRA-6880)
 * Track presence of legacy counter shards in sstables (CASSANDRA-6888)
 * Ensure safe resource cleanup when replacing sstables (CASSANDRA-6912)
 * Add failure handler to async callback (CASSANDRA-6747)
 * Fix AE when closing SSTable without releasing reference (CASSANDRA-7000)
 * Clean up IndexInfo on keyspace/table drops (CASSANDRA-6924)
 * Only snapshot relative SSTables when sequential repair (CASSANDRA-7024)
 * Require nodetool rebuild_index to specify index names (CASSANDRA-7038)
 * fix cassandra stress errors on reads with native protocol (CASSANDRA-7033)
 * Use OpOrder to guard sstable references for reads (CASSANDRA-6919)
 * Preemptive opening of compaction result (CASSANDRA-6916)
 * Multi-threaded scrub/cleanup/upgradesstables (CASSANDRA-5547)
 * Optimize cellname comparison (CASSANDRA-6934)
 * Native protocol v3 (CASSANDRA-6855)
 * Optimize Cell liveness checks and clean up Cell (CASSANDRA-7119)
 * Support consistent range movements (CASSANDRA-2434)
 * Display min timestamp in sstablemetadata viewer (CASSANDRA-6767)
Merged from 2.0:
 * Avoid race-prone second "scrub" of system keyspace (CASSANDRA-6797)
 * Pool CqlRecordWriter clients by inetaddress rather than Range
   (CASSANDRA-6665)
 * Fix compaction_history timestamps (CASSANDRA-6784)
 * Compare scores of full replica ordering in DES (CASSANDRA-6683)
 * fix CME in SessionInfo updateProgress affecting netstats (CASSANDRA-6577)
 * Allow repairing between specific replicas (CASSANDRA-6440)
 * Allow per-dc enabling of hints (CASSANDRA-6157)
 * Add compatibility for Hadoop 0.2.x (CASSANDRA-5201)
 * Fix EstimatedHistogram races (CASSANDRA-6682)
 * Failure detector correctly converts initial value to nanos (CASSANDRA-6658)
 * Add nodetool taketoken to relocate vnodes (CASSANDRA-4445)
 * Expose bulk loading progress over JMX (CASSANDRA-4757)
 * Correctly handle null with IF conditions and TTL (CASSANDRA-6623)
 * Account for range/row tombstones in tombstone drop
   time histogram (CASSANDRA-6522)
 * Stop CommitLogSegment.close() from calling sync() (CASSANDRA-6652)
 * Make commitlog failure handling configurable (CASSANDRA-6364)
 * Avoid overlaps in LCS (CASSANDRA-6688)
 * Improve support for paginating over composites (CASSANDRA-4851)
 * Fix count(*) queries in a mixed cluster (CASSANDRA-6707)
 * Improve repair tasks(snapshot, differencing) concurrency (CASSANDRA-6566)
 * Fix replaying pre-2.0 commit logs (CASSANDRA-6714)
 * Add static columns to CQL3 (CASSANDRA-6561)
 * Optimize single partition batch statements (CASSANDRA-6737)
 * Disallow post-query re-ordering when paging (CASSANDRA-6722)
 * Fix potential paging bug with deleted columns (CASSANDRA-6748)
 * Fix NPE on BulkLoader caused by losing StreamEvent (CASSANDRA-6636)
 * Fix truncating compression metadata (CASSANDRA-6791)
 * Add CMSClassUnloadingEnabled JVM option (CASSANDRA-6541)
 * Catch memtable flush exceptions during shutdown (CASSANDRA-6735)
 * Fix upgradesstables NPE for non-CF-based indexes (CASSANDRA-6645)
 * Fix UPDATE updating PRIMARY KEY columns implicitly (CASSANDRA-6782)
 * Fix IllegalArgumentException when updating from 1.2 with SuperColumns
   (CASSANDRA-6733)
 * FBUtilities.singleton() should use the CF comparator (CASSANDRA-6778)
 * Fix CQLSStableWriter.addRow(Map<String, Object>) (CASSANDRA-6526)
 * Fix HSHA server introducing corrupt data (CASSANDRA-6285)
 * Fix CAS conditions for COMPACT STORAGE tables (CASSANDRA-6813)
 * Starting threads in OutboundTcpConnectionPool constructor causes race conditions (CASSANDRA-7177)
 * Allow overriding cassandra-rackdc.properties file (CASSANDRA-7072)
 * Set JMX RMI port to 7199 (CASSANDRA-7087)
 * Use LOCAL_QUORUM for data reads at LOCAL_SERIAL (CASSANDRA-6939)
 * Log a warning for large batches (CASSANDRA-6487)
 * Put nodes in hibernate when join_ring is false (CASSANDRA-6961)
 * Avoid early loading of non-system keyspaces before compaction-leftovers
   cleanup at startup (CASSANDRA-6913)
 * Restrict Windows to parallel repairs (CASSANDRA-6907)
 * (Hadoop) Allow manually specifying start/end tokens in CFIF (CASSANDRA-6436)
 * Fix NPE in MeteredFlusher (CASSANDRA-6820)
 * Fix race processing range scan responses (CASSANDRA-6820)
 * Allow deleting snapshots from dropped keyspaces (CASSANDRA-6821)
 * Add uuid() function (CASSANDRA-6473)
 * Omit tombstones from schema digests (CASSANDRA-6862)
 * Include correct consistencyLevel in LWT timeout (CASSANDRA-6884)
 * Lower chances for losing new SSTables during nodetool refresh and
   ColumnFamilyStore.loadNewSSTables (CASSANDRA-6514)
 * Add support for DELETE ... IF EXISTS to CQL3 (CASSANDRA-5708)
 * Update hadoop_cql3_word_count example (CASSANDRA-6793)
 * Fix handling of RejectedExecution in sync Thrift server (CASSANDRA-6788)
 * Log more information when exceeding tombstone_warn_threshold (CASSANDRA-6865)
 * Fix truncate to not abort due to unreachable fat clients (CASSANDRA-6864)
 * Fix schema concurrency exceptions (CASSANDRA-6841)
 * Fix leaking validator FH in StreamWriter (CASSANDRA-6832)
 * Fix saving triggers to schema (CASSANDRA-6789)
 * Fix trigger mutations when base mutation list is immutable (CASSANDRA-6790)
 * Fix accounting in FileCacheService to allow re-using RAR (CASSANDRA-6838)
 * Fix static counter columns (CASSANDRA-6827)
 * Restore expiring->deleted (cell) compaction optimization (CASSANDRA-6844)
 * Fix CompactionManager.needsCleanup (CASSANDRA-6845)
 * Correctly compare BooleanType values other than 0 and 1 (CASSANDRA-6779)
 * Read message id as string from earlier versions (CASSANDRA-6840)
 * Properly use the Paxos consistency for (non-protocol) batch (CASSANDRA-6837)
 * Add paranoid disk failure option (CASSANDRA-6646)
 * Improve PerRowSecondaryIndex performance (CASSANDRA-6876)
 * Extend triggers to support CAS updates (CASSANDRA-6882)
 * Static columns with IF NOT EXISTS don't always work as expected (CASSANDRA-6873)
 * Fix paging with SELECT DISTINCT (CASSANDRA-6857)
 * Fix UnsupportedOperationException on CAS timeout (CASSANDRA-6923)
 * Improve MeteredFlusher handling of MF-unaffected column families
   (CASSANDRA-6867)
 * Add CqlRecordReader using native pagination (CASSANDRA-6311)
 * Add QueryHandler interface (CASSANDRA-6659)
 * Track liveRatio per-memtable, not per-CF (CASSANDRA-6945)
 * Make sure upgradesstables keeps sstable level (CASSANDRA-6958)
 * Fix LIMIT with static columns (CASSANDRA-6956)
 * Fix clash with CQL column name in thrift validation (CASSANDRA-6892)
 * Fix error with super columns in mixed 1.2-2.0 clusters (CASSANDRA-6966)
 * Fix bad skip of sstables on slice query with composite start/finish (CASSANDRA-6825)
 * Fix unintended update with conditional statement (CASSANDRA-6893)
 * Fix map element access in IF (CASSANDRA-6914)
 * Avoid costly range calculations for range queries on system keyspaces
   (CASSANDRA-6906)
 * Fix SSTable not released if stream session fails (CASSANDRA-6818)
 * Avoid build failure due to ANTLR timeout (CASSANDRA-6991)
 * Queries on compact tables can return more rows that requested (CASSANDRA-7052)
 * USING TIMESTAMP for batches does not work (CASSANDRA-7053)
 * Fix performance regression from CASSANDRA-5614 (CASSANDRA-6949)
 * Ensure that batchlog and hint timeouts do not produce hints (CASSANDRA-7058)
 * Merge groupable mutations in TriggerExecutor#execute() (CASSANDRA-7047)
 * Plug holes in resource release when wiring up StreamSession (CASSANDRA-7073)
 * Re-add parameter columns to tracing session (CASSANDRA-6942)
 * Preserves CQL metadata when updating table from thrift (CASSANDRA-6831)
Merged from 1.2:
 * Fix nodetool display with vnodes (CASSANDRA-7082)
 * Add UNLOGGED, COUNTER options to BATCH documentation (CASSANDRA-6816)
 * add extra SSL cipher suites (CASSANDRA-6613)
 * fix nodetool getsstables for blob PK (CASSANDRA-6803)
 * Fix BatchlogManager#deleteBatch() use of millisecond timestamps
   (CASSANDRA-6822)
 * Continue assassinating even if the endpoint vanishes (CASSANDRA-6787)
 * Schedule schema pulls on change (CASSANDRA-6971)
 * Non-droppable verbs shouldn't be dropped from OTC (CASSANDRA-6980)
 * Shutdown batchlog executor in SS#drain() (CASSANDRA-7025)
 * Fix batchlog to account for CF truncation records (CASSANDRA-6999)
 * Fix CQLSH parsing of functions and BLOB literals (CASSANDRA-7018)
 * Properly load trustore in the native protocol (CASSANDRA-6847)
 * Always clean up references in SerializingCache (CASSANDRA-6994)
 * Don't shut MessagingService down when replacing a node (CASSANDRA-6476)
 * fix npe when doing -Dcassandra.fd_initial_value_ms (CASSANDRA-6751)


2.1.0-beta1
 * Add flush directory distinct from compaction directories (CASSANDRA-6357)
 * Require JNA by default (CASSANDRA-6575)
 * add listsnapshots command to nodetool (CASSANDRA-5742)
 * Introduce AtomicBTreeColumns (CASSANDRA-6271, 6692)
 * Multithreaded commitlog (CASSANDRA-3578)
 * allocate fixed index summary memory pool and resample cold index summaries
   to use less memory (CASSANDRA-5519)
 * Removed multithreaded compaction (CASSANDRA-6142)
 * Parallelize fetching rows for low-cardinality indexes (CASSANDRA-1337)
 * change logging from log4j to logback (CASSANDRA-5883)
 * switch to LZ4 compression for internode communication (CASSANDRA-5887)
 * Stop using Thrift-generated Index* classes internally (CASSANDRA-5971)
 * Remove 1.2 network compatibility code (CASSANDRA-5960)
 * Remove leveled json manifest migration code (CASSANDRA-5996)
 * Remove CFDefinition (CASSANDRA-6253)
 * Use AtomicIntegerFieldUpdater in RefCountedMemory (CASSANDRA-6278)
 * User-defined types for CQL3 (CASSANDRA-5590)
 * Use of o.a.c.metrics in nodetool (CASSANDRA-5871, 6406)
 * Batch read from OTC's queue and cleanup (CASSANDRA-1632)
 * Secondary index support for collections (CASSANDRA-4511, 6383)
 * SSTable metadata(Stats.db) format change (CASSANDRA-6356)
 * Push composites support in the storage engine
   (CASSANDRA-5417, CASSANDRA-6520)
 * Add snapshot space used to cfstats (CASSANDRA-6231)
 * Add cardinality estimator for key count estimation (CASSANDRA-5906)
 * CF id is changed to be non-deterministic. Data dir/key cache are created
   uniquely for CF id (CASSANDRA-5202)
 * New counters implementation (CASSANDRA-6504)
 * Replace UnsortedColumns, EmptyColumns, TreeMapBackedSortedColumns with new
   ArrayBackedSortedColumns (CASSANDRA-6630, CASSANDRA-6662, CASSANDRA-6690)
 * Add option to use row cache with a given amount of rows (CASSANDRA-5357)
 * Avoid repairing already repaired data (CASSANDRA-5351)
 * Reject counter updates with USING TTL/TIMESTAMP (CASSANDRA-6649)
 * Replace index_interval with min/max_index_interval (CASSANDRA-6379)
 * Lift limitation that order by columns must be selected for IN queries (CASSANDRA-4911)


2.0.5
 * Reduce garbage generated by bloom filter lookups (CASSANDRA-6609)
 * Add ks.cf names to tombstone logging (CASSANDRA-6597)
 * Use LOCAL_QUORUM for LWT operations at LOCAL_SERIAL (CASSANDRA-6495)
 * Wait for gossip to settle before accepting client connections (CASSANDRA-4288)
 * Delete unfinished compaction incrementally (CASSANDRA-6086)
 * Allow specifying custom secondary index options in CQL3 (CASSANDRA-6480)
 * Improve replica pinning for cache efficiency in DES (CASSANDRA-6485)
 * Fix LOCAL_SERIAL from thrift (CASSANDRA-6584)
 * Don't special case received counts in CAS timeout exceptions (CASSANDRA-6595)
 * Add support for 2.1 global counter shards (CASSANDRA-6505)
 * Fix NPE when streaming connection is not yet established (CASSANDRA-6210)
 * Avoid rare duplicate read repair triggering (CASSANDRA-6606)
 * Fix paging discardFirst (CASSANDRA-6555)
 * Fix ArrayIndexOutOfBoundsException in 2ndary index query (CASSANDRA-6470)
 * Release sstables upon rebuilding 2i (CASSANDRA-6635)
 * Add AbstractCompactionStrategy.startup() method (CASSANDRA-6637)
 * SSTableScanner may skip rows during cleanup (CASSANDRA-6638)
 * sstables from stalled repair sessions can resurrect deleted data (CASSANDRA-6503)
 * Switch stress to use ITransportFactory (CASSANDRA-6641)
 * Fix IllegalArgumentException during prepare (CASSANDRA-6592)
 * Fix possible loss of 2ndary index entries during compaction (CASSANDRA-6517)
 * Fix direct Memory on architectures that do not support unaligned long access
   (CASSANDRA-6628)
 * Let scrub optionally skip broken counter partitions (CASSANDRA-5930)
Merged from 1.2:
 * fsync compression metadata (CASSANDRA-6531)
 * Validate CF existence on execution for prepared statement (CASSANDRA-6535)
 * Add ability to throttle batchlog replay (CASSANDRA-6550)
 * Fix executing LOCAL_QUORUM with SimpleStrategy (CASSANDRA-6545)
 * Avoid StackOverflow when using large IN queries (CASSANDRA-6567)
 * Nodetool upgradesstables includes secondary indexes (CASSANDRA-6598)
 * Paginate batchlog replay (CASSANDRA-6569)
 * skip blocking on streaming during drain (CASSANDRA-6603)
 * Improve error message when schema doesn't match loaded sstable (CASSANDRA-6262)
 * Add properties to adjust FD initial value and max interval (CASSANDRA-4375)
 * Fix preparing with batch and delete from collection (CASSANDRA-6607)
 * Fix ABSC reverse iterator's remove() method (CASSANDRA-6629)
 * Handle host ID conflicts properly (CASSANDRA-6615)
 * Move handling of migration event source to solve bootstrap race. (CASSANDRA-6648)
 * Make sure compaction throughput value doesn't overflow with int math (CASSANDRA-6647)


2.0.4
 * Allow removing snapshots of no-longer-existing CFs (CASSANDRA-6418)
 * add StorageService.stopDaemon() (CASSANDRA-4268)
 * add IRE for invalid CF supplied to get_count (CASSANDRA-5701)
 * add client encryption support to sstableloader (CASSANDRA-6378)
 * Fix accept() loop for SSL sockets post-shutdown (CASSANDRA-6468)
 * Fix size-tiered compaction in LCS L0 (CASSANDRA-6496)
 * Fix assertion failure in filterColdSSTables (CASSANDRA-6483)
 * Fix row tombstones in larger-than-memory compactions (CASSANDRA-6008)
 * Fix cleanup ClassCastException (CASSANDRA-6462)
 * Reduce gossip memory use by interning VersionedValue strings (CASSANDRA-6410)
 * Allow specifying datacenters to participate in a repair (CASSANDRA-6218)
 * Fix divide-by-zero in PCI (CASSANDRA-6403)
 * Fix setting last compacted key in the wrong level for LCS (CASSANDRA-6284)
 * Add millisecond precision formats to the timestamp parser (CASSANDRA-6395)
 * Expose a total memtable size metric for a CF (CASSANDRA-6391)
 * cqlsh: handle symlinks properly (CASSANDRA-6425)
 * Fix potential infinite loop when paging query with IN (CASSANDRA-6464)
 * Fix assertion error in AbstractQueryPager.discardFirst (CASSANDRA-6447)
 * Fix streaming older SSTable yields unnecessary tombstones (CASSANDRA-6527)
Merged from 1.2:
 * Improved error message on bad properties in DDL queries (CASSANDRA-6453)
 * Randomize batchlog candidates selection (CASSANDRA-6481)
 * Fix thundering herd on endpoint cache invalidation (CASSANDRA-6345, 6485)
 * Improve batchlog write performance with vnodes (CASSANDRA-6488)
 * cqlsh: quote single quotes in strings inside collections (CASSANDRA-6172)
 * Improve gossip performance for typical messages (CASSANDRA-6409)
 * Throw IRE if a prepared statement has more markers than supported
   (CASSANDRA-5598)
 * Expose Thread metrics for the native protocol server (CASSANDRA-6234)
 * Change snapshot response message verb to INTERNAL to avoid dropping it
   (CASSANDRA-6415)
 * Warn when collection read has > 65K elements (CASSANDRA-5428)
 * Fix cache persistence when both row and key cache are enabled
   (CASSANDRA-6413)
 * (Hadoop) add describe_local_ring (CASSANDRA-6268)
 * Fix handling of concurrent directory creation failure (CASSANDRA-6459)
 * Allow executing CREATE statements multiple times (CASSANDRA-6471)
 * Don't send confusing info with timeouts (CASSANDRA-6491)
 * Don't resubmit counter mutation runnables internally (CASSANDRA-6427)
 * Don't drop local mutations without a hint (CASSANDRA-6510)
 * Don't allow null max_hint_window_in_ms (CASSANDRA-6419)
 * Validate SliceRange start and finish lengths (CASSANDRA-6521)


2.0.3
 * Fix FD leak on slice read path (CASSANDRA-6275)
 * Cancel read meter task when closing SSTR (CASSANDRA-6358)
 * free off-heap IndexSummary during bulk (CASSANDRA-6359)
 * Recover from IOException in accept() thread (CASSANDRA-6349)
 * Improve Gossip tolerance of abnormally slow tasks (CASSANDRA-6338)
 * Fix trying to hint timed out counter writes (CASSANDRA-6322)
 * Allow restoring specific columnfamilies from archived CL (CASSANDRA-4809)
 * Avoid flushing compaction_history after each operation (CASSANDRA-6287)
 * Fix repair assertion error when tombstones expire (CASSANDRA-6277)
 * Skip loading corrupt key cache (CASSANDRA-6260)
 * Fixes for compacting larger-than-memory rows (CASSANDRA-6274)
 * Compact hottest sstables first and optionally omit coldest from
   compaction entirely (CASSANDRA-6109)
 * Fix modifying column_metadata from thrift (CASSANDRA-6182)
 * cqlsh: fix LIST USERS output (CASSANDRA-6242)
 * Add IRequestSink interface (CASSANDRA-6248)
 * Update memtable size while flushing (CASSANDRA-6249)
 * Provide hooks around CQL2/CQL3 statement execution (CASSANDRA-6252)
 * Require Permission.SELECT for CAS updates (CASSANDRA-6247)
 * New CQL-aware SSTableWriter (CASSANDRA-5894)
 * Reject CAS operation when the protocol v1 is used (CASSANDRA-6270)
 * Correctly throw error when frame too large (CASSANDRA-5981)
 * Fix serialization bug in PagedRange with 2ndary indexes (CASSANDRA-6299)
 * Fix CQL3 table validation in Thrift (CASSANDRA-6140)
 * Fix bug missing results with IN clauses (CASSANDRA-6327)
 * Fix paging with reversed slices (CASSANDRA-6343)
 * Set minTimestamp correctly to be able to drop expired sstables (CASSANDRA-6337)
 * Support NaN and Infinity as float literals (CASSANDRA-6003)
 * Remove RF from nodetool ring output (CASSANDRA-6289)
 * Fix attempting to flush empty rows (CASSANDRA-6374)
 * Fix potential out of bounds exception when paging (CASSANDRA-6333)
Merged from 1.2:
 * Optimize FD phi calculation (CASSANDRA-6386)
 * Improve initial FD phi estimate when starting up (CASSANDRA-6385)
 * Don't list CQL3 table in CLI describe even if named explicitely
   (CASSANDRA-5750)
 * Invalidate row cache when dropping CF (CASSANDRA-6351)
 * add non-jamm path for cached statements (CASSANDRA-6293)
 * add windows bat files for shell commands (CASSANDRA-6145)
 * Require logging in for Thrift CQL2/3 statement preparation (CASSANDRA-6254)
 * restrict max_num_tokens to 1536 (CASSANDRA-6267)
 * Nodetool gets default JMX port from cassandra-env.sh (CASSANDRA-6273)
 * make calculatePendingRanges asynchronous (CASSANDRA-6244)
 * Remove blocking flushes in gossip thread (CASSANDRA-6297)
 * Fix potential socket leak in connectionpool creation (CASSANDRA-6308)
 * Allow LOCAL_ONE/LOCAL_QUORUM to work with SimpleStrategy (CASSANDRA-6238)
 * cqlsh: handle 'null' as session duration (CASSANDRA-6317)
 * Fix json2sstable handling of range tombstones (CASSANDRA-6316)
 * Fix missing one row in reverse query (CASSANDRA-6330)
 * Fix reading expired row value from row cache (CASSANDRA-6325)
 * Fix AssertionError when doing set element deletion (CASSANDRA-6341)
 * Make CL code for the native protocol match the one in C* 2.0
   (CASSANDRA-6347)
 * Disallow altering CQL3 table from thrift (CASSANDRA-6370)
 * Fix size computation of prepared statement (CASSANDRA-6369)


2.0.2
 * Update FailureDetector to use nanontime (CASSANDRA-4925)
 * Fix FileCacheService regressions (CASSANDRA-6149)
 * Never return WriteTimeout for CL.ANY (CASSANDRA-6132)
 * Fix race conditions in bulk loader (CASSANDRA-6129)
 * Add configurable metrics reporting (CASSANDRA-4430)
 * drop queries exceeding a configurable number of tombstones (CASSANDRA-6117)
 * Track and persist sstable read activity (CASSANDRA-5515)
 * Fixes for speculative retry (CASSANDRA-5932, CASSANDRA-6194)
 * Improve memory usage of metadata min/max column names (CASSANDRA-6077)
 * Fix thrift validation refusing row markers on CQL3 tables (CASSANDRA-6081)
 * Fix insertion of collections with CAS (CASSANDRA-6069)
 * Correctly send metadata on SELECT COUNT (CASSANDRA-6080)
 * Track clients' remote addresses in ClientState (CASSANDRA-6070)
 * Create snapshot dir if it does not exist when migrating
   leveled manifest (CASSANDRA-6093)
 * make sequential nodetool repair the default (CASSANDRA-5950)
 * Add more hooks for compaction strategy implementations (CASSANDRA-6111)
 * Fix potential NPE on composite 2ndary indexes (CASSANDRA-6098)
 * Delete can potentially be skipped in batch (CASSANDRA-6115)
 * Allow alter keyspace on system_traces (CASSANDRA-6016)
 * Disallow empty column names in cql (CASSANDRA-6136)
 * Use Java7 file-handling APIs and fix file moving on Windows (CASSANDRA-5383)
 * Save compaction history to system keyspace (CASSANDRA-5078)
 * Fix NPE if StorageService.getOperationMode() is executed before full startup (CASSANDRA-6166)
 * CQL3: support pre-epoch longs for TimestampType (CASSANDRA-6212)
 * Add reloadtriggers command to nodetool (CASSANDRA-4949)
 * cqlsh: ignore empty 'value alias' in DESCRIBE (CASSANDRA-6139)
 * Fix sstable loader (CASSANDRA-6205)
 * Reject bootstrapping if the node already exists in gossip (CASSANDRA-5571)
 * Fix NPE while loading paxos state (CASSANDRA-6211)
 * cqlsh: add SHOW SESSION <tracing-session> command (CASSANDRA-6228)
Merged from 1.2:
 * (Hadoop) Require CFRR batchSize to be at least 2 (CASSANDRA-6114)
 * Add a warning for small LCS sstable size (CASSANDRA-6191)
 * Add ability to list specific KS/CF combinations in nodetool cfstats (CASSANDRA-4191)
 * Mark CF clean if a mutation raced the drop and got it marked dirty (CASSANDRA-5946)
 * Add a LOCAL_ONE consistency level (CASSANDRA-6202)
 * Limit CQL prepared statement cache by size instead of count (CASSANDRA-6107)
 * Tracing should log write failure rather than raw exceptions (CASSANDRA-6133)
 * lock access to TM.endpointToHostIdMap (CASSANDRA-6103)
 * Allow estimated memtable size to exceed slab allocator size (CASSANDRA-6078)
 * Start MeteredFlusher earlier to prevent OOM during CL replay (CASSANDRA-6087)
 * Avoid sending Truncate command to fat clients (CASSANDRA-6088)
 * Allow where clause conditions to be in parenthesis (CASSANDRA-6037)
 * Do not open non-ssl storage port if encryption option is all (CASSANDRA-3916)
 * Move batchlog replay to its own executor (CASSANDRA-6079)
 * Add tombstone debug threshold and histogram (CASSANDRA-6042, 6057)
 * Enable tcp keepalive on incoming connections (CASSANDRA-4053)
 * Fix fat client schema pull NPE (CASSANDRA-6089)
 * Fix memtable flushing for indexed tables (CASSANDRA-6112)
 * Fix skipping columns with multiple slices (CASSANDRA-6119)
 * Expose connected thrift + native client counts (CASSANDRA-5084)
 * Optimize auth setup (CASSANDRA-6122)
 * Trace index selection (CASSANDRA-6001)
 * Update sstablesPerReadHistogram to use biased sampling (CASSANDRA-6164)
 * Log UnknownColumnfamilyException when closing socket (CASSANDRA-5725)
 * Properly error out on CREATE INDEX for counters table (CASSANDRA-6160)
 * Handle JMX notification failure for repair (CASSANDRA-6097)
 * (Hadoop) Fetch no more than 128 splits in parallel (CASSANDRA-6169)
 * stress: add username/password authentication support (CASSANDRA-6068)
 * Fix indexed queries with row cache enabled on parent table (CASSANDRA-5732)
 * Fix compaction race during columnfamily drop (CASSANDRA-5957)
 * Fix validation of empty column names for compact tables (CASSANDRA-6152)
 * Skip replaying mutations that pass CRC but fail to deserialize (CASSANDRA-6183)
 * Rework token replacement to use replace_address (CASSANDRA-5916)
 * Fix altering column types (CASSANDRA-6185)
 * cqlsh: fix CREATE/ALTER WITH completion (CASSANDRA-6196)
 * add windows bat files for shell commands (CASSANDRA-6145)
 * Fix potential stack overflow during range tombstones insertion (CASSANDRA-6181)
 * (Hadoop) Make LOCAL_ONE the default consistency level (CASSANDRA-6214)


2.0.1
 * Fix bug that could allow reading deleted data temporarily (CASSANDRA-6025)
 * Improve memory use defaults (CASSANDRA-6059)
 * Make ThriftServer more easlly extensible (CASSANDRA-6058)
 * Remove Hadoop dependency from ITransportFactory (CASSANDRA-6062)
 * add file_cache_size_in_mb setting (CASSANDRA-5661)
 * Improve error message when yaml contains invalid properties (CASSANDRA-5958)
 * Improve leveled compaction's ability to find non-overlapping L0 compactions
   to work on concurrently (CASSANDRA-5921)
 * Notify indexer of columns shadowed by range tombstones (CASSANDRA-5614)
 * Log Merkle tree stats (CASSANDRA-2698)
 * Switch from crc32 to adler32 for compressed sstable checksums (CASSANDRA-5862)
 * Improve offheap memcpy performance (CASSANDRA-5884)
 * Use a range aware scanner for cleanup (CASSANDRA-2524)
 * Cleanup doesn't need to inspect sstables that contain only local data
   (CASSANDRA-5722)
 * Add ability for CQL3 to list partition keys (CASSANDRA-4536)
 * Improve native protocol serialization (CASSANDRA-5664)
 * Upgrade Thrift to 0.9.1 (CASSANDRA-5923)
 * Require superuser status for adding triggers (CASSANDRA-5963)
 * Make standalone scrubber handle old and new style leveled manifest
   (CASSANDRA-6005)
 * Fix paxos bugs (CASSANDRA-6012, 6013, 6023)
 * Fix paged ranges with multiple replicas (CASSANDRA-6004)
 * Fix potential AssertionError during tracing (CASSANDRA-6041)
 * Fix NPE in sstablesplit (CASSANDRA-6027)
 * Migrate pre-2.0 key/value/column aliases to system.schema_columns
   (CASSANDRA-6009)
 * Paging filter empty rows too agressively (CASSANDRA-6040)
 * Support variadic parameters for IN clauses (CASSANDRA-4210)
 * cqlsh: return the result of CAS writes (CASSANDRA-5796)
 * Fix validation of IN clauses with 2ndary indexes (CASSANDRA-6050)
 * Support named bind variables in CQL (CASSANDRA-6033)
Merged from 1.2:
 * Allow cache-keys-to-save to be set at runtime (CASSANDRA-5980)
 * Avoid second-guessing out-of-space state (CASSANDRA-5605)
 * Tuning knobs for dealing with large blobs and many CFs (CASSANDRA-5982)
 * (Hadoop) Fix CQLRW for thrift tables (CASSANDRA-6002)
 * Fix possible divide-by-zero in HHOM (CASSANDRA-5990)
 * Allow local batchlog writes for CL.ANY (CASSANDRA-5967)
 * Upgrade metrics-core to version 2.2.0 (CASSANDRA-5947)
 * Fix CqlRecordWriter with composite keys (CASSANDRA-5949)
 * Add snitch, schema version, cluster, partitioner to JMX (CASSANDRA-5881)
 * Allow disabling SlabAllocator (CASSANDRA-5935)
 * Make user-defined compaction JMX blocking (CASSANDRA-4952)
 * Fix streaming does not transfer wrapped range (CASSANDRA-5948)
 * Fix loading index summary containing empty key (CASSANDRA-5965)
 * Correctly handle limits in CompositesSearcher (CASSANDRA-5975)
 * Pig: handle CQL collections (CASSANDRA-5867)
 * Pass the updated cf to the PRSI index() method (CASSANDRA-5999)
 * Allow empty CQL3 batches (as no-op) (CASSANDRA-5994)
 * Support null in CQL3 functions (CASSANDRA-5910)
 * Replace the deprecated MapMaker with CacheLoader (CASSANDRA-6007)
 * Add SSTableDeletingNotification to DataTracker (CASSANDRA-6010)
 * Fix snapshots in use get deleted during snapshot repair (CASSANDRA-6011)
 * Move hints and exception count to o.a.c.metrics (CASSANDRA-6017)
 * Fix memory leak in snapshot repair (CASSANDRA-6047)
 * Fix sstable2sjon for CQL3 tables (CASSANDRA-5852)


2.0.0
 * Fix thrift validation when inserting into CQL3 tables (CASSANDRA-5138)
 * Fix periodic memtable flushing behavior with clean memtables (CASSANDRA-5931)
 * Fix dateOf() function for pre-2.0 timestamp columns (CASSANDRA-5928)
 * Fix SSTable unintentionally loads BF when opened for batch (CASSANDRA-5938)
 * Add stream session progress to JMX (CASSANDRA-4757)
 * Fix NPE during CAS operation (CASSANDRA-5925)
Merged from 1.2:
 * Fix getBloomFilterDiskSpaceUsed for AlwaysPresentFilter (CASSANDRA-5900)
 * Don't announce schema version until we've loaded the changes locally
   (CASSANDRA-5904)
 * Fix to support off heap bloom filters size greater than 2 GB (CASSANDRA-5903)
 * Properly handle parsing huge map and set literals (CASSANDRA-5893)


2.0.0-rc2
 * enable vnodes by default (CASSANDRA-5869)
 * fix CAS contention timeout (CASSANDRA-5830)
 * fix HsHa to respect max frame size (CASSANDRA-4573)
 * Fix (some) 2i on composite components omissions (CASSANDRA-5851)
 * cqlsh: add DESCRIBE FULL SCHEMA variant (CASSANDRA-5880)
Merged from 1.2:
 * Correctly validate sparse composite cells in scrub (CASSANDRA-5855)
 * Add KeyCacheHitRate metric to CF metrics (CASSANDRA-5868)
 * cqlsh: add support for multiline comments (CASSANDRA-5798)
 * Handle CQL3 SELECT duplicate IN restrictions on clustering columns
   (CASSANDRA-5856)


2.0.0-rc1
 * improve DecimalSerializer performance (CASSANDRA-5837)
 * fix potential spurious wakeup in AsyncOneResponse (CASSANDRA-5690)
 * fix schema-related trigger issues (CASSANDRA-5774)
 * Better validation when accessing CQL3 table from thrift (CASSANDRA-5138)
 * Fix assertion error during repair (CASSANDRA-5801)
 * Fix range tombstone bug (CASSANDRA-5805)
 * DC-local CAS (CASSANDRA-5797)
 * Add a native_protocol_version column to the system.local table (CASSANRDA-5819)
 * Use index_interval from cassandra.yaml when upgraded (CASSANDRA-5822)
 * Fix buffer underflow on socket close (CASSANDRA-5792)
Merged from 1.2:
 * Fix reading DeletionTime from 1.1-format sstables (CASSANDRA-5814)
 * cqlsh: add collections support to COPY (CASSANDRA-5698)
 * retry important messages for any IOException (CASSANDRA-5804)
 * Allow empty IN relations in SELECT/UPDATE/DELETE statements (CASSANDRA-5626)
 * cqlsh: fix crashing on Windows due to libedit detection (CASSANDRA-5812)
 * fix bulk-loading compressed sstables (CASSANDRA-5820)
 * (Hadoop) fix quoting in CqlPagingRecordReader and CqlRecordWriter
   (CASSANDRA-5824)
 * update default LCS sstable size to 160MB (CASSANDRA-5727)
 * Allow compacting 2Is via nodetool (CASSANDRA-5670)
 * Hex-encode non-String keys in OPP (CASSANDRA-5793)
 * nodetool history logging (CASSANDRA-5823)
 * (Hadoop) fix support for Thrift tables in CqlPagingRecordReader
   (CASSANDRA-5752)
 * add "all time blocked" to StatusLogger output (CASSANDRA-5825)
 * Future-proof inter-major-version schema migrations (CASSANDRA-5845)
 * (Hadoop) add CqlPagingRecordReader support for ReversedType in Thrift table
   (CASSANDRA-5718)
 * Add -no-snapshot option to scrub (CASSANDRA-5891)
 * Fix to support off heap bloom filters size greater than 2 GB (CASSANDRA-5903)
 * Properly handle parsing huge map and set literals (CASSANDRA-5893)
 * Fix LCS L0 compaction may overlap in L1 (CASSANDRA-5907)
 * New sstablesplit tool to split large sstables offline (CASSANDRA-4766)
 * Fix potential deadlock in native protocol server (CASSANDRA-5926)
 * Disallow incompatible type change in CQL3 (CASSANDRA-5882)
Merged from 1.1:
 * Correctly validate sparse composite cells in scrub (CASSANDRA-5855)


2.0.0-beta2
 * Replace countPendingHints with Hints Created metric (CASSANDRA-5746)
 * Allow nodetool with no args, and with help to run without a server (CASSANDRA-5734)
 * Cleanup AbstractType/TypeSerializer classes (CASSANDRA-5744)
 * Remove unimplemented cli option schema-mwt (CASSANDRA-5754)
 * Support range tombstones in thrift (CASSANDRA-5435)
 * Normalize table-manipulating CQL3 statements' class names (CASSANDRA-5759)
 * cqlsh: add missing table options to DESCRIBE output (CASSANDRA-5749)
 * Fix assertion error during repair (CASSANDRA-5757)
 * Fix bulkloader (CASSANDRA-5542)
 * Add LZ4 compression to the native protocol (CASSANDRA-5765)
 * Fix bugs in the native protocol v2 (CASSANDRA-5770)
 * CAS on 'primary key only' table (CASSANDRA-5715)
 * Support streaming SSTables of old versions (CASSANDRA-5772)
 * Always respect protocol version in native protocol (CASSANDRA-5778)
 * Fix ConcurrentModificationException during streaming (CASSANDRA-5782)
 * Update deletion timestamp in Commit#updatesWithPaxosTime (CASSANDRA-5787)
 * Thrift cas() method crashes if input columns are not sorted (CASSANDRA-5786)
 * Order columns names correctly when querying for CAS (CASSANDRA-5788)
 * Fix streaming retry (CASSANDRA-5775)
Merged from 1.2:
 * if no seeds can be a reached a node won't start in a ring by itself (CASSANDRA-5768)
 * add cassandra.unsafesystem property (CASSANDRA-5704)
 * (Hadoop) quote identifiers in CqlPagingRecordReader (CASSANDRA-5763)
 * Add replace_node functionality for vnodes (CASSANDRA-5337)
 * Add timeout events to query traces (CASSANDRA-5520)
 * Fix serialization of the LEFT gossip value (CASSANDRA-5696)
 * Pig: support for cql3 tables (CASSANDRA-5234)
 * Fix skipping range tombstones with reverse queries (CASSANDRA-5712)
 * Expire entries out of ThriftSessionManager (CASSANDRA-5719)
 * Don't keep ancestor information in memory (CASSANDRA-5342)
 * Expose native protocol server status in nodetool info (CASSANDRA-5735)
 * Fix pathetic performance of range tombstones (CASSANDRA-5677)
 * Fix querying with an empty (impossible) range (CASSANDRA-5573)
 * cqlsh: handle CUSTOM 2i in DESCRIBE output (CASSANDRA-5760)
 * Fix minor bug in Range.intersects(Bound) (CASSANDRA-5771)
 * cqlsh: handle disabled compression in DESCRIBE output (CASSANDRA-5766)
 * Ensure all UP events are notified on the native protocol (CASSANDRA-5769)
 * Fix formatting of sstable2json with multiple -k arguments (CASSANDRA-5781)
 * Don't rely on row marker for queries in general to hide lost markers
   after TTL expires (CASSANDRA-5762)
 * Sort nodetool help output (CASSANDRA-5776)
 * Fix column expiring during 2 phases compaction (CASSANDRA-5799)
 * now() is being rejected in INSERTs when inside collections (CASSANDRA-5795)


2.0.0-beta1
 * Add support for indexing clustered columns (CASSANDRA-5125)
 * Removed on-heap row cache (CASSANDRA-5348)
 * use nanotime consistently for node-local timeouts (CASSANDRA-5581)
 * Avoid unnecessary second pass on name-based queries (CASSANDRA-5577)
 * Experimental triggers (CASSANDRA-1311)
 * JEMalloc support for off-heap allocation (CASSANDRA-3997)
 * Single-pass compaction (CASSANDRA-4180)
 * Removed token range bisection (CASSANDRA-5518)
 * Removed compatibility with pre-1.2.5 sstables and network messages
   (CASSANDRA-5511)
 * removed PBSPredictor (CASSANDRA-5455)
 * CAS support (CASSANDRA-5062, 5441, 5442, 5443, 5619, 5667)
 * Leveled compaction performs size-tiered compactions in L0
   (CASSANDRA-5371, 5439)
 * Add yaml network topology snitch for mixed ec2/other envs (CASSANDRA-5339)
 * Log when a node is down longer than the hint window (CASSANDRA-4554)
 * Optimize tombstone creation for ExpiringColumns (CASSANDRA-4917)
 * Improve LeveledScanner work estimation (CASSANDRA-5250, 5407)
 * Replace compaction lock with runWithCompactionsDisabled (CASSANDRA-3430)
 * Change Message IDs to ints (CASSANDRA-5307)
 * Move sstable level information into the Stats component, removing the
   need for a separate Manifest file (CASSANDRA-4872)
 * avoid serializing to byte[] on commitlog append (CASSANDRA-5199)
 * make index_interval configurable per columnfamily (CASSANDRA-3961, CASSANDRA-5650)
 * add default_time_to_live (CASSANDRA-3974)
 * add memtable_flush_period_in_ms (CASSANDRA-4237)
 * replace supercolumns internally by composites (CASSANDRA-3237, 5123)
 * upgrade thrift to 0.9.0 (CASSANDRA-3719)
 * drop unnecessary keyspace parameter from user-defined compaction API
   (CASSANDRA-5139)
 * more robust solution to incomplete compactions + counters (CASSANDRA-5151)
 * Change order of directory searching for c*.in.sh (CASSANDRA-3983)
 * Add tool to reset SSTable compaction level for LCS (CASSANDRA-5271)
 * Allow custom configuration loader (CASSANDRA-5045)
 * Remove memory emergency pressure valve logic (CASSANDRA-3534)
 * Reduce request latency with eager retry (CASSANDRA-4705)
 * cqlsh: Remove ASSUME command (CASSANDRA-5331)
 * Rebuild BF when loading sstables if bloom_filter_fp_chance
   has changed since compaction (CASSANDRA-5015)
 * remove row-level bloom filters (CASSANDRA-4885)
 * Change Kernel Page Cache skipping into row preheating (disabled by default)
   (CASSANDRA-4937)
 * Improve repair by deciding on a gcBefore before sending
   out TreeRequests (CASSANDRA-4932)
 * Add an official way to disable compactions (CASSANDRA-5074)
 * Reenable ALTER TABLE DROP with new semantics (CASSANDRA-3919)
 * Add binary protocol versioning (CASSANDRA-5436)
 * Swap THshaServer for TThreadedSelectorServer (CASSANDRA-5530)
 * Add alias support to SELECT statement (CASSANDRA-5075)
 * Don't create empty RowMutations in CommitLogReplayer (CASSANDRA-5541)
 * Use range tombstones when dropping cfs/columns from schema (CASSANDRA-5579)
 * cqlsh: drop CQL2/CQL3-beta support (CASSANDRA-5585)
 * Track max/min column names in sstables to be able to optimize slice
   queries (CASSANDRA-5514, CASSANDRA-5595, CASSANDRA-5600)
 * Binary protocol: allow batching already prepared statements (CASSANDRA-4693)
 * Allow preparing timestamp, ttl and limit in CQL3 queries (CASSANDRA-4450)
 * Support native link w/o JNA in Java7 (CASSANDRA-3734)
 * Use SASL authentication in binary protocol v2 (CASSANDRA-5545)
 * Replace Thrift HsHa with LMAX Disruptor based implementation (CASSANDRA-5582)
 * cqlsh: Add row count to SELECT output (CASSANDRA-5636)
 * Include a timestamp with all read commands to determine column expiration
   (CASSANDRA-5149)
 * Streaming 2.0 (CASSANDRA-5286, 5699)
 * Conditional create/drop ks/table/index statements in CQL3 (CASSANDRA-2737)
 * more pre-table creation property validation (CASSANDRA-5693)
 * Redesign repair messages (CASSANDRA-5426)
 * Fix ALTER RENAME post-5125 (CASSANDRA-5702)
 * Disallow renaming a 2ndary indexed column (CASSANDRA-5705)
 * Rename Table to Keyspace (CASSANDRA-5613)
 * Ensure changing column_index_size_in_kb on different nodes don't corrupt the
   sstable (CASSANDRA-5454)
 * Move resultset type information into prepare, not execute (CASSANDRA-5649)
 * Auto paging in binary protocol (CASSANDRA-4415, 5714)
 * Don't tie client side use of AbstractType to JDBC (CASSANDRA-4495)
 * Adds new TimestampType to replace DateType (CASSANDRA-5723, CASSANDRA-5729)
Merged from 1.2:
 * make starting native protocol server idempotent (CASSANDRA-5728)
 * Fix loading key cache when a saved entry is no longer valid (CASSANDRA-5706)
 * Fix serialization of the LEFT gossip value (CASSANDRA-5696)
 * cqlsh: Don't show 'null' in place of empty values (CASSANDRA-5675)
 * Race condition in detecting version on a mixed 1.1/1.2 cluster
   (CASSANDRA-5692)
 * Fix skipping range tombstones with reverse queries (CASSANDRA-5712)
 * Expire entries out of ThriftSessionManager (CASSANRDA-5719)
 * Don't keep ancestor information in memory (CASSANDRA-5342)
 * cqlsh: fix handling of semicolons inside BATCH queries (CASSANDRA-5697)


1.2.6
 * Fix tracing when operation completes before all responses arrive
   (CASSANDRA-5668)
 * Fix cross-DC mutation forwarding (CASSANDRA-5632)
 * Reduce SSTableLoader memory usage (CASSANDRA-5555)
 * Scale hinted_handoff_throttle_in_kb to cluster size (CASSANDRA-5272)
 * (Hadoop) Add CQL3 input/output formats (CASSANDRA-4421, 5622)
 * (Hadoop) Fix InputKeyRange in CFIF (CASSANDRA-5536)
 * Fix dealing with ridiculously large max sstable sizes in LCS (CASSANDRA-5589)
 * Ignore pre-truncate hints (CASSANDRA-4655)
 * Move System.exit on OOM into a separate thread (CASSANDRA-5273)
 * Write row markers when serializing schema (CASSANDRA-5572)
 * Check only SSTables for the requested range when streaming (CASSANDRA-5569)
 * Improve batchlog replay behavior and hint ttl handling (CASSANDRA-5314)
 * Exclude localTimestamp from validation for tombstones (CASSANDRA-5398)
 * cqlsh: add custom prompt support (CASSANDRA-5539)
 * Reuse prepared statements in hot auth queries (CASSANDRA-5594)
 * cqlsh: add vertical output option (see EXPAND) (CASSANDRA-5597)
 * Add a rate limit option to stress (CASSANDRA-5004)
 * have BulkLoader ignore snapshots directories (CASSANDRA-5587)
 * fix SnitchProperties logging context (CASSANDRA-5602)
 * Expose whether jna is enabled and memory is locked via JMX (CASSANDRA-5508)
 * cqlsh: fix COPY FROM with ReversedType (CASSANDRA-5610)
 * Allow creating CUSTOM indexes on collections (CASSANDRA-5615)
 * Evaluate now() function at execution time (CASSANDRA-5616)
 * Expose detailed read repair metrics (CASSANDRA-5618)
 * Correct blob literal + ReversedType parsing (CASSANDRA-5629)
 * Allow GPFS to prefer the internal IP like EC2MRS (CASSANDRA-5630)
 * fix help text for -tspw cassandra-cli (CASSANDRA-5643)
 * don't throw away initial causes exceptions for internode encryption issues
   (CASSANDRA-5644)
 * Fix message spelling errors for cql select statements (CASSANDRA-5647)
 * Suppress custom exceptions thru jmx (CASSANDRA-5652)
 * Update CREATE CUSTOM INDEX syntax (CASSANDRA-5639)
 * Fix PermissionDetails.equals() method (CASSANDRA-5655)
 * Never allow partition key ranges in CQL3 without token() (CASSANDRA-5666)
 * Gossiper incorrectly drops AppState for an upgrading node (CASSANDRA-5660)
 * Connection thrashing during multi-region ec2 during upgrade, due to
   messaging version (CASSANDRA-5669)
 * Avoid over reconnecting in EC2MRS (CASSANDRA-5678)
 * Fix ReadResponseSerializer.serializedSize() for digest reads (CASSANDRA-5476)
 * allow sstable2json on 2i CFs (CASSANDRA-5694)
Merged from 1.1:
 * Remove buggy thrift max message length option (CASSANDRA-5529)
 * Fix NPE in Pig's widerow mode (CASSANDRA-5488)
 * Add split size parameter to Pig and disable split combination (CASSANDRA-5544)


1.2.5
 * make BytesToken.toString only return hex bytes (CASSANDRA-5566)
 * Ensure that submitBackground enqueues at least one task (CASSANDRA-5554)
 * fix 2i updates with identical values and timestamps (CASSANDRA-5540)
 * fix compaction throttling bursty-ness (CASSANDRA-4316)
 * reduce memory consumption of IndexSummary (CASSANDRA-5506)
 * remove per-row column name bloom filters (CASSANDRA-5492)
 * Include fatal errors in trace events (CASSANDRA-5447)
 * Ensure that PerRowSecondaryIndex is notified of row-level deletes
   (CASSANDRA-5445)
 * Allow empty blob literals in CQL3 (CASSANDRA-5452)
 * Fix streaming RangeTombstones at column index boundary (CASSANDRA-5418)
 * Fix preparing statements when current keyspace is not set (CASSANDRA-5468)
 * Fix SemanticVersion.isSupportedBy minor/patch handling (CASSANDRA-5496)
 * Don't provide oldCfId for post-1.1 system cfs (CASSANDRA-5490)
 * Fix primary range ignores replication strategy (CASSANDRA-5424)
 * Fix shutdown of binary protocol server (CASSANDRA-5507)
 * Fix repair -snapshot not working (CASSANDRA-5512)
 * Set isRunning flag later in binary protocol server (CASSANDRA-5467)
 * Fix use of CQL3 functions with descending clustering order (CASSANDRA-5472)
 * Disallow renaming columns one at a time for thrift table in CQL3
   (CASSANDRA-5531)
 * cqlsh: add CLUSTERING ORDER BY support to DESCRIBE (CASSANDRA-5528)
 * Add custom secondary index support to CQL3 (CASSANDRA-5484)
 * Fix repair hanging silently on unexpected error (CASSANDRA-5229)
 * Fix Ec2Snitch regression introduced by CASSANDRA-5171 (CASSANDRA-5432)
 * Add nodetool enablebackup/disablebackup (CASSANDRA-5556)
 * cqlsh: fix DESCRIBE after case insensitive USE (CASSANDRA-5567)
Merged from 1.1
 * Add retry mechanism to OTC for non-droppable_verbs (CASSANDRA-5393)
 * Use allocator information to improve memtable memory usage estimate
   (CASSANDRA-5497)
 * Fix trying to load deleted row into row cache on startup (CASSANDRA-4463)
 * fsync leveled manifest to avoid corruption (CASSANDRA-5535)
 * Fix Bound intersection computation (CASSANDRA-5551)
 * sstablescrub now respects max memory size in cassandra.in.sh (CASSANDRA-5562)


1.2.4
 * Ensure that PerRowSecondaryIndex updates see the most recent values
   (CASSANDRA-5397)
 * avoid duplicate index entries ind PrecompactedRow and
   ParallelCompactionIterable (CASSANDRA-5395)
 * remove the index entry on oldColumn when new column is a tombstone
   (CASSANDRA-5395)
 * Change default stream throughput from 400 to 200 mbps (CASSANDRA-5036)
 * Gossiper logs DOWN for symmetry with UP (CASSANDRA-5187)
 * Fix mixing prepared statements between keyspaces (CASSANDRA-5352)
 * Fix consistency level during bootstrap - strike 3 (CASSANDRA-5354)
 * Fix transposed arguments in AlreadyExistsException (CASSANDRA-5362)
 * Improve asynchronous hint delivery (CASSANDRA-5179)
 * Fix Guava dependency version (12.0 -> 13.0.1) for Maven (CASSANDRA-5364)
 * Validate that provided CQL3 collection value are < 64K (CASSANDRA-5355)
 * Make upgradeSSTable skip current version sstables by default (CASSANDRA-5366)
 * Optimize min/max timestamp collection (CASSANDRA-5373)
 * Invalid streamId in cql binary protocol when using invalid CL
   (CASSANDRA-5164)
 * Fix validation for IN where clauses with collections (CASSANDRA-5376)
 * Copy resultSet on count query to avoid ConcurrentModificationException
   (CASSANDRA-5382)
 * Correctly typecheck in CQL3 even with ReversedType (CASSANDRA-5386)
 * Fix streaming compressed files when using encryption (CASSANDRA-5391)
 * cassandra-all 1.2.0 pom missing netty dependency (CASSANDRA-5392)
 * Fix writetime/ttl functions on null values (CASSANDRA-5341)
 * Fix NPE during cql3 select with token() (CASSANDRA-5404)
 * IndexHelper.skipBloomFilters won't skip non-SHA filters (CASSANDRA-5385)
 * cqlsh: Print maps ordered by key, sort sets (CASSANDRA-5413)
 * Add null syntax support in CQL3 for inserts (CASSANDRA-3783)
 * Allow unauthenticated set_keyspace() calls (CASSANDRA-5423)
 * Fix potential incremental backups race (CASSANDRA-5410)
 * Fix prepared BATCH statements with batch-level timestamps (CASSANDRA-5415)
 * Allow overriding superuser setup delay (CASSANDRA-5430)
 * cassandra-shuffle with JMX usernames and passwords (CASSANDRA-5431)
Merged from 1.1:
 * cli: Quote ks and cf names in schema output when needed (CASSANDRA-5052)
 * Fix bad default for min/max timestamp in SSTableMetadata (CASSANDRA-5372)
 * Fix cf name extraction from manifest in Directories.migrateFile()
   (CASSANDRA-5242)
 * Support pluggable internode authentication (CASSANDRA-5401)


1.2.3
 * add check for sstable overlap within a level on startup (CASSANDRA-5327)
 * replace ipv6 colons in jmx object names (CASSANDRA-5298, 5328)
 * Avoid allocating SSTableBoundedScanner during repair when the range does
   not intersect the sstable (CASSANDRA-5249)
 * Don't lowercase property map keys (this breaks NTS) (CASSANDRA-5292)
 * Fix composite comparator with super columns (CASSANDRA-5287)
 * Fix insufficient validation of UPDATE queries against counter cfs
   (CASSANDRA-5300)
 * Fix PropertyFileSnitch default DC/Rack behavior (CASSANDRA-5285)
 * Handle null values when executing prepared statement (CASSANDRA-5081)
 * Add netty to pom dependencies (CASSANDRA-5181)
 * Include type arguments in Thrift CQLPreparedResult (CASSANDRA-5311)
 * Fix compaction not removing columns when bf_fp_ratio is 1 (CASSANDRA-5182)
 * cli: Warn about missing CQL3 tables in schema descriptions (CASSANDRA-5309)
 * Re-enable unknown option in replication/compaction strategies option for
   backward compatibility (CASSANDRA-4795)
 * Add binary protocol support to stress (CASSANDRA-4993)
 * cqlsh: Fix COPY FROM value quoting and null handling (CASSANDRA-5305)
 * Fix repair -pr for vnodes (CASSANDRA-5329)
 * Relax CL for auth queries for non-default users (CASSANDRA-5310)
 * Fix AssertionError during repair (CASSANDRA-5245)
 * Don't announce migrations to pre-1.2 nodes (CASSANDRA-5334)
Merged from 1.1:
 * Update offline scrub for 1.0 -> 1.1 directory structure (CASSANDRA-5195)
 * add tmp flag to Descriptor hashcode (CASSANDRA-4021)
 * fix logging of "Found table data in data directories" when only system tables
   are present (CASSANDRA-5289)
 * cli: Add JMX authentication support (CASSANDRA-5080)
 * nodetool: ability to repair specific range (CASSANDRA-5280)
 * Fix possible assertion triggered in SliceFromReadCommand (CASSANDRA-5284)
 * cqlsh: Add inet type support on Windows (ipv4-only) (CASSANDRA-4801)
 * Fix race when initializing ColumnFamilyStore (CASSANDRA-5350)
 * Add UseTLAB JVM flag (CASSANDRA-5361)


1.2.2
 * fix potential for multiple concurrent compactions of the same sstables
   (CASSANDRA-5256)
 * avoid no-op caching of byte[] on commitlog append (CASSANDRA-5199)
 * fix symlinks under data dir not working (CASSANDRA-5185)
 * fix bug in compact storage metadata handling (CASSANDRA-5189)
 * Validate login for USE queries (CASSANDRA-5207)
 * cli: remove default username and password (CASSANDRA-5208)
 * configure populate_io_cache_on_flush per-CF (CASSANDRA-4694)
 * allow configuration of internode socket buffer (CASSANDRA-3378)
 * Make sstable directory picking blacklist-aware again (CASSANDRA-5193)
 * Correctly expire gossip states for edge cases (CASSANDRA-5216)
 * Improve handling of directory creation failures (CASSANDRA-5196)
 * Expose secondary indicies to the rest of nodetool (CASSANDRA-4464)
 * Binary protocol: avoid sending notification for 0.0.0.0 (CASSANDRA-5227)
 * add UseCondCardMark XX jvm settings on jdk 1.7 (CASSANDRA-4366)
 * CQL3 refactor to allow conversion function (CASSANDRA-5226)
 * Fix drop of sstables in some circumstance (CASSANDRA-5232)
 * Implement caching of authorization results (CASSANDRA-4295)
 * Add support for LZ4 compression (CASSANDRA-5038)
 * Fix missing columns in wide rows queries (CASSANDRA-5225)
 * Simplify auth setup and make system_auth ks alterable (CASSANDRA-5112)
 * Stop compactions from hanging during bootstrap (CASSANDRA-5244)
 * fix compressed streaming sending extra chunk (CASSANDRA-5105)
 * Add CQL3-based implementations of IAuthenticator and IAuthorizer
   (CASSANDRA-4898)
 * Fix timestamp-based tomstone removal logic (CASSANDRA-5248)
 * cli: Add JMX authentication support (CASSANDRA-5080)
 * Fix forceFlush behavior (CASSANDRA-5241)
 * cqlsh: Add username autocompletion (CASSANDRA-5231)
 * Fix CQL3 composite partition key error (CASSANDRA-5240)
 * Allow IN clause on last clustering key (CASSANDRA-5230)
Merged from 1.1:
 * fix start key/end token validation for wide row iteration (CASSANDRA-5168)
 * add ConfigHelper support for Thrift frame and max message sizes (CASSANDRA-5188)
 * fix nodetool repair not fail on node down (CASSANDRA-5203)
 * always collect tombstone hints (CASSANDRA-5068)
 * Fix error when sourcing file in cqlsh (CASSANDRA-5235)


1.2.1
 * stream undelivered hints on decommission (CASSANDRA-5128)
 * GossipingPropertyFileSnitch loads saved dc/rack info if needed (CASSANDRA-5133)
 * drain should flush system CFs too (CASSANDRA-4446)
 * add inter_dc_tcp_nodelay setting (CASSANDRA-5148)
 * re-allow wrapping ranges for start_token/end_token range pairitspwng (CASSANDRA-5106)
 * fix validation compaction of empty rows (CASSANDRA-5136)
 * nodetool methods to enable/disable hint storage/delivery (CASSANDRA-4750)
 * disallow bloom filter false positive chance of 0 (CASSANDRA-5013)
 * add threadpool size adjustment methods to JMXEnabledThreadPoolExecutor and
   CompactionManagerMBean (CASSANDRA-5044)
 * fix hinting for dropped local writes (CASSANDRA-4753)
 * off-heap cache doesn't need mutable column container (CASSANDRA-5057)
 * apply disk_failure_policy to bad disks on initial directory creation
   (CASSANDRA-4847)
 * Optimize name-based queries to use ArrayBackedSortedColumns (CASSANDRA-5043)
 * Fall back to old manifest if most recent is unparseable (CASSANDRA-5041)
 * pool [Compressed]RandomAccessReader objects on the partitioned read path
   (CASSANDRA-4942)
 * Add debug logging to list filenames processed by Directories.migrateFile
   method (CASSANDRA-4939)
 * Expose black-listed directories via JMX (CASSANDRA-4848)
 * Log compaction merge counts (CASSANDRA-4894)
 * Minimize byte array allocation by AbstractData{Input,Output} (CASSANDRA-5090)
 * Add SSL support for the binary protocol (CASSANDRA-5031)
 * Allow non-schema system ks modification for shuffle to work (CASSANDRA-5097)
 * cqlsh: Add default limit to SELECT statements (CASSANDRA-4972)
 * cqlsh: fix DESCRIBE for 1.1 cfs in CQL3 (CASSANDRA-5101)
 * Correctly gossip with nodes >= 1.1.7 (CASSANDRA-5102)
 * Ensure CL guarantees on digest mismatch (CASSANDRA-5113)
 * Validate correctly selects on composite partition key (CASSANDRA-5122)
 * Fix exception when adding collection (CASSANDRA-5117)
 * Handle states for non-vnode clusters correctly (CASSANDRA-5127)
 * Refuse unrecognized replication and compaction strategy options (CASSANDRA-4795)
 * Pick the correct value validator in sstable2json for cql3 tables (CASSANDRA-5134)
 * Validate login for describe_keyspace, describe_keyspaces and set_keyspace
   (CASSANDRA-5144)
 * Fix inserting empty maps (CASSANDRA-5141)
 * Don't remove tokens from System table for node we know (CASSANDRA-5121)
 * fix streaming progress report for compresed files (CASSANDRA-5130)
 * Coverage analysis for low-CL queries (CASSANDRA-4858)
 * Stop interpreting dates as valid timeUUID value (CASSANDRA-4936)
 * Adds E notation for floating point numbers (CASSANDRA-4927)
 * Detect (and warn) unintentional use of the cql2 thrift methods when cql3 was
   intended (CASSANDRA-5172)
 * cli: Quote ks and cf names in schema output when needed (CASSANDRA-5052)
 * Fix cf name extraction from manifest in Directories.migrateFile() (CASSANDRA-5242)
 * Replace mistaken usage of commons-logging with slf4j (CASSANDRA-5464)
 * Ensure Jackson dependency matches lib (CASSANDRA-5126)
 * Expose droppable tombstone ratio stats over JMX (CASSANDRA-5159)
Merged from 1.1:
 * Simplify CompressedRandomAccessReader to work around JDK FD bug (CASSANDRA-5088)
 * Improve handling a changing target throttle rate mid-compaction (CASSANDRA-5087)
 * Pig: correctly decode row keys in widerow mode (CASSANDRA-5098)
 * nodetool repair command now prints progress (CASSANDRA-4767)
 * fix user defined compaction to run against 1.1 data directory (CASSANDRA-5118)
 * Fix CQL3 BATCH authorization caching (CASSANDRA-5145)
 * fix get_count returns incorrect value with TTL (CASSANDRA-5099)
 * better handling for mid-compaction failure (CASSANDRA-5137)
 * convert default marshallers list to map for better readability (CASSANDRA-5109)
 * fix ConcurrentModificationException in getBootstrapSource (CASSANDRA-5170)
 * fix sstable maxtimestamp for row deletes and pre-1.1.1 sstables (CASSANDRA-5153)
 * Fix thread growth on node removal (CASSANDRA-5175)
 * Make Ec2Region's datacenter name configurable (CASSANDRA-5155)


1.2.0
 * Disallow counters in collections (CASSANDRA-5082)
 * cqlsh: add unit tests (CASSANDRA-3920)
 * fix default bloom_filter_fp_chance for LeveledCompactionStrategy (CASSANDRA-5093)
Merged from 1.1:
 * add validation for get_range_slices with start_key and end_token (CASSANDRA-5089)


1.2.0-rc2
 * fix nodetool ownership display with vnodes (CASSANDRA-5065)
 * cqlsh: add DESCRIBE KEYSPACES command (CASSANDRA-5060)
 * Fix potential infinite loop when reloading CFS (CASSANDRA-5064)
 * Fix SimpleAuthorizer example (CASSANDRA-5072)
 * cqlsh: force CL.ONE for tracing and system.schema* queries (CASSANDRA-5070)
 * Includes cassandra-shuffle in the debian package (CASSANDRA-5058)
Merged from 1.1:
 * fix multithreaded compaction deadlock (CASSANDRA-4492)
 * fix temporarily missing schema after upgrade from pre-1.1.5 (CASSANDRA-5061)
 * Fix ALTER TABLE overriding compression options with defaults
   (CASSANDRA-4996, 5066)
 * fix specifying and altering crc_check_chance (CASSANDRA-5053)
 * fix Murmur3Partitioner ownership% calculation (CASSANDRA-5076)
 * Don't expire columns sooner than they should in 2ndary indexes (CASSANDRA-5079)


1.2-rc1
 * rename rpc_timeout settings to request_timeout (CASSANDRA-5027)
 * add BF with 0.1 FP to LCS by default (CASSANDRA-5029)
 * Fix preparing insert queries (CASSANDRA-5016)
 * Fix preparing queries with counter increment (CASSANDRA-5022)
 * Fix preparing updates with collections (CASSANDRA-5017)
 * Don't generate UUID based on other node address (CASSANDRA-5002)
 * Fix message when trying to alter a clustering key type (CASSANDRA-5012)
 * Update IAuthenticator to match the new IAuthorizer (CASSANDRA-5003)
 * Fix inserting only a key in CQL3 (CASSANDRA-5040)
 * Fix CQL3 token() function when used with strings (CASSANDRA-5050)
Merged from 1.1:
 * reduce log spam from invalid counter shards (CASSANDRA-5026)
 * Improve schema propagation performance (CASSANDRA-5025)
 * Fix for IndexHelper.IndexFor throws OOB Exception (CASSANDRA-5030)
 * cqlsh: make it possible to describe thrift CFs (CASSANDRA-4827)
 * cqlsh: fix timestamp formatting on some platforms (CASSANDRA-5046)


1.2-beta3
 * make consistency level configurable in cqlsh (CASSANDRA-4829)
 * fix cqlsh rendering of blob fields (CASSANDRA-4970)
 * fix cqlsh DESCRIBE command (CASSANDRA-4913)
 * save truncation position in system table (CASSANDRA-4906)
 * Move CompressionMetadata off-heap (CASSANDRA-4937)
 * allow CLI to GET cql3 columnfamily data (CASSANDRA-4924)
 * Fix rare race condition in getExpireTimeForEndpoint (CASSANDRA-4402)
 * acquire references to overlapping sstables during compaction so bloom filter
   doesn't get free'd prematurely (CASSANDRA-4934)
 * Don't share slice query filter in CQL3 SelectStatement (CASSANDRA-4928)
 * Separate tracing from Log4J (CASSANDRA-4861)
 * Exclude gcable tombstones from merkle-tree computation (CASSANDRA-4905)
 * Better printing of AbstractBounds for tracing (CASSANDRA-4931)
 * Optimize mostRecentTombstone check in CC.collectAllData (CASSANDRA-4883)
 * Change stream session ID to UUID to avoid collision from same node (CASSANDRA-4813)
 * Use Stats.db when bulk loading if present (CASSANDRA-4957)
 * Skip repair on system_trace and keyspaces with RF=1 (CASSANDRA-4956)
 * (cql3) Remove arbitrary SELECT limit (CASSANDRA-4918)
 * Correctly handle prepared operation on collections (CASSANDRA-4945)
 * Fix CQL3 LIMIT (CASSANDRA-4877)
 * Fix Stress for CQL3 (CASSANDRA-4979)
 * Remove cassandra specific exceptions from JMX interface (CASSANDRA-4893)
 * (CQL3) Force using ALLOW FILTERING on potentially inefficient queries (CASSANDRA-4915)
 * (cql3) Fix adding column when the table has collections (CASSANDRA-4982)
 * (cql3) Fix allowing collections with compact storage (CASSANDRA-4990)
 * (cql3) Refuse ttl/writetime function on collections (CASSANDRA-4992)
 * Replace IAuthority with new IAuthorizer (CASSANDRA-4874)
 * clqsh: fix KEY pseudocolumn escaping when describing Thrift tables
   in CQL3 mode (CASSANDRA-4955)
 * add basic authentication support for Pig CassandraStorage (CASSANDRA-3042)
 * fix CQL2 ALTER TABLE compaction_strategy_class altering (CASSANDRA-4965)
Merged from 1.1:
 * Fall back to old describe_splits if d_s_ex is not available (CASSANDRA-4803)
 * Improve error reporting when streaming ranges fail (CASSANDRA-5009)
 * Fix cqlsh timestamp formatting of timezone info (CASSANDRA-4746)
 * Fix assertion failure with leveled compaction (CASSANDRA-4799)
 * Check for null end_token in get_range_slice (CASSANDRA-4804)
 * Remove all remnants of removed nodes (CASSANDRA-4840)
 * Add aut-reloading of the log4j file in debian package (CASSANDRA-4855)
 * Fix estimated row cache entry size (CASSANDRA-4860)
 * reset getRangeSlice filter after finishing a row for get_paged_slice
   (CASSANDRA-4919)
 * expunge row cache post-truncate (CASSANDRA-4940)
 * Allow static CF definition with compact storage (CASSANDRA-4910)
 * Fix endless loop/compaction of schema_* CFs due to broken timestamps (CASSANDRA-4880)
 * Fix 'wrong class type' assertion in CounterColumn (CASSANDRA-4976)


1.2-beta2
 * fp rate of 1.0 disables BF entirely; LCS defaults to 1.0 (CASSANDRA-4876)
 * off-heap bloom filters for row keys (CASSANDRA_4865)
 * add extension point for sstable components (CASSANDRA-4049)
 * improve tracing output (CASSANDRA-4852, 4862)
 * make TRACE verb droppable (CASSANDRA-4672)
 * fix BulkLoader recognition of CQL3 columnfamilies (CASSANDRA-4755)
 * Sort commitlog segments for replay by id instead of mtime (CASSANDRA-4793)
 * Make hint delivery asynchronous (CASSANDRA-4761)
 * Pluggable Thrift transport factories for CLI and cqlsh (CASSANDRA-4609, 4610)
 * cassandra-cli: allow Double value type to be inserted to a column (CASSANDRA-4661)
 * Add ability to use custom TServerFactory implementations (CASSANDRA-4608)
 * optimize batchlog flushing to skip successful batches (CASSANDRA-4667)
 * include metadata for system keyspace itself in schema tables (CASSANDRA-4416)
 * add check to PropertyFileSnitch to verify presence of location for
   local node (CASSANDRA-4728)
 * add PBSPredictor consistency modeler (CASSANDRA-4261)
 * remove vestiges of Thrift unframed mode (CASSANDRA-4729)
 * optimize single-row PK lookups (CASSANDRA-4710)
 * adjust blockFor calculation to account for pending ranges due to node
   movement (CASSANDRA-833)
 * Change CQL version to 3.0.0 and stop accepting 3.0.0-beta1 (CASSANDRA-4649)
 * (CQL3) Make prepared statement global instead of per connection
   (CASSANDRA-4449)
 * Fix scrubbing of CQL3 created tables (CASSANDRA-4685)
 * (CQL3) Fix validation when using counter and regular columns in the same
   table (CASSANDRA-4706)
 * Fix bug starting Cassandra with simple authentication (CASSANDRA-4648)
 * Add support for batchlog in CQL3 (CASSANDRA-4545, 4738)
 * Add support for multiple column family outputs in CFOF (CASSANDRA-4208)
 * Support repairing only the local DC nodes (CASSANDRA-4747)
 * Use rpc_address for binary protocol and change default port (CASSANDRA-4751)
 * Fix use of collections in prepared statements (CASSANDRA-4739)
 * Store more information into peers table (CASSANDRA-4351, 4814)
 * Configurable bucket size for size tiered compaction (CASSANDRA-4704)
 * Run leveled compaction in parallel (CASSANDRA-4310)
 * Fix potential NPE during CFS reload (CASSANDRA-4786)
 * Composite indexes may miss results (CASSANDRA-4796)
 * Move consistency level to the protocol level (CASSANDRA-4734, 4824)
 * Fix Subcolumn slice ends not respected (CASSANDRA-4826)
 * Fix Assertion error in cql3 select (CASSANDRA-4783)
 * Fix list prepend logic (CQL3) (CASSANDRA-4835)
 * Add booleans as literals in CQL3 (CASSANDRA-4776)
 * Allow renaming PK columns in CQL3 (CASSANDRA-4822)
 * Fix binary protocol NEW_NODE event (CASSANDRA-4679)
 * Fix potential infinite loop in tombstone compaction (CASSANDRA-4781)
 * Remove system tables accounting from schema (CASSANDRA-4850)
 * (cql3) Force provided columns in clustering key order in
   'CLUSTERING ORDER BY' (CASSANDRA-4881)
 * Fix composite index bug (CASSANDRA-4884)
 * Fix short read protection for CQL3 (CASSANDRA-4882)
 * Add tracing support to the binary protocol (CASSANDRA-4699)
 * (cql3) Don't allow prepared marker inside collections (CASSANDRA-4890)
 * Re-allow order by on non-selected columns (CASSANDRA-4645)
 * Bug when composite index is created in a table having collections (CASSANDRA-4909)
 * log index scan subject in CompositesSearcher (CASSANDRA-4904)
Merged from 1.1:
 * add get[Row|Key]CacheEntries to CacheServiceMBean (CASSANDRA-4859)
 * fix get_paged_slice to wrap to next row correctly (CASSANDRA-4816)
 * fix indexing empty column values (CASSANDRA-4832)
 * allow JdbcDate to compose null Date objects (CASSANDRA-4830)
 * fix possible stackoverflow when compacting 1000s of sstables
   (CASSANDRA-4765)
 * fix wrong leveled compaction progress calculation (CASSANDRA-4807)
 * add a close() method to CRAR to prevent leaking file descriptors (CASSANDRA-4820)
 * fix potential infinite loop in get_count (CASSANDRA-4833)
 * fix compositeType.{get/from}String methods (CASSANDRA-4842)
 * (CQL) fix CREATE COLUMNFAMILY permissions check (CASSANDRA-4864)
 * Fix DynamicCompositeType same type comparison (CASSANDRA-4711)
 * Fix duplicate SSTable reference when stream session failed (CASSANDRA-3306)
 * Allow static CF definition with compact storage (CASSANDRA-4910)
 * Fix endless loop/compaction of schema_* CFs due to broken timestamps (CASSANDRA-4880)
 * Fix 'wrong class type' assertion in CounterColumn (CASSANDRA-4976)


1.2-beta1
 * add atomic_batch_mutate (CASSANDRA-4542, -4635)
 * increase default max_hint_window_in_ms to 3h (CASSANDRA-4632)
 * include message initiation time to replicas so they can more
   accurately drop timed-out requests (CASSANDRA-2858)
 * fix clientutil.jar dependencies (CASSANDRA-4566)
 * optimize WriteResponse (CASSANDRA-4548)
 * new metrics (CASSANDRA-4009)
 * redesign KEYS indexes to avoid read-before-write (CASSANDRA-2897)
 * debug tracing (CASSANDRA-1123)
 * parallelize row cache loading (CASSANDRA-4282)
 * Make compaction, flush JBOD-aware (CASSANDRA-4292)
 * run local range scans on the read stage (CASSANDRA-3687)
 * clean up ioexceptions (CASSANDRA-2116)
 * add disk_failure_policy (CASSANDRA-2118)
 * Introduce new json format with row level deletion (CASSANDRA-4054)
 * remove redundant "name" column from schema_keyspaces (CASSANDRA-4433)
 * improve "nodetool ring" handling of multi-dc clusters (CASSANDRA-3047)
 * update NTS calculateNaturalEndpoints to be O(N log N) (CASSANDRA-3881)
 * split up rpc timeout by operation type (CASSANDRA-2819)
 * rewrite key cache save/load to use only sequential i/o (CASSANDRA-3762)
 * update MS protocol with a version handshake + broadcast address id
   (CASSANDRA-4311)
 * multithreaded hint replay (CASSANDRA-4189)
 * add inter-node message compression (CASSANDRA-3127)
 * remove COPP (CASSANDRA-2479)
 * Track tombstone expiration and compact when tombstone content is
   higher than a configurable threshold, default 20% (CASSANDRA-3442, 4234)
 * update MurmurHash to version 3 (CASSANDRA-2975)
 * (CLI) track elapsed time for `delete' operation (CASSANDRA-4060)
 * (CLI) jline version is bumped to 1.0 to properly  support
   'delete' key function (CASSANDRA-4132)
 * Save IndexSummary into new SSTable 'Summary' component (CASSANDRA-2392, 4289)
 * Add support for range tombstones (CASSANDRA-3708)
 * Improve MessagingService efficiency (CASSANDRA-3617)
 * Avoid ID conflicts from concurrent schema changes (CASSANDRA-3794)
 * Set thrift HSHA server thread limit to unlimited by default (CASSANDRA-4277)
 * Avoids double serialization of CF id in RowMutation messages
   (CASSANDRA-4293)
 * stream compressed sstables directly with java nio (CASSANDRA-4297)
 * Support multiple ranges in SliceQueryFilter (CASSANDRA-3885)
 * Add column metadata to system column families (CASSANDRA-4018)
 * (cql3) Always use composite types by default (CASSANDRA-4329)
 * (cql3) Add support for set, map and list (CASSANDRA-3647)
 * Validate date type correctly (CASSANDRA-4441)
 * (cql3) Allow definitions with only a PK (CASSANDRA-4361)
 * (cql3) Add support for row key composites (CASSANDRA-4179)
 * improve DynamicEndpointSnitch by using reservoir sampling (CASSANDRA-4038)
 * (cql3) Add support for 2ndary indexes (CASSANDRA-3680)
 * (cql3) fix defining more than one PK to be invalid (CASSANDRA-4477)
 * remove schema agreement checking from all external APIs (Thrift, CQL and CQL3) (CASSANDRA-4487)
 * add Murmur3Partitioner and make it default for new installations (CASSANDRA-3772, 4621)
 * (cql3) update pseudo-map syntax to use map syntax (CASSANDRA-4497)
 * Finer grained exceptions hierarchy and provides error code with exceptions (CASSANDRA-3979)
 * Adds events push to binary protocol (CASSANDRA-4480)
 * Rewrite nodetool help (CASSANDRA-2293)
 * Make CQL3 the default for CQL (CASSANDRA-4640)
 * update stress tool to be able to use CQL3 (CASSANDRA-4406)
 * Accept all thrift update on CQL3 cf but don't expose their metadata (CASSANDRA-4377)
 * Replace Throttle with Guava's RateLimiter for HintedHandOff (CASSANDRA-4541)
 * fix counter add/get using CQL2 and CQL3 in stress tool (CASSANDRA-4633)
 * Add sstable count per level to cfstats (CASSANDRA-4537)
 * (cql3) Add ALTER KEYSPACE statement (CASSANDRA-4611)
 * (cql3) Allow defining default consistency levels (CASSANDRA-4448)
 * (cql3) Fix queries using LIMIT missing results (CASSANDRA-4579)
 * fix cross-version gossip messaging (CASSANDRA-4576)
 * added inet data type (CASSANDRA-4627)


1.1.6
 * Wait for writes on synchronous read digest mismatch (CASSANDRA-4792)
 * fix commitlog replay for nanotime-infected sstables (CASSANDRA-4782)
 * preflight check ttl for maximum of 20 years (CASSANDRA-4771)
 * (Pig) fix widerow input with single column rows (CASSANDRA-4789)
 * Fix HH to compact with correct gcBefore, which avoids wiping out
   undelivered hints (CASSANDRA-4772)
 * LCS will merge up to 32 L0 sstables as intended (CASSANDRA-4778)
 * NTS will default unconfigured DC replicas to zero (CASSANDRA-4675)
 * use default consistency level in counter validation if none is
   explicitly provide (CASSANDRA-4700)
 * Improve IAuthority interface by introducing fine-grained
   access permissions and grant/revoke commands (CASSANDRA-4490, 4644)
 * fix assumption error in CLI when updating/describing keyspace
   (CASSANDRA-4322)
 * Adds offline sstablescrub to debian packaging (CASSANDRA-4642)
 * Automatic fixing of overlapping leveled sstables (CASSANDRA-4644)
 * fix error when using ORDER BY with extended selections (CASSANDRA-4689)
 * (CQL3) Fix validation for IN queries for non-PK cols (CASSANDRA-4709)
 * fix re-created keyspace disappering after 1.1.5 upgrade
   (CASSANDRA-4698, 4752)
 * (CLI) display elapsed time in 2 fraction digits (CASSANDRA-3460)
 * add authentication support to sstableloader (CASSANDRA-4712)
 * Fix CQL3 'is reversed' logic (CASSANDRA-4716, 4759)
 * (CQL3) Don't return ReversedType in result set metadata (CASSANDRA-4717)
 * Backport adding AlterKeyspace statement (CASSANDRA-4611)
 * (CQL3) Correcty accept upper-case data types (CASSANDRA-4770)
 * Add binary protocol events for schema changes (CASSANDRA-4684)
Merged from 1.0:
 * Switch from NBHM to CHM in MessagingService's callback map, which
   prevents OOM in long-running instances (CASSANDRA-4708)


1.1.5
 * add SecondaryIndex.reload API (CASSANDRA-4581)
 * use millis + atomicint for commitlog segment creation instead of
   nanotime, which has issues under some hypervisors (CASSANDRA-4601)
 * fix FD leak in slice queries (CASSANDRA-4571)
 * avoid recursion in leveled compaction (CASSANDRA-4587)
 * increase stack size under Java7 to 180K
 * Log(info) schema changes (CASSANDRA-4547)
 * Change nodetool setcachecapcity to manipulate global caches (CASSANDRA-4563)
 * (cql3) fix setting compaction strategy (CASSANDRA-4597)
 * fix broken system.schema_* timestamps on system startup (CASSANDRA-4561)
 * fix wrong skip of cache saving (CASSANDRA-4533)
 * Avoid NPE when lost+found is in data dir (CASSANDRA-4572)
 * Respect five-minute flush moratorium after initial CL replay (CASSANDRA-4474)
 * Adds ntp as recommended in debian packaging (CASSANDRA-4606)
 * Configurable transport in CF Record{Reader|Writer} (CASSANDRA-4558)
 * (cql3) fix potential NPE with both equal and unequal restriction (CASSANDRA-4532)
 * (cql3) improves ORDER BY validation (CASSANDRA-4624)
 * Fix potential deadlock during counter writes (CASSANDRA-4578)
 * Fix cql error with ORDER BY when using IN (CASSANDRA-4612)
Merged from 1.0:
 * increase Xss to 160k to accomodate latest 1.6 JVMs (CASSANDRA-4602)
 * fix toString of hint destination tokens (CASSANDRA-4568)
 * Fix multiple values for CurrentLocal NodeID (CASSANDRA-4626)


1.1.4
 * fix offline scrub to catch >= out of order rows (CASSANDRA-4411)
 * fix cassandra-env.sh on RHEL and other non-dash-based systems
   (CASSANDRA-4494)
Merged from 1.0:
 * (Hadoop) fix setting key length for old-style mapred api (CASSANDRA-4534)
 * (Hadoop) fix iterating through a resultset consisting entirely
   of tombstoned rows (CASSANDRA-4466)


1.1.3
 * (cqlsh) add COPY TO (CASSANDRA-4434)
 * munmap commitlog segments before rename (CASSANDRA-4337)
 * (JMX) rename getRangeKeySample to sampleKeyRange to avoid returning
   multi-MB results as an attribute (CASSANDRA-4452)
 * flush based on data size, not throughput; overwritten columns no
   longer artificially inflate liveRatio (CASSANDRA-4399)
 * update default commitlog segment size to 32MB and total commitlog
   size to 32/1024 MB for 32/64 bit JVMs, respectively (CASSANDRA-4422)
 * avoid using global partitioner to estimate ranges in index sstables
   (CASSANDRA-4403)
 * restore pre-CASSANDRA-3862 approach to removing expired tombstones
   from row cache during compaction (CASSANDRA-4364)
 * (stress) support for CQL prepared statements (CASSANDRA-3633)
 * Correctly catch exception when Snappy cannot be loaded (CASSANDRA-4400)
 * (cql3) Support ORDER BY when IN condition is given in WHERE clause (CASSANDRA-4327)
 * (cql3) delete "component_index" column on DROP TABLE call (CASSANDRA-4420)
 * change nanoTime() to currentTimeInMillis() in schema related code (CASSANDRA-4432)
 * add a token generation tool (CASSANDRA-3709)
 * Fix LCS bug with sstable containing only 1 row (CASSANDRA-4411)
 * fix "Can't Modify Index Name" problem on CF update (CASSANDRA-4439)
 * Fix assertion error in getOverlappingSSTables during repair (CASSANDRA-4456)
 * fix nodetool's setcompactionthreshold command (CASSANDRA-4455)
 * Ensure compacted files are never used, to avoid counter overcount (CASSANDRA-4436)
Merged from 1.0:
 * Push the validation of secondary index values to the SecondaryIndexManager (CASSANDRA-4240)
 * allow dropping columns shadowed by not-yet-expired supercolumn or row
   tombstones in PrecompactedRow (CASSANDRA-4396)


1.1.2
 * Fix cleanup not deleting index entries (CASSANDRA-4379)
 * Use correct partitioner when saving + loading caches (CASSANDRA-4331)
 * Check schema before trying to export sstable (CASSANDRA-2760)
 * Raise a meaningful exception instead of NPE when PFS encounters
   an unconfigured node + no default (CASSANDRA-4349)
 * fix bug in sstable blacklisting with LCS (CASSANDRA-4343)
 * LCS no longer promotes tiny sstables out of L0 (CASSANDRA-4341)
 * skip tombstones during hint replay (CASSANDRA-4320)
 * fix NPE in compactionstats (CASSANDRA-4318)
 * enforce 1m min keycache for auto (CASSANDRA-4306)
 * Have DeletedColumn.isMFD always return true (CASSANDRA-4307)
 * (cql3) exeption message for ORDER BY constraints said primary filter can be
    an IN clause, which is misleading (CASSANDRA-4319)
 * (cql3) Reject (not yet supported) creation of 2ndardy indexes on tables with
   composite primary keys (CASSANDRA-4328)
 * Set JVM stack size to 160k for java 7 (CASSANDRA-4275)
 * cqlsh: add COPY command to load data from CSV flat files (CASSANDRA-4012)
 * CFMetaData.fromThrift to throw ConfigurationException upon error (CASSANDRA-4353)
 * Use CF comparator to sort indexed columns in SecondaryIndexManager
   (CASSANDRA-4365)
 * add strategy_options to the KSMetaData.toString() output (CASSANDRA-4248)
 * (cql3) fix range queries containing unqueried results (CASSANDRA-4372)
 * (cql3) allow updating column_alias types (CASSANDRA-4041)
 * (cql3) Fix deletion bug (CASSANDRA-4193)
 * Fix computation of overlapping sstable for leveled compaction (CASSANDRA-4321)
 * Improve scrub and allow to run it offline (CASSANDRA-4321)
 * Fix assertionError in StorageService.bulkLoad (CASSANDRA-4368)
 * (cqlsh) add option to authenticate to a keyspace at startup (CASSANDRA-4108)
 * (cqlsh) fix ASSUME functionality (CASSANDRA-4352)
 * Fix ColumnFamilyRecordReader to not return progress > 100% (CASSANDRA-3942)
Merged from 1.0:
 * Set gc_grace on index CF to 0 (CASSANDRA-4314)


1.1.1
 * add populate_io_cache_on_flush option (CASSANDRA-2635)
 * allow larger cache capacities than 2GB (CASSANDRA-4150)
 * add getsstables command to nodetool (CASSANDRA-4199)
 * apply parent CF compaction settings to secondary index CFs (CASSANDRA-4280)
 * preserve commitlog size cap when recycling segments at startup
   (CASSANDRA-4201)
 * (Hadoop) fix split generation regression (CASSANDRA-4259)
 * ignore min/max compactions settings in LCS, while preserving
   behavior that min=max=0 disables autocompaction (CASSANDRA-4233)
 * log number of rows read from saved cache (CASSANDRA-4249)
 * calculate exact size required for cleanup operations (CASSANDRA-1404)
 * avoid blocking additional writes during flush when the commitlog
   gets behind temporarily (CASSANDRA-1991)
 * enable caching on index CFs based on data CF cache setting (CASSANDRA-4197)
 * warn on invalid replication strategy creation options (CASSANDRA-4046)
 * remove [Freeable]Memory finalizers (CASSANDRA-4222)
 * include tombstone size in ColumnFamily.size, which can prevent OOM
   during sudden mass delete operations by yielding a nonzero liveRatio
   (CASSANDRA-3741)
 * Open 1 sstableScanner per level for leveled compaction (CASSANDRA-4142)
 * Optimize reads when row deletion timestamps allow us to restrict
   the set of sstables we check (CASSANDRA-4116)
 * add support for commitlog archiving and point-in-time recovery
   (CASSANDRA-3690)
 * avoid generating redundant compaction tasks during streaming
   (CASSANDRA-4174)
 * add -cf option to nodetool snapshot, and takeColumnFamilySnapshot to
   StorageService mbean (CASSANDRA-556)
 * optimize cleanup to drop entire sstables where possible (CASSANDRA-4079)
 * optimize truncate when autosnapshot is disabled (CASSANDRA-4153)
 * update caches to use byte[] keys to reduce memory overhead (CASSANDRA-3966)
 * add column limit to cli (CASSANDRA-3012, 4098)
 * clean up and optimize DataOutputBuffer, used by CQL compression and
   CompositeType (CASSANDRA-4072)
 * optimize commitlog checksumming (CASSANDRA-3610)
 * identify and blacklist corrupted SSTables from future compactions
   (CASSANDRA-2261)
 * Move CfDef and KsDef validation out of thrift (CASSANDRA-4037)
 * Expose API to repair a user provided range (CASSANDRA-3912)
 * Add way to force the cassandra-cli to refresh its schema (CASSANDRA-4052)
 * Avoid having replicate on write tasks stacking up at CL.ONE (CASSANDRA-2889)
 * (cql3) Backwards compatibility for composite comparators in non-cql3-aware
   clients (CASSANDRA-4093)
 * (cql3) Fix order by for reversed queries (CASSANDRA-4160)
 * (cql3) Add ReversedType support (CASSANDRA-4004)
 * (cql3) Add timeuuid type (CASSANDRA-4194)
 * (cql3) Minor fixes (CASSANDRA-4185)
 * (cql3) Fix prepared statement in BATCH (CASSANDRA-4202)
 * (cql3) Reduce the list of reserved keywords (CASSANDRA-4186)
 * (cql3) Move max/min compaction thresholds to compaction strategy options
   (CASSANDRA-4187)
 * Fix exception during move when localhost is the only source (CASSANDRA-4200)
 * (cql3) Allow paging through non-ordered partitioner results (CASSANDRA-3771)
 * (cql3) Fix drop index (CASSANDRA-4192)
 * (cql3) Don't return range ghosts anymore (CASSANDRA-3982)
 * fix re-creating Keyspaces/ColumnFamilies with the same name as dropped
   ones (CASSANDRA-4219)
 * fix SecondaryIndex LeveledManifest save upon snapshot (CASSANDRA-4230)
 * fix missing arrayOffset in FBUtilities.hash (CASSANDRA-4250)
 * (cql3) Add name of parameters in CqlResultSet (CASSANDRA-4242)
 * (cql3) Correctly validate order by queries (CASSANDRA-4246)
 * rename stress to cassandra-stress for saner packaging (CASSANDRA-4256)
 * Fix exception on colum metadata with non-string comparator (CASSANDRA-4269)
 * Check for unknown/invalid compression options (CASSANDRA-4266)
 * (cql3) Adds simple access to column timestamp and ttl (CASSANDRA-4217)
 * (cql3) Fix range queries with secondary indexes (CASSANDRA-4257)
 * Better error messages from improper input in cli (CASSANDRA-3865)
 * Try to stop all compaction upon Keyspace or ColumnFamily drop (CASSANDRA-4221)
 * (cql3) Allow keyspace properties to contain hyphens (CASSANDRA-4278)
 * (cql3) Correctly validate keyspace access in create table (CASSANDRA-4296)
 * Avoid deadlock in migration stage (CASSANDRA-3882)
 * Take supercolumn names and deletion info into account in memtable throughput
   (CASSANDRA-4264)
 * Add back backward compatibility for old style replication factor (CASSANDRA-4294)
 * Preserve compatibility with pre-1.1 index queries (CASSANDRA-4262)
Merged from 1.0:
 * Fix super columns bug where cache is not updated (CASSANDRA-4190)
 * fix maxTimestamp to include row tombstones (CASSANDRA-4116)
 * (CLI) properly handle quotes in create/update keyspace commands (CASSANDRA-4129)
 * Avoids possible deadlock during bootstrap (CASSANDRA-4159)
 * fix stress tool that hangs forever on timeout or error (CASSANDRA-4128)
 * stress tool to return appropriate exit code on failure (CASSANDRA-4188)
 * fix compaction NPE when out of disk space and assertions disabled
   (CASSANDRA-3985)
 * synchronize LCS getEstimatedTasks to avoid CME (CASSANDRA-4255)
 * ensure unique streaming session id's (CASSANDRA-4223)
 * kick off background compaction when min/max thresholds change
   (CASSANDRA-4279)
 * improve ability of STCS.getBuckets to deal with 100s of 1000s of
   sstables, such as when convertinb back from LCS (CASSANDRA-4287)
 * Oversize integer in CQL throws NumberFormatException (CASSANDRA-4291)
 * fix 1.0.x node join to mixed version cluster, other nodes >= 1.1 (CASSANDRA-4195)
 * Fix LCS splitting sstable base on uncompressed size (CASSANDRA-4419)
 * Push the validation of secondary index values to the SecondaryIndexManager (CASSANDRA-4240)
 * Don't purge columns during upgradesstables (CASSANDRA-4462)
 * Make cqlsh work with piping (CASSANDRA-4113)
 * Validate arguments for nodetool decommission (CASSANDRA-4061)
 * Report thrift status in nodetool info (CASSANDRA-4010)


1.1.0-final
 * average a reduced liveRatio estimate with the previous one (CASSANDRA-4065)
 * Allow KS and CF names up to 48 characters (CASSANDRA-4157)
 * fix stress build (CASSANDRA-4140)
 * add time remaining estimate to nodetool compactionstats (CASSANDRA-4167)
 * (cql) fix NPE in cql3 ALTER TABLE (CASSANDRA-4163)
 * (cql) Add support for CL.TWO and CL.THREE in CQL (CASSANDRA-4156)
 * (cql) Fix type in CQL3 ALTER TABLE preventing update (CASSANDRA-4170)
 * (cql) Throw invalid exception from CQL3 on obsolete options (CASSANDRA-4171)
 * (cqlsh) fix recognizing uppercase SELECT keyword (CASSANDRA-4161)
 * Pig: wide row support (CASSANDRA-3909)
Merged from 1.0:
 * avoid streaming empty files with bulk loader if sstablewriter errors out
   (CASSANDRA-3946)


1.1-rc1
 * Include stress tool in binary builds (CASSANDRA-4103)
 * (Hadoop) fix wide row iteration when last row read was deleted
   (CASSANDRA-4154)
 * fix read_repair_chance to really default to 0.1 in the cli (CASSANDRA-4114)
 * Adds caching and bloomFilterFpChange to CQL options (CASSANDRA-4042)
 * Adds posibility to autoconfigure size of the KeyCache (CASSANDRA-4087)
 * fix KEYS index from skipping results (CASSANDRA-3996)
 * Remove sliced_buffer_size_in_kb dead option (CASSANDRA-4076)
 * make loadNewSStable preserve sstable version (CASSANDRA-4077)
 * Respect 1.0 cache settings as much as possible when upgrading
   (CASSANDRA-4088)
 * relax path length requirement for sstable files when upgrading on
   non-Windows platforms (CASSANDRA-4110)
 * fix terminination of the stress.java when errors were encountered
   (CASSANDRA-4128)
 * Move CfDef and KsDef validation out of thrift (CASSANDRA-4037)
 * Fix get_paged_slice (CASSANDRA-4136)
 * CQL3: Support slice with exclusive start and stop (CASSANDRA-3785)
Merged from 1.0:
 * support PropertyFileSnitch in bulk loader (CASSANDRA-4145)
 * add auto_snapshot option allowing disabling snapshot before drop/truncate
   (CASSANDRA-3710)
 * allow short snitch names (CASSANDRA-4130)


1.1-beta2
 * rename loaded sstables to avoid conflicts with local snapshots
   (CASSANDRA-3967)
 * start hint replay as soon as FD notifies that the target is back up
   (CASSANDRA-3958)
 * avoid unproductive deserializing of cached rows during compaction
   (CASSANDRA-3921)
 * fix concurrency issues with CQL keyspace creation (CASSANDRA-3903)
 * Show Effective Owership via Nodetool ring <keyspace> (CASSANDRA-3412)
 * Update ORDER BY syntax for CQL3 (CASSANDRA-3925)
 * Fix BulkRecordWriter to not throw NPE if reducer gets no map data from Hadoop (CASSANDRA-3944)
 * Fix bug with counters in super columns (CASSANDRA-3821)
 * Remove deprecated merge_shard_chance (CASSANDRA-3940)
 * add a convenient way to reset a node's schema (CASSANDRA-2963)
 * fix for intermittent SchemaDisagreementException (CASSANDRA-3884)
 * CLI `list <CF>` to limit number of columns and their order (CASSANDRA-3012)
 * ignore deprecated KsDef/CfDef/ColumnDef fields in native schema (CASSANDRA-3963)
 * CLI to report when unsupported column_metadata pair was given (CASSANDRA-3959)
 * reincarnate removed and deprecated KsDef/CfDef attributes (CASSANDRA-3953)
 * Fix race between writes and read for cache (CASSANDRA-3862)
 * perform static initialization of StorageProxy on start-up (CASSANDRA-3797)
 * support trickling fsync() on writes (CASSANDRA-3950)
 * expose counters for unavailable/timeout exceptions given to thrift clients (CASSANDRA-3671)
 * avoid quadratic startup time in LeveledManifest (CASSANDRA-3952)
 * Add type information to new schema_ columnfamilies and remove thrift
   serialization for schema (CASSANDRA-3792)
 * add missing column validator options to the CLI help (CASSANDRA-3926)
 * skip reading saved key cache if CF's caching strategy is NONE or ROWS_ONLY (CASSANDRA-3954)
 * Unify migration code (CASSANDRA-4017)
Merged from 1.0:
 * cqlsh: guess correct version of Python for Arch Linux (CASSANDRA-4090)
 * (CLI) properly handle quotes in create/update keyspace commands (CASSANDRA-4129)
 * Avoids possible deadlock during bootstrap (CASSANDRA-4159)
 * fix stress tool that hangs forever on timeout or error (CASSANDRA-4128)
 * Fix super columns bug where cache is not updated (CASSANDRA-4190)
 * stress tool to return appropriate exit code on failure (CASSANDRA-4188)


1.0.9
 * improve index sampling performance (CASSANDRA-4023)
 * always compact away deleted hints immediately after handoff (CASSANDRA-3955)
 * delete hints from dropped ColumnFamilies on handoff instead of
   erroring out (CASSANDRA-3975)
 * add CompositeType ref to the CLI doc for create/update column family (CASSANDRA-3980)
 * Pig: support Counter ColumnFamilies (CASSANDRA-3973)
 * Pig: Composite column support (CASSANDRA-3684)
 * Avoid NPE during repair when a keyspace has no CFs (CASSANDRA-3988)
 * Fix division-by-zero error on get_slice (CASSANDRA-4000)
 * don't change manifest level for cleanup, scrub, and upgradesstables
   operations under LeveledCompactionStrategy (CASSANDRA-3989, 4112)
 * fix race leading to super columns assertion failure (CASSANDRA-3957)
 * fix NPE on invalid CQL delete command (CASSANDRA-3755)
 * allow custom types in CLI's assume command (CASSANDRA-4081)
 * fix totalBytes count for parallel compactions (CASSANDRA-3758)
 * fix intermittent NPE in get_slice (CASSANDRA-4095)
 * remove unnecessary asserts in native code interfaces (CASSANDRA-4096)
 * Validate blank keys in CQL to avoid assertion errors (CASSANDRA-3612)
 * cqlsh: fix bad decoding of some column names (CASSANDRA-4003)
 * cqlsh: fix incorrect padding with unicode chars (CASSANDRA-4033)
 * Fix EC2 snitch incorrectly reporting region (CASSANDRA-4026)
 * Shut down thrift during decommission (CASSANDRA-4086)
 * Expose nodetool cfhistograms for 2ndary indexes (CASSANDRA-4063)
Merged from 0.8:
 * Fix ConcurrentModificationException in gossiper (CASSANDRA-4019)


1.1-beta1
 * (cqlsh)
   + add SOURCE and CAPTURE commands, and --file option (CASSANDRA-3479)
   + add ALTER COLUMNFAMILY WITH (CASSANDRA-3523)
   + bundle Python dependencies with Cassandra (CASSANDRA-3507)
   + added to Debian package (CASSANDRA-3458)
   + display byte data instead of erroring out on decode failure
     (CASSANDRA-3874)
 * add nodetool rebuild_index (CASSANDRA-3583)
 * add nodetool rangekeysample (CASSANDRA-2917)
 * Fix streaming too much data during move operations (CASSANDRA-3639)
 * Nodetool and CLI connect to localhost by default (CASSANDRA-3568)
 * Reduce memory used by primary index sample (CASSANDRA-3743)
 * (Hadoop) separate input/output configurations (CASSANDRA-3197, 3765)
 * avoid returning internal Cassandra classes over JMX (CASSANDRA-2805)
 * add row-level isolation via SnapTree (CASSANDRA-2893)
 * Optimize key count estimation when opening sstable on startup
   (CASSANDRA-2988)
 * multi-dc replication optimization supporting CL > ONE (CASSANDRA-3577)
 * add command to stop compactions (CASSANDRA-1740, 3566, 3582)
 * multithreaded streaming (CASSANDRA-3494)
 * removed in-tree redhat spec (CASSANDRA-3567)
 * "defragment" rows for name-based queries under STCS, again (CASSANDRA-2503)
 * Recycle commitlog segments for improved performance
   (CASSANDRA-3411, 3543, 3557, 3615)
 * update size-tiered compaction to prioritize small tiers (CASSANDRA-2407)
 * add message expiration logic to OutboundTcpConnection (CASSANDRA-3005)
 * off-heap cache to use sun.misc.Unsafe instead of JNA (CASSANDRA-3271)
 * EACH_QUORUM is only supported for writes (CASSANDRA-3272)
 * replace compactionlock use in schema migration by checking CFS.isValid
   (CASSANDRA-3116)
 * recognize that "SELECT first ... *" isn't really "SELECT *" (CASSANDRA-3445)
 * Use faster bytes comparison (CASSANDRA-3434)
 * Bulk loader is no longer a fat client, (HADOOP) bulk load output format
   (CASSANDRA-3045)
 * (Hadoop) add support for KeyRange.filter
 * remove assumption that keys and token are in bijection
   (CASSANDRA-1034, 3574, 3604)
 * always remove endpoints from delevery queue in HH (CASSANDRA-3546)
 * fix race between cf flush and its 2ndary indexes flush (CASSANDRA-3547)
 * fix potential race in AES when a repair fails (CASSANDRA-3548)
 * Remove columns shadowed by a deleted container even when we cannot purge
   (CASSANDRA-3538)
 * Improve memtable slice iteration performance (CASSANDRA-3545)
 * more efficient allocation of small bloom filters (CASSANDRA-3618)
 * Use separate writer thread in SSTableSimpleUnsortedWriter (CASSANDRA-3619)
 * fsync the directory after new sstable or commitlog segment are created (CASSANDRA-3250)
 * fix minor issues reported by FindBugs (CASSANDRA-3658)
 * global key/row caches (CASSANDRA-3143, 3849)
 * optimize memtable iteration during range scan (CASSANDRA-3638)
 * introduce 'crc_check_chance' in CompressionParameters to support
   a checksum percentage checking chance similarly to read-repair (CASSANDRA-3611)
 * a way to deactivate global key/row cache on per-CF basis (CASSANDRA-3667)
 * fix LeveledCompactionStrategy broken because of generation pre-allocation
   in LeveledManifest (CASSANDRA-3691)
 * finer-grained control over data directories (CASSANDRA-2749)
 * Fix ClassCastException during hinted handoff (CASSANDRA-3694)
 * Upgrade Thrift to 0.7 (CASSANDRA-3213)
 * Make stress.java insert operation to use microseconds (CASSANDRA-3725)
 * Allows (internally) doing a range query with a limit of columns instead of
   rows (CASSANDRA-3742)
 * Allow rangeSlice queries to be start/end inclusive/exclusive (CASSANDRA-3749)
 * Fix BulkLoader to support new SSTable layout and add stream
   throttling to prevent an NPE when there is no yaml config (CASSANDRA-3752)
 * Allow concurrent schema migrations (CASSANDRA-1391, 3832)
 * Add SnapshotCommand to trigger snapshot on remote node (CASSANDRA-3721)
 * Make CFMetaData conversions to/from thrift/native schema inverses
   (CASSANDRA_3559)
 * Add initial code for CQL 3.0-beta (CASSANDRA-2474, 3781, 3753)
 * Add wide row support for ColumnFamilyInputFormat (CASSANDRA-3264)
 * Allow extending CompositeType comparator (CASSANDRA-3657)
 * Avoids over-paging during get_count (CASSANDRA-3798)
 * Add new command to rebuild a node without (repair) merkle tree calculations
   (CASSANDRA-3483, 3922)
 * respect not only row cache capacity but caching mode when
   trying to read data (CASSANDRA-3812)
 * fix system tests (CASSANDRA-3827)
 * CQL support for altering row key type in ALTER TABLE (CASSANDRA-3781)
 * turn compression on by default (CASSANDRA-3871)
 * make hexToBytes refuse invalid input (CASSANDRA-2851)
 * Make secondary indexes CF inherit compression and compaction from their
   parent CF (CASSANDRA-3877)
 * Finish cleanup up tombstone purge code (CASSANDRA-3872)
 * Avoid NPE on aboarted stream-out sessions (CASSANDRA-3904)
 * BulkRecordWriter throws NPE for counter columns (CASSANDRA-3906)
 * Support compression using BulkWriter (CASSANDRA-3907)


1.0.8
 * fix race between cleanup and flush on secondary index CFSes (CASSANDRA-3712)
 * avoid including non-queried nodes in rangeslice read repair
   (CASSANDRA-3843)
 * Only snapshot CF being compacted for snapshot_before_compaction
   (CASSANDRA-3803)
 * Log active compactions in StatusLogger (CASSANDRA-3703)
 * Compute more accurate compaction score per level (CASSANDRA-3790)
 * Return InvalidRequest when using a keyspace that doesn't exist
   (CASSANDRA-3764)
 * disallow user modification of System keyspace (CASSANDRA-3738)
 * allow using sstable2json on secondary index data (CASSANDRA-3738)
 * (cqlsh) add DESCRIBE COLUMNFAMILIES (CASSANDRA-3586)
 * (cqlsh) format blobs correctly and use colors to improve output
   readability (CASSANDRA-3726)
 * synchronize BiMap of bootstrapping tokens (CASSANDRA-3417)
 * show index options in CLI (CASSANDRA-3809)
 * add optional socket timeout for streaming (CASSANDRA-3838)
 * fix truncate not to leave behind non-CFS backed secondary indexes
   (CASSANDRA-3844)
 * make CLI `show schema` to use output stream directly instead
   of StringBuilder (CASSANDRA-3842)
 * remove the wait on hint future during write (CASSANDRA-3870)
 * (cqlsh) ignore missing CfDef opts (CASSANDRA-3933)
 * (cqlsh) look for cqlshlib relative to realpath (CASSANDRA-3767)
 * Fix short read protection (CASSANDRA-3934)
 * Make sure infered and actual schema match (CASSANDRA-3371)
 * Fix NPE during HH delivery (CASSANDRA-3677)
 * Don't put boostrapping node in 'hibernate' status (CASSANDRA-3737)
 * Fix double quotes in windows bat files (CASSANDRA-3744)
 * Fix bad validator lookup (CASSANDRA-3789)
 * Fix soft reset in EC2MultiRegionSnitch (CASSANDRA-3835)
 * Don't leave zombie connections with THSHA thrift server (CASSANDRA-3867)
 * (cqlsh) fix deserialization of data (CASSANDRA-3874)
 * Fix removetoken force causing an inconsistent state (CASSANDRA-3876)
 * Fix ahndling of some types with Pig (CASSANDRA-3886)
 * Don't allow to drop the system keyspace (CASSANDRA-3759)
 * Make Pig deletes disabled by default and configurable (CASSANDRA-3628)
Merged from 0.8:
 * (Pig) fix CassandraStorage to use correct comparator in Super ColumnFamily
   case (CASSANDRA-3251)
 * fix thread safety issues in commitlog replay, primarily affecting
   systems with many (100s) of CF definitions (CASSANDRA-3751)
 * Fix relevant tombstone ignored with super columns (CASSANDRA-3875)


1.0.7
 * fix regression in HH page size calculation (CASSANDRA-3624)
 * retry failed stream on IOException (CASSANDRA-3686)
 * allow configuring bloom_filter_fp_chance (CASSANDRA-3497)
 * attempt hint delivery every ten minutes, or when failure detector
   notifies us that a node is back up, whichever comes first.  hint
   handoff throttle delay default changed to 1ms, from 50 (CASSANDRA-3554)
 * add nodetool setstreamthroughput (CASSANDRA-3571)
 * fix assertion when dropping a columnfamily with no sstables (CASSANDRA-3614)
 * more efficient allocation of small bloom filters (CASSANDRA-3618)
 * CLibrary.createHardLinkWithExec() to check for errors (CASSANDRA-3101)
 * Avoid creating empty and non cleaned writer during compaction (CASSANDRA-3616)
 * stop thrift service in shutdown hook so we can quiesce MessagingService
   (CASSANDRA-3335)
 * (CQL) compaction_strategy_options and compression_parameters for
   CREATE COLUMNFAMILY statement (CASSANDRA-3374)
 * Reset min/max compaction threshold when creating size tiered compaction
   strategy (CASSANDRA-3666)
 * Don't ignore IOException during compaction (CASSANDRA-3655)
 * Fix assertion error for CF with gc_grace=0 (CASSANDRA-3579)
 * Shutdown ParallelCompaction reducer executor after use (CASSANDRA-3711)
 * Avoid < 0 value for pending tasks in leveled compaction (CASSANDRA-3693)
 * (Hadoop) Support TimeUUID in Pig CassandraStorage (CASSANDRA-3327)
 * Check schema is ready before continuing boostrapping (CASSANDRA-3629)
 * Catch overflows during parsing of chunk_length_kb (CASSANDRA-3644)
 * Improve stream protocol mismatch errors (CASSANDRA-3652)
 * Avoid multiple thread doing HH to the same target (CASSANDRA-3681)
 * Add JMX property for rp_timeout_in_ms (CASSANDRA-2940)
 * Allow DynamicCompositeType to compare component of different types
   (CASSANDRA-3625)
 * Flush non-cfs backed secondary indexes (CASSANDRA-3659)
 * Secondary Indexes should report memory consumption (CASSANDRA-3155)
 * fix for SelectStatement start/end key are not set correctly
   when a key alias is involved (CASSANDRA-3700)
 * fix CLI `show schema` command insert of an extra comma in
   column_metadata (CASSANDRA-3714)
Merged from 0.8:
 * avoid logging (harmless) exception when GC takes < 1ms (CASSANDRA-3656)
 * prevent new nodes from thinking down nodes are up forever (CASSANDRA-3626)
 * use correct list of replicas for LOCAL_QUORUM reads when read repair
   is disabled (CASSANDRA-3696)
 * block on flush before compacting hints (may prevent OOM) (CASSANDRA-3733)


1.0.6
 * (CQL) fix cqlsh support for replicate_on_write (CASSANDRA-3596)
 * fix adding to leveled manifest after streaming (CASSANDRA-3536)
 * filter out unavailable cipher suites when using encryption (CASSANDRA-3178)
 * (HADOOP) add old-style api support for CFIF and CFRR (CASSANDRA-2799)
 * Support TimeUUIDType column names in Stress.java tool (CASSANDRA-3541)
 * (CQL) INSERT/UPDATE/DELETE/TRUNCATE commands should allow CF names to
   be qualified by keyspace (CASSANDRA-3419)
 * always remove endpoints from delevery queue in HH (CASSANDRA-3546)
 * fix race between cf flush and its 2ndary indexes flush (CASSANDRA-3547)
 * fix potential race in AES when a repair fails (CASSANDRA-3548)
 * fix default value validation usage in CLI SET command (CASSANDRA-3553)
 * Optimize componentsFor method for compaction and startup time
   (CASSANDRA-3532)
 * (CQL) Proper ColumnFamily metadata validation on CREATE COLUMNFAMILY
   (CASSANDRA-3565)
 * fix compression "chunk_length_kb" option to set correct kb value for
   thrift/avro (CASSANDRA-3558)
 * fix missing response during range slice repair (CASSANDRA-3551)
 * 'describe ring' moved from CLI to nodetool and available through JMX (CASSANDRA-3220)
 * add back partitioner to sstable metadata (CASSANDRA-3540)
 * fix NPE in get_count for counters (CASSANDRA-3601)
Merged from 0.8:
 * remove invalid assertion that table was opened before dropping it
   (CASSANDRA-3580)
 * range and index scans now only send requests to enough replicas to
   satisfy requested CL + RR (CASSANDRA-3598)
 * use cannonical host for local node in nodetool info (CASSANDRA-3556)
 * remove nonlocal DC write optimization since it only worked with
   CL.ONE or CL.LOCAL_QUORUM (CASSANDRA-3577, 3585)
 * detect misuses of CounterColumnType (CASSANDRA-3422)
 * turn off string interning in json2sstable, take 2 (CASSANDRA-2189)
 * validate compression parameters on add/update of the ColumnFamily
   (CASSANDRA-3573)
 * Check for 0.0.0.0 is incorrect in CFIF (CASSANDRA-3584)
 * Increase vm.max_map_count in debian packaging (CASSANDRA-3563)
 * gossiper will never add itself to saved endpoints (CASSANDRA-3485)


1.0.5
 * revert CASSANDRA-3407 (see CASSANDRA-3540)
 * fix assertion error while forwarding writes to local nodes (CASSANDRA-3539)


1.0.4
 * fix self-hinting of timed out read repair updates and make hinted handoff
   less prone to OOMing a coordinator (CASSANDRA-3440)
 * expose bloom filter sizes via JMX (CASSANDRA-3495)
 * enforce RP tokens 0..2**127 (CASSANDRA-3501)
 * canonicalize paths exposed through JMX (CASSANDRA-3504)
 * fix "liveSize" stat when sstables are removed (CASSANDRA-3496)
 * add bloom filter FP rates to nodetool cfstats (CASSANDRA-3347)
 * record partitioner in sstable metadata component (CASSANDRA-3407)
 * add new upgradesstables nodetool command (CASSANDRA-3406)
 * skip --debug requirement to see common exceptions in CLI (CASSANDRA-3508)
 * fix incorrect query results due to invalid max timestamp (CASSANDRA-3510)
 * make sstableloader recognize compressed sstables (CASSANDRA-3521)
 * avoids race in OutboundTcpConnection in multi-DC setups (CASSANDRA-3530)
 * use SETLOCAL in cassandra.bat (CASSANDRA-3506)
 * fix ConcurrentModificationException in Table.all() (CASSANDRA-3529)
Merged from 0.8:
 * fix concurrence issue in the FailureDetector (CASSANDRA-3519)
 * fix array out of bounds error in counter shard removal (CASSANDRA-3514)
 * avoid dropping tombstones when they might still be needed to shadow
   data in a different sstable (CASSANDRA-2786)


1.0.3
 * revert name-based query defragmentation aka CASSANDRA-2503 (CASSANDRA-3491)
 * fix invalidate-related test failures (CASSANDRA-3437)
 * add next-gen cqlsh to bin/ (CASSANDRA-3188, 3131, 3493)
 * (CQL) fix handling of rows with no columns (CASSANDRA-3424, 3473)
 * fix querying supercolumns by name returning only a subset of
   subcolumns or old subcolumn versions (CASSANDRA-3446)
 * automatically compute sha1 sum for uncompressed data files (CASSANDRA-3456)
 * fix reading metadata/statistics component for version < h (CASSANDRA-3474)
 * add sstable forward-compatibility (CASSANDRA-3478)
 * report compression ratio in CFSMBean (CASSANDRA-3393)
 * fix incorrect size exception during streaming of counters (CASSANDRA-3481)
 * (CQL) fix for counter decrement syntax (CASSANDRA-3418)
 * Fix race introduced by CASSANDRA-2503 (CASSANDRA-3482)
 * Fix incomplete deletion of delivered hints (CASSANDRA-3466)
 * Avoid rescheduling compactions when no compaction was executed
   (CASSANDRA-3484)
 * fix handling of the chunk_length_kb compression options (CASSANDRA-3492)
Merged from 0.8:
 * fix updating CF row_cache_provider (CASSANDRA-3414)
 * CFMetaData.convertToThrift method to set RowCacheProvider (CASSANDRA-3405)
 * acquire compactionlock during truncate (CASSANDRA-3399)
 * fix displaying cfdef entries for super columnfamilies (CASSANDRA-3415)
 * Make counter shard merging thread safe (CASSANDRA-3178)
 * Revert CASSANDRA-2855
 * Fix bug preventing the use of efficient cross-DC writes (CASSANDRA-3472)
 * `describe ring` command for CLI (CASSANDRA-3220)
 * (Hadoop) skip empty rows when entire row is requested, redux (CASSANDRA-2855)


1.0.2
 * "defragment" rows for name-based queries under STCS (CASSANDRA-2503)
 * Add timing information to cassandra-cli GET/SET/LIST queries (CASSANDRA-3326)
 * Only create one CompressionMetadata object per sstable (CASSANDRA-3427)
 * cleanup usage of StorageService.setMode() (CASSANDRA-3388)
 * Avoid large array allocation for compressed chunk offsets (CASSANDRA-3432)
 * fix DecimalType bytebuffer marshalling (CASSANDRA-3421)
 * fix bug that caused first column in per row indexes to be ignored
   (CASSANDRA-3441)
 * add JMX call to clean (failed) repair sessions (CASSANDRA-3316)
 * fix sstableloader reference acquisition bug (CASSANDRA-3438)
 * fix estimated row size regression (CASSANDRA-3451)
 * make sure we don't return more columns than asked (CASSANDRA-3303, 3395)
Merged from 0.8:
 * acquire compactionlock during truncate (CASSANDRA-3399)
 * fix displaying cfdef entries for super columnfamilies (CASSANDRA-3415)


1.0.1
 * acquire references during index build to prevent delete problems
   on Windows (CASSANDRA-3314)
 * describe_ring should include datacenter/topology information (CASSANDRA-2882)
 * Thrift sockets are not properly buffered (CASSANDRA-3261)
 * performance improvement for bytebufferutil compare function (CASSANDRA-3286)
 * add system.versions ColumnFamily (CASSANDRA-3140)
 * reduce network copies (CASSANDRA-3333, 3373)
 * limit nodetool to 32MB of heap (CASSANDRA-3124)
 * (CQL) update parser to accept "timestamp" instead of "date" (CASSANDRA-3149)
 * Fix CLI `show schema` to include "compression_options" (CASSANDRA-3368)
 * Snapshot to include manifest under LeveledCompactionStrategy (CASSANDRA-3359)
 * (CQL) SELECT query should allow CF name to be qualified by keyspace (CASSANDRA-3130)
 * (CQL) Fix internal application error specifying 'using consistency ...'
   in lower case (CASSANDRA-3366)
 * fix Deflate compression when compression actually makes the data bigger
   (CASSANDRA-3370)
 * optimize UUIDGen to avoid lock contention on InetAddress.getLocalHost
   (CASSANDRA-3387)
 * tolerate index being dropped mid-mutation (CASSANDRA-3334, 3313)
 * CompactionManager is now responsible for checking for new candidates
   post-task execution, enabling more consistent leveled compaction
   (CASSANDRA-3391)
 * Cache HSHA threads (CASSANDRA-3372)
 * use CF/KS names as snapshot prefix for drop + truncate operations
   (CASSANDRA-2997)
 * Break bloom filters up to avoid heap fragmentation (CASSANDRA-2466)
 * fix cassandra hanging on jsvc stop (CASSANDRA-3302)
 * Avoid leveled compaction getting blocked on errors (CASSANDRA-3408)
 * Make reloading the compaction strategy safe (CASSANDRA-3409)
 * ignore 0.8 hints even if compaction begins before we try to purge
   them (CASSANDRA-3385)
 * remove procrun (bin\daemon) from Cassandra source tree and
   artifacts (CASSANDRA-3331)
 * make cassandra compile under JDK7 (CASSANDRA-3275)
 * remove dependency of clientutil.jar to FBUtilities (CASSANDRA-3299)
 * avoid truncation errors by using long math on long values (CASSANDRA-3364)
 * avoid clock drift on some Windows machine (CASSANDRA-3375)
 * display cache provider in cli 'describe keyspace' command (CASSANDRA-3384)
 * fix incomplete topology information in describe_ring (CASSANDRA-3403)
 * expire dead gossip states based on time (CASSANDRA-2961)
 * improve CompactionTask extensibility (CASSANDRA-3330)
 * Allow one leveled compaction task to kick off another (CASSANDRA-3363)
 * allow encryption only between datacenters (CASSANDRA-2802)
Merged from 0.8:
 * fix truncate allowing data to be replayed post-restart (CASSANDRA-3297)
 * make iwriter final in IndexWriter to avoid NPE (CASSANDRA-2863)
 * (CQL) update grammar to require key clause in DELETE statement
   (CASSANDRA-3349)
 * (CQL) allow numeric keyspace names in USE statement (CASSANDRA-3350)
 * (Hadoop) skip empty rows when slicing the entire row (CASSANDRA-2855)
 * Fix handling of tombstone by SSTableExport/Import (CASSANDRA-3357)
 * fix ColumnIndexer to use long offsets (CASSANDRA-3358)
 * Improved CLI exceptions (CASSANDRA-3312)
 * Fix handling of tombstone by SSTableExport/Import (CASSANDRA-3357)
 * Only count compaction as active (for throttling) when they have
   successfully acquired the compaction lock (CASSANDRA-3344)
 * Display CLI version string on startup (CASSANDRA-3196)
 * (Hadoop) make CFIF try rpc_address or fallback to listen_address
   (CASSANDRA-3214)
 * (Hadoop) accept comma delimited lists of initial thrift connections
   (CASSANDRA-3185)
 * ColumnFamily min_compaction_threshold should be >= 2 (CASSANDRA-3342)
 * (Pig) add 0.8+ types and key validation type in schema (CASSANDRA-3280)
 * Fix completely removing column metadata using CLI (CASSANDRA-3126)
 * CLI `describe cluster;` output should be on separate lines for separate versions
   (CASSANDRA-3170)
 * fix changing durable_writes keyspace option during CF creation
   (CASSANDRA-3292)
 * avoid locking on update when no indexes are involved (CASSANDRA-3386)
 * fix assertionError during repair with ordered partitioners (CASSANDRA-3369)
 * correctly serialize key_validation_class for avro (CASSANDRA-3391)
 * don't expire counter tombstone after streaming (CASSANDRA-3394)
 * prevent nodes that failed to join from hanging around forever
   (CASSANDRA-3351)
 * remove incorrect optimization from slice read path (CASSANDRA-3390)
 * Fix race in AntiEntropyService (CASSANDRA-3400)


1.0.0-final
 * close scrubbed sstable fd before deleting it (CASSANDRA-3318)
 * fix bug preventing obsolete commitlog segments from being removed
   (CASSANDRA-3269)
 * tolerate whitespace in seed CDL (CASSANDRA-3263)
 * Change default heap thresholds to max(min(1/2 ram, 1G), min(1/4 ram, 8GB))
   (CASSANDRA-3295)
 * Fix broken CompressedRandomAccessReaderTest (CASSANDRA-3298)
 * (CQL) fix type information returned for wildcard queries (CASSANDRA-3311)
 * add estimated tasks to LeveledCompactionStrategy (CASSANDRA-3322)
 * avoid including compaction cache-warming in keycache stats (CASSANDRA-3325)
 * run compaction and hinted handoff threads at MIN_PRIORITY (CASSANDRA-3308)
 * default hsha thrift server to cpu core count in rpc pool (CASSANDRA-3329)
 * add bin\daemon to binary tarball for Windows service (CASSANDRA-3331)
 * Fix places where uncompressed size of sstables was use in place of the
   compressed one (CASSANDRA-3338)
 * Fix hsha thrift server (CASSANDRA-3346)
 * Make sure repair only stream needed sstables (CASSANDRA-3345)


1.0.0-rc2
 * Log a meaningful warning when a node receives a message for a repair session
   that doesn't exist anymore (CASSANDRA-3256)
 * test for NUMA policy support as well as numactl presence (CASSANDRA-3245)
 * Fix FD leak when internode encryption is enabled (CASSANDRA-3257)
 * Remove incorrect assertion in mergeIterator (CASSANDRA-3260)
 * FBUtilities.hexToBytes(String) to throw NumberFormatException when string
   contains non-hex characters (CASSANDRA-3231)
 * Keep SimpleSnitch proximity ordering unchanged from what the Strategy
   generates, as intended (CASSANDRA-3262)
 * remove Scrub from compactionstats when finished (CASSANDRA-3255)
 * fix counter entry in jdbc TypesMap (CASSANDRA-3268)
 * fix full queue scenario for ParallelCompactionIterator (CASSANDRA-3270)
 * fix bootstrap process (CASSANDRA-3285)
 * don't try delivering hints if when there isn't any (CASSANDRA-3176)
 * CLI documentation change for ColumnFamily `compression_options` (CASSANDRA-3282)
 * ignore any CF ids sent by client for adding CF/KS (CASSANDRA-3288)
 * remove obsolete hints on first startup (CASSANDRA-3291)
 * use correct ISortedColumns for time-optimized reads (CASSANDRA-3289)
 * Evict gossip state immediately when a token is taken over by a new IP
   (CASSANDRA-3259)


1.0.0-rc1
 * Update CQL to generate microsecond timestamps by default (CASSANDRA-3227)
 * Fix counting CFMetadata towards Memtable liveRatio (CASSANDRA-3023)
 * Kill server on wrapped OOME such as from FileChannel.map (CASSANDRA-3201)
 * remove unnecessary copy when adding to row cache (CASSANDRA-3223)
 * Log message when a full repair operation completes (CASSANDRA-3207)
 * Fix streamOutSession keeping sstables references forever if the remote end
   dies (CASSANDRA-3216)
 * Remove dynamic_snitch boolean from example configuration (defaulting to
   true) and set default badness threshold to 0.1 (CASSANDRA-3229)
 * Base choice of random or "balanced" token on bootstrap on whether
   schema definitions were found (CASSANDRA-3219)
 * Fixes for LeveledCompactionStrategy score computation, prioritization,
   scheduling, and performance (CASSANDRA-3224, 3234)
 * parallelize sstable open at server startup (CASSANDRA-2988)
 * fix handling of exceptions writing to OutboundTcpConnection (CASSANDRA-3235)
 * Allow using quotes in "USE <keyspace>;" CLI command (CASSANDRA-3208)
 * Don't allow any cache loading exceptions to halt startup (CASSANDRA-3218)
 * Fix sstableloader --ignores option (CASSANDRA-3247)
 * File descriptor limit increased in packaging (CASSANDRA-3206)
 * Fix deadlock in commit log during flush (CASSANDRA-3253)


1.0.0-beta1
 * removed binarymemtable (CASSANDRA-2692)
 * add commitlog_total_space_in_mb to prevent fragmented logs (CASSANDRA-2427)
 * removed commitlog_rotation_threshold_in_mb configuration (CASSANDRA-2771)
 * make AbstractBounds.normalize de-overlapp overlapping ranges (CASSANDRA-2641)
 * replace CollatingIterator, ReducingIterator with MergeIterator
   (CASSANDRA-2062)
 * Fixed the ability to set compaction strategy in cli using create column
   family command (CASSANDRA-2778)
 * clean up tmp files after failed compaction (CASSANDRA-2468)
 * restrict repair streaming to specific columnfamilies (CASSANDRA-2280)
 * don't bother persisting columns shadowed by a row tombstone (CASSANDRA-2589)
 * reset CF and SC deletion times after gc_grace (CASSANDRA-2317)
 * optimize away seek when compacting wide rows (CASSANDRA-2879)
 * single-pass streaming (CASSANDRA-2677, 2906, 2916, 3003)
 * use reference counting for deleting sstables instead of relying on GC
   (CASSANDRA-2521, 3179)
 * store hints as serialized mutations instead of pointers to data row
   (CASSANDRA-2045)
 * store hints in the coordinator node instead of in the closest replica
   (CASSANDRA-2914)
 * add row_cache_keys_to_save CF option (CASSANDRA-1966)
 * check column family validity in nodetool repair (CASSANDRA-2933)
 * use lazy initialization instead of class initialization in NodeId
   (CASSANDRA-2953)
 * add paging to get_count (CASSANDRA-2894)
 * fix "short reads" in [multi]get (CASSANDRA-2643, 3157, 3192)
 * add optional compression for sstables (CASSANDRA-47, 2994, 3001, 3128)
 * add scheduler JMX metrics (CASSANDRA-2962)
 * add block level checksum for compressed data (CASSANDRA-1717)
 * make column family backed column map pluggable and introduce unsynchronized
   ArrayList backed one to speedup reads (CASSANDRA-2843, 3165, 3205)
 * refactoring of the secondary index api (CASSANDRA-2982)
 * make CL > ONE reads wait for digest reconciliation before returning
   (CASSANDRA-2494)
 * fix missing logging for some exceptions (CASSANDRA-2061)
 * refactor and optimize ColumnFamilyStore.files(...) and Descriptor.fromFilename(String)
   and few other places responsible for work with SSTable files (CASSANDRA-3040)
 * Stop reading from sstables once we know we have the most recent columns,
   for query-by-name requests (CASSANDRA-2498)
 * Add query-by-column mode to stress.java (CASSANDRA-3064)
 * Add "install" command to cassandra.bat (CASSANDRA-292)
 * clean up KSMetadata, CFMetadata from unnecessary
   Thrift<->Avro conversion methods (CASSANDRA-3032)
 * Add timeouts to client request schedulers (CASSANDRA-3079, 3096)
 * Cli to use hashes rather than array of hashes for strategy options (CASSANDRA-3081)
 * LeveledCompactionStrategy (CASSANDRA-1608, 3085, 3110, 3087, 3145, 3154, 3182)
 * Improvements of the CLI `describe` command (CASSANDRA-2630)
 * reduce window where dropped CF sstables may not be deleted (CASSANDRA-2942)
 * Expose gossip/FD info to JMX (CASSANDRA-2806)
 * Fix streaming over SSL when compressed SSTable involved (CASSANDRA-3051)
 * Add support for pluggable secondary index implementations (CASSANDRA-3078)
 * remove compaction_thread_priority setting (CASSANDRA-3104)
 * generate hints for replicas that timeout, not just replicas that are known
   to be down before starting (CASSANDRA-2034)
 * Add throttling for internode streaming (CASSANDRA-3080)
 * make the repair of a range repair all replica (CASSANDRA-2610, 3194)
 * expose the ability to repair the first range (as returned by the
   partitioner) of a node (CASSANDRA-2606)
 * Streams Compression (CASSANDRA-3015)
 * add ability to use multiple threads during a single compaction
   (CASSANDRA-2901)
 * make AbstractBounds.normalize support overlapping ranges (CASSANDRA-2641)
 * fix of the CQL count() behavior (CASSANDRA-3068)
 * use TreeMap backed column families for the SSTable simple writers
   (CASSANDRA-3148)
 * fix inconsistency of the CLI syntax when {} should be used instead of [{}]
   (CASSANDRA-3119)
 * rename CQL type names to match expected SQL behavior (CASSANDRA-3149, 3031)
 * Arena-based allocation for memtables (CASSANDRA-2252, 3162, 3163, 3168)
 * Default RR chance to 0.1 (CASSANDRA-3169)
 * Add RowLevel support to secondary index API (CASSANDRA-3147)
 * Make SerializingCacheProvider the default if JNA is available (CASSANDRA-3183)
 * Fix backwards compatibilty for CQL memtable properties (CASSANDRA-3190)
 * Add five-minute delay before starting compactions on a restarted server
   (CASSANDRA-3181)
 * Reduce copies done for intra-host messages (CASSANDRA-1788, 3144)
 * support of compaction strategy option for stress.java (CASSANDRA-3204)
 * make memtable throughput and column count thresholds no-ops (CASSANDRA-2449)
 * Return schema information along with the resultSet in CQL (CASSANDRA-2734)
 * Add new DecimalType (CASSANDRA-2883)
 * Fix assertion error in RowRepairResolver (CASSANDRA-3156)
 * Reduce unnecessary high buffer sizes (CASSANDRA-3171)
 * Pluggable compaction strategy (CASSANDRA-1610)
 * Add new broadcast_address config option (CASSANDRA-2491)


0.8.7
 * Kill server on wrapped OOME such as from FileChannel.map (CASSANDRA-3201)
 * Allow using quotes in "USE <keyspace>;" CLI command (CASSANDRA-3208)
 * Log message when a full repair operation completes (CASSANDRA-3207)
 * Don't allow any cache loading exceptions to halt startup (CASSANDRA-3218)
 * Fix sstableloader --ignores option (CASSANDRA-3247)
 * File descriptor limit increased in packaging (CASSANDRA-3206)
 * Log a meaningfull warning when a node receive a message for a repair session
   that doesn't exist anymore (CASSANDRA-3256)
 * Fix FD leak when internode encryption is enabled (CASSANDRA-3257)
 * FBUtilities.hexToBytes(String) to throw NumberFormatException when string
   contains non-hex characters (CASSANDRA-3231)
 * Keep SimpleSnitch proximity ordering unchanged from what the Strategy
   generates, as intended (CASSANDRA-3262)
 * remove Scrub from compactionstats when finished (CASSANDRA-3255)
 * Fix tool .bat files when CASSANDRA_HOME contains spaces (CASSANDRA-3258)
 * Force flush of status table when removing/updating token (CASSANDRA-3243)
 * Evict gossip state immediately when a token is taken over by a new IP (CASSANDRA-3259)
 * Fix bug where the failure detector can take too long to mark a host
   down (CASSANDRA-3273)
 * (Hadoop) allow wrapping ranges in queries (CASSANDRA-3137)
 * (Hadoop) check all interfaces for a match with split location
   before falling back to random replica (CASSANDRA-3211)
 * (Hadoop) Make Pig storage handle implements LoadMetadata (CASSANDRA-2777)
 * (Hadoop) Fix exception during PIG 'dump' (CASSANDRA-2810)
 * Fix stress COUNTER_GET option (CASSANDRA-3301)
 * Fix missing fields in CLI `show schema` output (CASSANDRA-3304)
 * Nodetool no longer leaks threads and closes JMX connections (CASSANDRA-3309)
 * fix truncate allowing data to be replayed post-restart (CASSANDRA-3297)
 * Move SimpleAuthority and SimpleAuthenticator to examples (CASSANDRA-2922)
 * Fix handling of tombstone by SSTableExport/Import (CASSANDRA-3357)
 * Fix transposition in cfHistograms (CASSANDRA-3222)
 * Allow using number as DC name when creating keyspace in CQL (CASSANDRA-3239)
 * Force flush of system table after updating/removing a token (CASSANDRA-3243)


0.8.6
 * revert CASSANDRA-2388
 * change TokenRange.endpoints back to listen/broadcast address to match
   pre-1777 behavior, and add TokenRange.rpc_endpoints instead (CASSANDRA-3187)
 * avoid trying to watch cassandra-topology.properties when loaded from jar
   (CASSANDRA-3138)
 * prevent users from creating keyspaces with LocalStrategy replication
   (CASSANDRA-3139)
 * fix CLI `show schema;` to output correct keyspace definition statement
   (CASSANDRA-3129)
 * CustomTThreadPoolServer to log TTransportException at DEBUG level
   (CASSANDRA-3142)
 * allow topology sort to work with non-unique rack names between
   datacenters (CASSANDRA-3152)
 * Improve caching of same-version Messages on digest and repair paths
   (CASSANDRA-3158)
 * Randomize choice of first replica for counter increment (CASSANDRA-2890)
 * Fix using read_repair_chance instead of merge_shard_change (CASSANDRA-3202)
 * Avoid streaming data to nodes that already have it, on move as well as
   decommission (CASSANDRA-3041)
 * Fix divide by zero error in GCInspector (CASSANDRA-3164)
 * allow quoting of the ColumnFamily name in CLI `create column family`
   statement (CASSANDRA-3195)
 * Fix rolling upgrade from 0.7 to 0.8 problem (CASSANDRA-3166)
 * Accomodate missing encryption_options in IncomingTcpConnection.stream
   (CASSANDRA-3212)


0.8.5
 * fix NPE when encryption_options is unspecified (CASSANDRA-3007)
 * include column name in validation failure exceptions (CASSANDRA-2849)
 * make sure truncate clears out the commitlog so replay won't re-
   populate with truncated data (CASSANDRA-2950)
 * fix NPE when debug logging is enabled and dropped CF is present
   in a commitlog segment (CASSANDRA-3021)
 * fix cassandra.bat when CASSANDRA_HOME contains spaces (CASSANDRA-2952)
 * fix to SSTableSimpleUnsortedWriter bufferSize calculation (CASSANDRA-3027)
 * make cleanup and normal compaction able to skip empty rows
   (rows containing nothing but expired tombstones) (CASSANDRA-3039)
 * work around native memory leak in com.sun.management.GarbageCollectorMXBean
   (CASSANDRA-2868)
 * validate that column names in column_metadata are not equal to key_alias
   on create/update of the ColumnFamily and CQL 'ALTER' statement (CASSANDRA-3036)
 * return an InvalidRequestException if an indexed column is assigned
   a value larger than 64KB (CASSANDRA-3057)
 * fix of numeric-only and string column names handling in CLI "drop index"
   (CASSANDRA-3054)
 * prune index scan resultset back to original request for lazy
   resultset expansion case (CASSANDRA-2964)
 * (Hadoop) fail jobs when Cassandra node has failed but TaskTracker
   has not (CASSANDRA-2388)
 * fix dynamic snitch ignoring nodes when read_repair_chance is zero
   (CASSANDRA-2662)
 * avoid retaining references to dropped CFS objects in
   CompactionManager.estimatedCompactions (CASSANDRA-2708)
 * expose rpc timeouts per host in MessagingServiceMBean (CASSANDRA-2941)
 * avoid including cwd in classpath for deb and rpm packages (CASSANDRA-2881)
 * remove gossip state when a new IP takes over a token (CASSANDRA-3071)
 * allow sstable2json to work on index sstable files (CASSANDRA-3059)
 * always hint counters (CASSANDRA-3099)
 * fix log4j initialization in EmbeddedCassandraService (CASSANDRA-2857)
 * remove gossip state when a new IP takes over a token (CASSANDRA-3071)
 * work around native memory leak in com.sun.management.GarbageCollectorMXBean
    (CASSANDRA-2868)
 * fix UnavailableException with writes at CL.EACH_QUORM (CASSANDRA-3084)
 * fix parsing of the Keyspace and ColumnFamily names in numeric
   and string representations in CLI (CASSANDRA-3075)
 * fix corner cases in Range.differenceToFetch (CASSANDRA-3084)
 * fix ip address String representation in the ring cache (CASSANDRA-3044)
 * fix ring cache compatibility when mixing pre-0.8.4 nodes with post-
   in the same cluster (CASSANDRA-3023)
 * make repair report failure when a node participating dies (instead of
   hanging forever) (CASSANDRA-2433)
 * fix handling of the empty byte buffer by ReversedType (CASSANDRA-3111)
 * Add validation that Keyspace names are case-insensitively unique (CASSANDRA-3066)
 * catch invalid key_validation_class before instantiating UpdateColumnFamily (CASSANDRA-3102)
 * make Range and Bounds objects client-safe (CASSANDRA-3108)
 * optionally skip log4j configuration (CASSANDRA-3061)
 * bundle sstableloader with the debian package (CASSANDRA-3113)
 * don't try to build secondary indexes when there is none (CASSANDRA-3123)
 * improve SSTableSimpleUnsortedWriter speed for large rows (CASSANDRA-3122)
 * handle keyspace arguments correctly in nodetool snapshot (CASSANDRA-3038)
 * Fix SSTableImportTest on windows (CASSANDRA-3043)
 * expose compactionThroughputMbPerSec through JMX (CASSANDRA-3117)
 * log keyspace and CF of large rows being compacted


0.8.4
 * change TokenRing.endpoints to be a list of rpc addresses instead of
   listen/broadcast addresses (CASSANDRA-1777)
 * include files-to-be-streamed in StreamInSession.getSources (CASSANDRA-2972)
 * use JAVA env var in cassandra-env.sh (CASSANDRA-2785, 2992)
 * avoid doing read for no-op replicate-on-write at CL=1 (CASSANDRA-2892)
 * refuse counter write for CL.ANY (CASSANDRA-2990)
 * switch back to only logging recent dropped messages (CASSANDRA-3004)
 * always deserialize RowMutation for counters (CASSANDRA-3006)
 * ignore saved replication_factor strategy_option for NTS (CASSANDRA-3011)
 * make sure pre-truncate CL segments are discarded (CASSANDRA-2950)


0.8.3
 * add ability to drop local reads/writes that are going to timeout
   (CASSANDRA-2943)
 * revamp token removal process, keep gossip states for 3 days (CASSANDRA-2496)
 * don't accept extra args for 0-arg nodetool commands (CASSANDRA-2740)
 * log unavailableexception details at debug level (CASSANDRA-2856)
 * expose data_dir though jmx (CASSANDRA-2770)
 * don't include tmp files as sstable when create cfs (CASSANDRA-2929)
 * log Java classpath on startup (CASSANDRA-2895)
 * keep gossipped version in sync with actual on migration coordinator
   (CASSANDRA-2946)
 * use lazy initialization instead of class initialization in NodeId
   (CASSANDRA-2953)
 * check column family validity in nodetool repair (CASSANDRA-2933)
 * speedup bytes to hex conversions dramatically (CASSANDRA-2850)
 * Flush memtables on shutdown when durable writes are disabled
   (CASSANDRA-2958)
 * improved POSIX compatibility of start scripts (CASsANDRA-2965)
 * add counter support to Hadoop InputFormat (CASSANDRA-2981)
 * fix bug where dirty commitlog segments were removed (and avoid keeping
   segments with no post-flush activity permanently dirty) (CASSANDRA-2829)
 * fix throwing exception with batch mutation of counter super columns
   (CASSANDRA-2949)
 * ignore system tables during repair (CASSANDRA-2979)
 * throw exception when NTS is given replication_factor as an option
   (CASSANDRA-2960)
 * fix assertion error during compaction of counter CFs (CASSANDRA-2968)
 * avoid trying to create index names, when no index exists (CASSANDRA-2867)
 * don't sample the system table when choosing a bootstrap token
   (CASSANDRA-2825)
 * gossiper notifies of local state changes (CASSANDRA-2948)
 * add asynchronous and half-sync/half-async (hsha) thrift servers
   (CASSANDRA-1405)
 * fix potential use of free'd native memory in SerializingCache
   (CASSANDRA-2951)
 * prune index scan resultset back to original request for lazy
   resultset expansion case (CASSANDRA-2964)
 * (Hadoop) fail jobs when Cassandra node has failed but TaskTracker
    has not (CASSANDRA-2388)


0.8.2
 * CQL:
   - include only one row per unique key for IN queries (CASSANDRA-2717)
   - respect client timestamp on full row deletions (CASSANDRA-2912)
 * improve thread-safety in StreamOutSession (CASSANDRA-2792)
 * allow deleting a row and updating indexed columns in it in the
   same mutation (CASSANDRA-2773)
 * Expose number of threads blocked on submitting memtable to flush
   in JMX (CASSANDRA-2817)
 * add ability to return "endpoints" to nodetool (CASSANDRA-2776)
 * Add support for multiple (comma-delimited) coordinator addresses
   to ColumnFamilyInputFormat (CASSANDRA-2807)
 * fix potential NPE while scheduling read repair for range slice
   (CASSANDRA-2823)
 * Fix race in SystemTable.getCurrentLocalNodeId (CASSANDRA-2824)
 * Correctly set default for replicate_on_write (CASSANDRA-2835)
 * improve nodetool compactionstats formatting (CASSANDRA-2844)
 * fix index-building status display (CASSANDRA-2853)
 * fix CLI perpetuating obsolete KsDef.replication_factor (CASSANDRA-2846)
 * improve cli treatment of multiline comments (CASSANDRA-2852)
 * handle row tombstones correctly in EchoedRow (CASSANDRA-2786)
 * add MessagingService.get[Recently]DroppedMessages and
   StorageService.getExceptionCount (CASSANDRA-2804)
 * fix possibility of spurious UnavailableException for LOCAL_QUORUM
   reads with dynamic snitch + read repair disabled (CASSANDRA-2870)
 * add ant-optional as dependence for the debian package (CASSANDRA-2164)
 * add option to specify limit for get_slice in the CLI (CASSANDRA-2646)
 * decrease HH page size (CASSANDRA-2832)
 * reset cli keyspace after dropping the current one (CASSANDRA-2763)
 * add KeyRange option to Hadoop inputformat (CASSANDRA-1125)
 * fix protocol versioning (CASSANDRA-2818, 2860)
 * support spaces in path to log4j configuration (CASSANDRA-2383)
 * avoid including inferred types in CF update (CASSANDRA-2809)
 * fix JMX bulkload call (CASSANDRA-2908)
 * fix updating KS with durable_writes=false (CASSANDRA-2907)
 * add simplified facade to SSTableWriter for bulk loading use
   (CASSANDRA-2911)
 * fix re-using index CF sstable names after drop/recreate (CASSANDRA-2872)
 * prepend CF to default index names (CASSANDRA-2903)
 * fix hint replay (CASSANDRA-2928)
 * Properly synchronize repair's merkle tree computation (CASSANDRA-2816)


0.8.1
 * CQL:
   - support for insert, delete in BATCH (CASSANDRA-2537)
   - support for IN to SELECT, UPDATE (CASSANDRA-2553)
   - timestamp support for INSERT, UPDATE, and BATCH (CASSANDRA-2555)
   - TTL support (CASSANDRA-2476)
   - counter support (CASSANDRA-2473)
   - ALTER COLUMNFAMILY (CASSANDRA-1709)
   - DROP INDEX (CASSANDRA-2617)
   - add SCHEMA/TABLE as aliases for KS/CF (CASSANDRA-2743)
   - server handles wait-for-schema-agreement (CASSANDRA-2756)
   - key alias support (CASSANDRA-2480)
 * add support for comparator parameters and a generic ReverseType
   (CASSANDRA-2355)
 * add CompositeType and DynamicCompositeType (CASSANDRA-2231)
 * optimize batches containing multiple updates to the same row
   (CASSANDRA-2583)
 * adjust hinted handoff page size to avoid OOM with large columns
   (CASSANDRA-2652)
 * mark BRAF buffer invalid post-flush so we don't re-flush partial
   buffers again, especially on CL writes (CASSANDRA-2660)
 * add DROP INDEX support to CLI (CASSANDRA-2616)
 * don't perform HH to client-mode [storageproxy] nodes (CASSANDRA-2668)
 * Improve forceDeserialize/getCompactedRow encapsulation (CASSANDRA-2659)
 * Don't write CounterUpdateColumn to disk in tests (CASSANDRA-2650)
 * Add sstable bulk loading utility (CASSANDRA-1278)
 * avoid replaying hints to dropped columnfamilies (CASSANDRA-2685)
 * add placeholders for missing rows in range query pseudo-RR (CASSANDRA-2680)
 * remove no-op HHOM.renameHints (CASSANDRA-2693)
 * clone super columns to avoid modifying them during flush (CASSANDRA-2675)
 * allow writes to bypass the commitlog for certain keyspaces (CASSANDRA-2683)
 * avoid NPE when bypassing commitlog during memtable flush (CASSANDRA-2781)
 * Added support for making bootstrap retry if nodes flap (CASSANDRA-2644)
 * Added statusthrift to nodetool to report if thrift server is running (CASSANDRA-2722)
 * Fixed rows being cached if they do not exist (CASSANDRA-2723)
 * Support passing tableName and cfName to RowCacheProviders (CASSANDRA-2702)
 * close scrub file handles (CASSANDRA-2669)
 * throttle migration replay (CASSANDRA-2714)
 * optimize column serializer creation (CASSANDRA-2716)
 * Added support for making bootstrap retry if nodes flap (CASSANDRA-2644)
 * Added statusthrift to nodetool to report if thrift server is running
   (CASSANDRA-2722)
 * Fixed rows being cached if they do not exist (CASSANDRA-2723)
 * fix truncate/compaction race (CASSANDRA-2673)
 * workaround large resultsets causing large allocation retention
   by nio sockets (CASSANDRA-2654)
 * fix nodetool ring use with Ec2Snitch (CASSANDRA-2733)
 * fix removing columns and subcolumns that are supressed by a row or
   supercolumn tombstone during replica resolution (CASSANDRA-2590)
 * support sstable2json against snapshot sstables (CASSANDRA-2386)
 * remove active-pull schema requests (CASSANDRA-2715)
 * avoid marking entire list of sstables as actively being compacted
   in multithreaded compaction (CASSANDRA-2765)
 * seek back after deserializing a row to update cache with (CASSANDRA-2752)
 * avoid skipping rows in scrub for counter column family (CASSANDRA-2759)
 * fix ConcurrentModificationException in repair when dealing with 0.7 node
   (CASSANDRA-2767)
 * use threadsafe collections for StreamInSession (CASSANDRA-2766)
 * avoid infinite loop when creating merkle tree (CASSANDRA-2758)
 * avoids unmarking compacting sstable prematurely in cleanup (CASSANDRA-2769)
 * fix NPE when the commit log is bypassed (CASSANDRA-2718)
 * don't throw an exception in SS.isRPCServerRunning (CASSANDRA-2721)
 * make stress.jar executable (CASSANDRA-2744)
 * add daemon mode to java stress (CASSANDRA-2267)
 * expose the DC and rack of a node through JMX and nodetool ring (CASSANDRA-2531)
 * fix cache mbean getSize (CASSANDRA-2781)
 * Add Date, Float, Double, and Boolean types (CASSANDRA-2530)
 * Add startup flag to renew counter node id (CASSANDRA-2788)
 * add jamm agent to cassandra.bat (CASSANDRA-2787)
 * fix repair hanging if a neighbor has nothing to send (CASSANDRA-2797)
 * purge tombstone even if row is in only one sstable (CASSANDRA-2801)
 * Fix wrong purge of deleted cf during compaction (CASSANDRA-2786)
 * fix race that could result in Hadoop writer failing to throw an
   exception encountered after close() (CASSANDRA-2755)
 * fix scan wrongly throwing assertion error (CASSANDRA-2653)
 * Always use even distribution for merkle tree with RandomPartitionner
   (CASSANDRA-2841)
 * fix describeOwnership for OPP (CASSANDRA-2800)
 * ensure that string tokens do not contain commas (CASSANDRA-2762)


0.8.0-final
 * fix CQL grammar warning and cqlsh regression from CASSANDRA-2622
 * add ant generate-cql-html target (CASSANDRA-2526)
 * update CQL consistency levels (CASSANDRA-2566)
 * debian packaging fixes (CASSANDRA-2481, 2647)
 * fix UUIDType, IntegerType for direct buffers (CASSANDRA-2682, 2684)
 * switch to native Thrift for Hadoop map/reduce (CASSANDRA-2667)
 * fix StackOverflowError when building from eclipse (CASSANDRA-2687)
 * only provide replication_factor to strategy_options "help" for
   SimpleStrategy, OldNetworkTopologyStrategy (CASSANDRA-2678, 2713)
 * fix exception adding validators to non-string columns (CASSANDRA-2696)
 * avoid instantiating DatabaseDescriptor in JDBC (CASSANDRA-2694)
 * fix potential stack overflow during compaction (CASSANDRA-2626)
 * clone super columns to avoid modifying them during flush (CASSANDRA-2675)
 * reset underlying iterator in EchoedRow constructor (CASSANDRA-2653)


0.8.0-rc1
 * faster flushes and compaction from fixing excessively pessimistic
   rebuffering in BRAF (CASSANDRA-2581)
 * fix returning null column values in the python cql driver (CASSANDRA-2593)
 * fix merkle tree splitting exiting early (CASSANDRA-2605)
 * snapshot_before_compaction directory name fix (CASSANDRA-2598)
 * Disable compaction throttling during bootstrap (CASSANDRA-2612)
 * fix CQL treatment of > and < operators in range slices (CASSANDRA-2592)
 * fix potential double-application of counter updates on commitlog replay
   by moving replay position from header to sstable metadata (CASSANDRA-2419)
 * JDBC CQL driver exposes getColumn for access to timestamp
 * JDBC ResultSetMetadata properties added to AbstractType
 * r/m clustertool (CASSANDRA-2607)
 * add support for presenting row key as a column in CQL result sets
   (CASSANDRA-2622)
 * Don't allow {LOCAL|EACH}_QUORUM unless strategy is NTS (CASSANDRA-2627)
 * validate keyspace strategy_options during CQL create (CASSANDRA-2624)
 * fix empty Result with secondary index when limit=1 (CASSANDRA-2628)
 * Fix regression where bootstrapping a node with no schema fails
   (CASSANDRA-2625)
 * Allow removing LocationInfo sstables (CASSANDRA-2632)
 * avoid attempting to replay mutations from dropped keyspaces (CASSANDRA-2631)
 * avoid using cached position of a key when GT is requested (CASSANDRA-2633)
 * fix counting bloom filter true positives (CASSANDRA-2637)
 * initialize local ep state prior to gossip startup if needed (CASSANDRA-2638)
 * fix counter increment lost after restart (CASSANDRA-2642)
 * add quote-escaping via backslash to CLI (CASSANDRA-2623)
 * fix pig example script (CASSANDRA-2487)
 * fix dynamic snitch race in adding latencies (CASSANDRA-2618)
 * Start/stop cassandra after more important services such as mdadm in
   debian packaging (CASSANDRA-2481)


0.8.0-beta2
 * fix NPE compacting index CFs (CASSANDRA-2528)
 * Remove checking all column families on startup for compaction candidates
   (CASSANDRA-2444)
 * validate CQL create keyspace options (CASSANDRA-2525)
 * fix nodetool setcompactionthroughput (CASSANDRA-2550)
 * move	gossip heartbeat back to its own thread (CASSANDRA-2554)
 * validate cql TRUNCATE columnfamily before truncating (CASSANDRA-2570)
 * fix batch_mutate for mixed standard-counter mutations (CASSANDRA-2457)
 * disallow making schema changes to system keyspace (CASSANDRA-2563)
 * fix sending mutation messages multiple times (CASSANDRA-2557)
 * fix incorrect use of NBHM.size in ReadCallback that could cause
   reads to time out even when responses were received (CASSANDRA-2552)
 * trigger read repair correctly for LOCAL_QUORUM reads (CASSANDRA-2556)
 * Allow configuring the number of compaction thread (CASSANDRA-2558)
 * forceUserDefinedCompaction will attempt to compact what it is given
   even if the pessimistic estimate is that there is not enough disk space;
   automatic compactions will only compact 2 or more sstables (CASSANDRA-2575)
 * refuse to apply migrations with older timestamps than the current
   schema (CASSANDRA-2536)
 * remove unframed Thrift transport option
 * include indexes in snapshots (CASSANDRA-2596)
 * improve ignoring of obsolete mutations in index maintenance (CASSANDRA-2401)
 * recognize attempt to drop just the index while leaving the column
   definition alone (CASSANDRA-2619)


0.8.0-beta1
 * remove Avro RPC support (CASSANDRA-926)
 * support for columns that act as incr/decr counters
   (CASSANDRA-1072, 1937, 1944, 1936, 2101, 2093, 2288, 2105, 2384, 2236, 2342,
   2454)
 * CQL (CASSANDRA-1703, 1704, 1705, 1706, 1707, 1708, 1710, 1711, 1940,
   2124, 2302, 2277, 2493)
 * avoid double RowMutation serialization on write path (CASSANDRA-1800)
 * make NetworkTopologyStrategy the default (CASSANDRA-1960)
 * configurable internode encryption (CASSANDRA-1567, 2152)
 * human readable column names in sstable2json output (CASSANDRA-1933)
 * change default JMX port to 7199 (CASSANDRA-2027)
 * backwards compatible internal messaging (CASSANDRA-1015)
 * atomic switch of memtables and sstables (CASSANDRA-2284)
 * add pluggable SeedProvider (CASSANDRA-1669)
 * Fix clustertool to not throw exception when calling get_endpoints (CASSANDRA-2437)
 * upgrade to thrift 0.6 (CASSANDRA-2412)
 * repair works on a token range instead of full ring (CASSANDRA-2324)
 * purge tombstones from row cache (CASSANDRA-2305)
 * push replication_factor into strategy_options (CASSANDRA-1263)
 * give snapshots the same name on each node (CASSANDRA-1791)
 * remove "nodetool loadbalance" (CASSANDRA-2448)
 * multithreaded compaction (CASSANDRA-2191)
 * compaction throttling (CASSANDRA-2156)
 * add key type information and alias (CASSANDRA-2311, 2396)
 * cli no longer divides read_repair_chance by 100 (CASSANDRA-2458)
 * made CompactionInfo.getTaskType return an enum (CASSANDRA-2482)
 * add a server-wide cap on measured memtable memory usage and aggressively
   flush to keep under that threshold (CASSANDRA-2006)
 * add unified UUIDType (CASSANDRA-2233)
 * add off-heap row cache support (CASSANDRA-1969)


0.7.5
 * improvements/fixes to PIG driver (CASSANDRA-1618, CASSANDRA-2387,
   CASSANDRA-2465, CASSANDRA-2484)
 * validate index names (CASSANDRA-1761)
 * reduce contention on Table.flusherLock (CASSANDRA-1954)
 * try harder to detect failures during streaming, cleaning up temporary
   files more reliably (CASSANDRA-2088)
 * shut down server for OOM on a Thrift thread (CASSANDRA-2269)
 * fix tombstone handling in repair and sstable2json (CASSANDRA-2279)
 * preserve version when streaming data from old sstables (CASSANDRA-2283)
 * don't start repair if a neighboring node is marked as dead (CASSANDRA-2290)
 * purge tombstones from row cache (CASSANDRA-2305)
 * Avoid seeking when sstable2json exports the entire file (CASSANDRA-2318)
 * clear Built flag in system table when dropping an index (CASSANDRA-2320)
 * don't allow arbitrary argument for stress.java (CASSANDRA-2323)
 * validate values for index predicates in get_indexed_slice (CASSANDRA-2328)
 * queue secondary indexes for flush before the parent (CASSANDRA-2330)
 * allow job configuration to set the CL used in Hadoop jobs (CASSANDRA-2331)
 * add memtable_flush_queue_size defaulting to 4 (CASSANDRA-2333)
 * Allow overriding of initial_token, storage_port and rpc_port from system
   properties (CASSANDRA-2343)
 * fix comparator used for non-indexed secondary expressions in index scan
   (CASSANDRA-2347)
 * ensure size calculation and write phase of large-row compaction use
   the same threshold for TTL expiration (CASSANDRA-2349)
 * fix race when iterating CFs during add/drop (CASSANDRA-2350)
 * add ConsistencyLevel command to CLI (CASSANDRA-2354)
 * allow negative numbers in the cli (CASSANDRA-2358)
 * hard code serialVersionUID for tokens class (CASSANDRA-2361)
 * fix potential infinite loop in ByteBufferUtil.inputStream (CASSANDRA-2365)
 * fix encoding bugs in HintedHandoffManager, SystemTable when default
   charset is not UTF8 (CASSANDRA-2367)
 * avoids having removed node reappearing in Gossip (CASSANDRA-2371)
 * fix incorrect truncation of long to int when reading columns via block
   index (CASSANDRA-2376)
 * fix NPE during stream session (CASSANDRA-2377)
 * fix race condition that could leave orphaned data files when dropping CF or
   KS (CASSANDRA-2381)
 * fsync statistics component on write (CASSANDRA-2382)
 * fix duplicate results from CFS.scan (CASSANDRA-2406)
 * add IntegerType to CLI help (CASSANDRA-2414)
 * avoid caching token-only decoratedkeys (CASSANDRA-2416)
 * convert mmap assertion to if/throw so scrub can catch it (CASSANDRA-2417)
 * don't overwrite gc log (CASSANDR-2418)
 * invalidate row cache for streamed row to avoid inconsitencies
   (CASSANDRA-2420)
 * avoid copies in range/index scans (CASSANDRA-2425)
 * make sure we don't wipe data during cleanup if the node has not join
   the ring (CASSANDRA-2428)
 * Try harder to close files after compaction (CASSANDRA-2431)
 * re-set bootstrapped flag after move finishes (CASSANDRA-2435)
 * display validation_class in CLI 'describe keyspace' (CASSANDRA-2442)
 * make cleanup compactions cleanup the row cache (CASSANDRA-2451)
 * add column fields validation to scrub (CASSANDRA-2460)
 * use 64KB flush buffer instead of in_memory_compaction_limit (CASSANDRA-2463)
 * fix backslash substitutions in CLI (CASSANDRA-2492)
 * disable cache saving for system CFS (CASSANDRA-2502)
 * fixes for verifying destination availability under hinted conditions
   so UE can be thrown intead of timing out (CASSANDRA-2514)
 * fix update of validation class in column metadata (CASSANDRA-2512)
 * support LOCAL_QUORUM, EACH_QUORUM CLs outside of NTS (CASSANDRA-2516)
 * preserve version when streaming data from old sstables (CASSANDRA-2283)
 * fix backslash substitutions in CLI (CASSANDRA-2492)
 * count a row deletion as one operation towards memtable threshold
   (CASSANDRA-2519)
 * support LOCAL_QUORUM, EACH_QUORUM CLs outside of NTS (CASSANDRA-2516)


0.7.4
 * add nodetool join command (CASSANDRA-2160)
 * fix secondary indexes on pre-existing or streamed data (CASSANDRA-2244)
 * initialize endpoint in gossiper earlier (CASSANDRA-2228)
 * add ability to write to Cassandra from Pig (CASSANDRA-1828)
 * add rpc_[min|max]_threads (CASSANDRA-2176)
 * add CL.TWO, CL.THREE (CASSANDRA-2013)
 * avoid exporting an un-requested row in sstable2json, when exporting
   a key that does not exist (CASSANDRA-2168)
 * add incremental_backups option (CASSANDRA-1872)
 * add configurable row limit to Pig loadfunc (CASSANDRA-2276)
 * validate column values in batches as well as single-Column inserts
   (CASSANDRA-2259)
 * move sample schema from cassandra.yaml to schema-sample.txt,
   a cli scripts (CASSANDRA-2007)
 * avoid writing empty rows when scrubbing tombstoned rows (CASSANDRA-2296)
 * fix assertion error in range and index scans for CL < ALL
   (CASSANDRA-2282)
 * fix commitlog replay when flush position refers to data that didn't
   get synced before server died (CASSANDRA-2285)
 * fix fd leak in sstable2json with non-mmap'd i/o (CASSANDRA-2304)
 * reduce memory use during streaming of multiple sstables (CASSANDRA-2301)
 * purge tombstoned rows from cache after GCGraceSeconds (CASSANDRA-2305)
 * allow zero replicas in a NTS datacenter (CASSANDRA-1924)
 * make range queries respect snitch for local replicas (CASSANDRA-2286)
 * fix HH delivery when column index is larger than 2GB (CASSANDRA-2297)
 * make 2ary indexes use parent CF flush thresholds during initial build
   (CASSANDRA-2294)
 * update memtable_throughput to be a long (CASSANDRA-2158)


0.7.3
 * Keep endpoint state until aVeryLongTime (CASSANDRA-2115)
 * lower-latency read repair (CASSANDRA-2069)
 * add hinted_handoff_throttle_delay_in_ms option (CASSANDRA-2161)
 * fixes for cache save/load (CASSANDRA-2172, -2174)
 * Handle whole-row deletions in CFOutputFormat (CASSANDRA-2014)
 * Make memtable_flush_writers flush in parallel (CASSANDRA-2178)
 * Add compaction_preheat_key_cache option (CASSANDRA-2175)
 * refactor stress.py to have only one copy of the format string
   used for creating row keys (CASSANDRA-2108)
 * validate index names for \w+ (CASSANDRA-2196)
 * Fix Cassandra cli to respect timeout if schema does not settle
   (CASSANDRA-2187)
 * fix for compaction and cleanup writing old-format data into new-version
   sstable (CASSANDRA-2211, -2216)
 * add nodetool scrub (CASSANDRA-2217, -2240)
 * fix sstable2json large-row pagination (CASSANDRA-2188)
 * fix EOFing on requests for the last bytes in a file (CASSANDRA-2213)
 * fix BufferedRandomAccessFile bugs (CASSANDRA-2218, -2241)
 * check for memtable flush_after_mins exceeded every 10s (CASSANDRA-2183)
 * fix cache saving on Windows (CASSANDRA-2207)
 * add validateSchemaAgreement call + synchronization to schema
   modification operations (CASSANDRA-2222)
 * fix for reversed slice queries on large rows (CASSANDRA-2212)
 * fat clients were writing local data (CASSANDRA-2223)
 * set DEFAULT_MEMTABLE_LIFETIME_IN_MINS to 24h
 * improve detection and cleanup of partially-written sstables
   (CASSANDRA-2206)
 * fix supercolumn de/serialization when subcolumn comparator is different
   from supercolumn's (CASSANDRA-2104)
 * fix starting up on Windows when CASSANDRA_HOME contains whitespace
   (CASSANDRA-2237)
 * add [get|set][row|key]cacheSavePeriod to JMX (CASSANDRA-2100)
 * fix Hadoop ColumnFamilyOutputFormat dropping of mutations
   when batch fills up (CASSANDRA-2255)
 * move file deletions off of scheduledtasks executor (CASSANDRA-2253)


0.7.2
 * copy DecoratedKey.key when inserting into caches to avoid retaining
   a reference to the underlying buffer (CASSANDRA-2102)
 * format subcolumn names with subcomparator (CASSANDRA-2136)
 * fix column bloom filter deserialization (CASSANDRA-2165)


0.7.1
 * refactor MessageDigest creation code. (CASSANDRA-2107)
 * buffer network stack to avoid inefficient small TCP messages while avoiding
   the nagle/delayed ack problem (CASSANDRA-1896)
 * check log4j configuration for changes every 10s (CASSANDRA-1525, 1907)
 * more-efficient cross-DC replication (CASSANDRA-1530, -2051, -2138)
 * avoid polluting page cache with commitlog or sstable writes
   and seq scan operations (CASSANDRA-1470)
 * add RMI authentication options to nodetool (CASSANDRA-1921)
 * make snitches configurable at runtime (CASSANDRA-1374)
 * retry hadoop split requests on connection failure (CASSANDRA-1927)
 * implement describeOwnership for BOP, COPP (CASSANDRA-1928)
 * make read repair behave as expected for ConsistencyLevel > ONE
   (CASSANDRA-982, 2038)
 * distributed test harness (CASSANDRA-1859, 1964)
 * reduce flush lock contention (CASSANDRA-1930)
 * optimize supercolumn deserialization (CASSANDRA-1891)
 * fix CFMetaData.apply to only compare objects of the same class
   (CASSANDRA-1962)
 * allow specifying specific SSTables to compact from JMX (CASSANDRA-1963)
 * fix race condition in MessagingService.targets (CASSANDRA-1959, 2094, 2081)
 * refuse to open sstables from a future version (CASSANDRA-1935)
 * zero-copy reads (CASSANDRA-1714)
 * fix copy bounds for word Text in wordcount demo (CASSANDRA-1993)
 * fixes for contrib/javautils (CASSANDRA-1979)
 * check more frequently for memtable expiration (CASSANDRA-2000)
 * fix writing SSTable column count statistics (CASSANDRA-1976)
 * fix streaming of multiple CFs during bootstrap (CASSANDRA-1992)
 * explicitly set JVM GC new generation size with -Xmn (CASSANDRA-1968)
 * add short options for CLI flags (CASSANDRA-1565)
 * make keyspace argument to "describe keyspace" in CLI optional
   when authenticated to keyspace already (CASSANDRA-2029)
 * added option to specify -Dcassandra.join_ring=false on startup
   to allow "warm spare" nodes or performing JMX maintenance before
   joining the ring (CASSANDRA-526)
 * log migrations at INFO (CASSANDRA-2028)
 * add CLI verbose option in file mode (CASSANDRA-2030)
 * add single-line "--" comments to CLI (CASSANDRA-2032)
 * message serialization tests (CASSANDRA-1923)
 * switch from ivy to maven-ant-tasks (CASSANDRA-2017)
 * CLI attempts to block for new schema to propagate (CASSANDRA-2044)
 * fix potential overflow in nodetool cfstats (CASSANDRA-2057)
 * add JVM shutdownhook to sync commitlog (CASSANDRA-1919)
 * allow nodes to be up without being part of  normal traffic (CASSANDRA-1951)
 * fix CLI "show keyspaces" with null options on NTS (CASSANDRA-2049)
 * fix possible ByteBuffer race conditions (CASSANDRA-2066)
 * reduce garbage generated by MessagingService to prevent load spikes
   (CASSANDRA-2058)
 * fix math in RandomPartitioner.describeOwnership (CASSANDRA-2071)
 * fix deletion of sstable non-data components (CASSANDRA-2059)
 * avoid blocking gossip while deleting handoff hints (CASSANDRA-2073)
 * ignore messages from newer versions, keep track of nodes in gossip
   regardless of version (CASSANDRA-1970)
 * cache writing moved to CompactionManager to reduce i/o contention and
   updated to use non-cache-polluting writes (CASSANDRA-2053)
 * page through large rows when exporting to JSON (CASSANDRA-2041)
 * add flush_largest_memtables_at and reduce_cache_sizes_at options
   (CASSANDRA-2142)
 * add cli 'describe cluster' command (CASSANDRA-2127)
 * add cli support for setting username/password at 'connect' command
   (CASSANDRA-2111)
 * add -D option to Stress.java to allow reading hosts from a file
   (CASSANDRA-2149)
 * bound hints CF throughput between 32M and 256M (CASSANDRA-2148)
 * continue starting when invalid saved cache entries are encountered
   (CASSANDRA-2076)
 * add max_hint_window_in_ms option (CASSANDRA-1459)


0.7.0-final
 * fix offsets to ByteBuffer.get (CASSANDRA-1939)


0.7.0-rc4
 * fix cli crash after backgrounding (CASSANDRA-1875)
 * count timeouts in storageproxy latencies, and include latency
   histograms in StorageProxyMBean (CASSANDRA-1893)
 * fix CLI get recognition of supercolumns (CASSANDRA-1899)
 * enable keepalive on intra-cluster sockets (CASSANDRA-1766)
 * count timeouts towards dynamicsnitch latencies (CASSANDRA-1905)
 * Expose index-building status in JMX + cli schema description
   (CASSANDRA-1871)
 * allow [LOCAL|EACH]_QUORUM to be used with non-NetworkTopology
   replication Strategies
 * increased amount of index locks for faster commitlog replay
 * collect secondary index tombstones immediately (CASSANDRA-1914)
 * revert commitlog changes from #1780 (CASSANDRA-1917)
 * change RandomPartitioner min token to -1 to avoid collision w/
   tokens on actual nodes (CASSANDRA-1901)
 * examine the right nibble when validating TimeUUID (CASSANDRA-1910)
 * include secondary indexes in cleanup (CASSANDRA-1916)
 * CFS.scrubDataDirectories should also cleanup invalid secondary indexes
   (CASSANDRA-1904)
 * ability to disable/enable gossip on nodes to force them down
   (CASSANDRA-1108)


0.7.0-rc3
 * expose getNaturalEndpoints in StorageServiceMBean taking byte[]
   key; RMI cannot serialize ByteBuffer (CASSANDRA-1833)
 * infer org.apache.cassandra.locator for replication strategy classes
   when not otherwise specified
 * validation that generates less garbage (CASSANDRA-1814)
 * add TTL support to CLI (CASSANDRA-1838)
 * cli defaults to bytestype for subcomparator when creating
   column families (CASSANDRA-1835)
 * unregister index MBeans when index is dropped (CASSANDRA-1843)
 * make ByteBufferUtil.clone thread-safe (CASSANDRA-1847)
 * change exception for read requests during bootstrap from
   InvalidRequest to Unavailable (CASSANDRA-1862)
 * respect row-level tombstones post-flush in range scans
   (CASSANDRA-1837)
 * ReadResponseResolver check digests against each other (CASSANDRA-1830)
 * return InvalidRequest when remove of subcolumn without supercolumn
   is requested (CASSANDRA-1866)
 * flush before repair (CASSANDRA-1748)
 * SSTableExport validates key order (CASSANDRA-1884)
 * large row support for SSTableExport (CASSANDRA-1867)
 * Re-cache hot keys post-compaction without hitting disk (CASSANDRA-1878)
 * manage read repair in coordinator instead of data source, to
   provide latency information to dynamic snitch (CASSANDRA-1873)


0.7.0-rc2
 * fix live-column-count of slice ranges including tombstoned supercolumn
   with live subcolumn (CASSANDRA-1591)
 * rename o.a.c.internal.AntientropyStage -> AntiEntropyStage,
   o.a.c.request.Request_responseStage -> RequestResponseStage,
   o.a.c.internal.Internal_responseStage -> InternalResponseStage
 * add AbstractType.fromString (CASSANDRA-1767)
 * require index_type to be present when specifying index_name
   on ColumnDef (CASSANDRA-1759)
 * fix add/remove index bugs in CFMetadata (CASSANDRA-1768)
 * rebuild Strategy during system_update_keyspace (CASSANDRA-1762)
 * cli updates prompt to ... in continuation lines (CASSANDRA-1770)
 * support multiple Mutations per key in hadoop ColumnFamilyOutputFormat
   (CASSANDRA-1774)
 * improvements to Debian init script (CASSANDRA-1772)
 * use local classloader to check for version.properties (CASSANDRA-1778)
 * Validate that column names in column_metadata are valid for the
   defined comparator, and decode properly in cli (CASSANDRA-1773)
 * use cross-platform newlines in cli (CASSANDRA-1786)
 * add ExpiringColumn support to sstable import/export (CASSANDRA-1754)
 * add flush for each append to periodic commitlog mode; added
   periodic_without_flush option to disable this (CASSANDRA-1780)
 * close file handle used for post-flush truncate (CASSANDRA-1790)
 * various code cleanup (CASSANDRA-1793, -1794, -1795)
 * fix range queries against wrapped range (CASSANDRA-1781)
 * fix consistencylevel calculations for NetworkTopologyStrategy
   (CASSANDRA-1804)
 * cli support index type enum names (CASSANDRA-1810)
 * improved validation of column_metadata (CASSANDRA-1813)
 * reads at ConsistencyLevel > 1 throw UnavailableException
   immediately if insufficient live nodes exist (CASSANDRA-1803)
 * copy bytebuffers for local writes to avoid retaining the entire
   Thrift frame (CASSANDRA-1801)
 * fix NPE adding index to column w/o prior metadata (CASSANDRA-1764)
 * reduce fat client timeout (CASSANDRA-1730)
 * fix botched merge of CASSANDRA-1316


0.7.0-rc1
 * fix compaction and flush races with schema updates (CASSANDRA-1715)
 * add clustertool, config-converter, sstablekeys, and schematool
   Windows .bat files (CASSANDRA-1723)
 * reject range queries received during bootstrap (CASSANDRA-1739)
 * fix wrapping-range queries on non-minimum token (CASSANDRA-1700)
 * add nodetool cfhistogram (CASSANDRA-1698)
 * limit repaired ranges to what the nodes have in common (CASSANDRA-1674)
 * index scan treats missing columns as not matching secondary
   expressions (CASSANDRA-1745)
 * Fix misuse of DataOutputBuffer.getData in AntiEntropyService
   (CASSANDRA-1729)
 * detect and warn when obsolete version of JNA is present (CASSANDRA-1760)
 * reduce fat client timeout (CASSANDRA-1730)
 * cleanup smallest CFs first to increase free temp space for larger ones
   (CASSANDRA-1811)
 * Update windows .bat files to work outside of main Cassandra
   directory (CASSANDRA-1713)
 * fix read repair regression from 0.6.7 (CASSANDRA-1727)
 * more-efficient read repair (CASSANDRA-1719)
 * fix hinted handoff replay (CASSANDRA-1656)
 * log type of dropped messages (CASSANDRA-1677)
 * upgrade to SLF4J 1.6.1
 * fix ByteBuffer bug in ExpiringColumn.updateDigest (CASSANDRA-1679)
 * fix IntegerType.getString (CASSANDRA-1681)
 * make -Djava.net.preferIPv4Stack=true the default (CASSANDRA-628)
 * add INTERNAL_RESPONSE verb to differentiate from responses related
   to client requests (CASSANDRA-1685)
 * log tpstats when dropping messages (CASSANDRA-1660)
 * include unreachable nodes in describeSchemaVersions (CASSANDRA-1678)
 * Avoid dropping messages off the client request path (CASSANDRA-1676)
 * fix jna errno reporting (CASSANDRA-1694)
 * add friendlier error for UnknownHostException on startup (CASSANDRA-1697)
 * include jna dependency in RPM package (CASSANDRA-1690)
 * add --skip-keys option to stress.py (CASSANDRA-1696)
 * improve cli handling of non-string keys and column names
   (CASSANDRA-1701, -1693)
 * r/m extra subcomparator line in cli keyspaces output (CASSANDRA-1712)
 * add read repair chance to cli "show keyspaces"
 * upgrade to ConcurrentLinkedHashMap 1.1 (CASSANDRA-975)
 * fix index scan routing (CASSANDRA-1722)
 * fix tombstoning of supercolumns in range queries (CASSANDRA-1734)
 * clear endpoint cache after updating keyspace metadata (CASSANDRA-1741)
 * fix wrapping-range queries on non-minimum token (CASSANDRA-1700)
 * truncate includes secondary indexes (CASSANDRA-1747)
 * retain reference to PendingFile sstables (CASSANDRA-1749)
 * fix sstableimport regression (CASSANDRA-1753)
 * fix for bootstrap when no non-system tables are defined (CASSANDRA-1732)
 * handle replica unavailability in index scan (CASSANDRA-1755)
 * fix service initialization order deadlock (CASSANDRA-1756)
 * multi-line cli commands (CASSANDRA-1742)
 * fix race between snapshot and compaction (CASSANDRA-1736)
 * add listEndpointsPendingHints, deleteHintsForEndpoint JMX methods
   (CASSANDRA-1551)


0.7.0-beta3
 * add strategy options to describe_keyspace output (CASSANDRA-1560)
 * log warning when using randomly generated token (CASSANDRA-1552)
 * re-organize JMX into .db, .net, .internal, .request (CASSANDRA-1217)
 * allow nodes to change IPs between restarts (CASSANDRA-1518)
 * remember ring state between restarts by default (CASSANDRA-1518)
 * flush index built flag so we can read it before log replay (CASSANDRA-1541)
 * lock row cache updates to prevent race condition (CASSANDRA-1293)
 * remove assertion causing rare (and harmless) error messages in
   commitlog (CASSANDRA-1330)
 * fix moving nodes with no keyspaces defined (CASSANDRA-1574)
 * fix unbootstrap when no data is present in a transfer range (CASSANDRA-1573)
 * take advantage of AVRO-495 to simplify our avro IDL (CASSANDRA-1436)
 * extend authorization hierarchy to column family (CASSANDRA-1554)
 * deletion support in secondary indexes (CASSANDRA-1571)
 * meaningful error message for invalid replication strategy class
   (CASSANDRA-1566)
 * allow keyspace creation with RF > N (CASSANDRA-1428)
 * improve cli error handling (CASSANDRA-1580)
 * add cache save/load ability (CASSANDRA-1417, 1606, 1647)
 * add StorageService.getDrainProgress (CASSANDRA-1588)
 * Disallow bootstrap to an in-use token (CASSANDRA-1561)
 * Allow dynamic secondary index creation and destruction (CASSANDRA-1532)
 * log auto-guessed memtable thresholds (CASSANDRA-1595)
 * add ColumnDef support to cli (CASSANDRA-1583)
 * reduce index sample time by 75% (CASSANDRA-1572)
 * add cli support for column, strategy metadata (CASSANDRA-1578, 1612)
 * add cli support for schema modification (CASSANDRA-1584)
 * delete temp files on failed compactions (CASSANDRA-1596)
 * avoid blocking for dead nodes during removetoken (CASSANDRA-1605)
 * remove ConsistencyLevel.ZERO (CASSANDRA-1607)
 * expose in-progress compaction type in jmx (CASSANDRA-1586)
 * removed IClock & related classes from internals (CASSANDRA-1502)
 * fix removing tokens from SystemTable on decommission and removetoken
   (CASSANDRA-1609)
 * include CF metadata in cli 'show keyspaces' (CASSANDRA-1613)
 * switch from Properties to HashMap in PropertyFileSnitch to
   avoid synchronization bottleneck (CASSANDRA-1481)
 * PropertyFileSnitch configuration file renamed to
   cassandra-topology.properties
 * add cli support for get_range_slices (CASSANDRA-1088, CASSANDRA-1619)
 * Make memtable flush thresholds per-CF instead of global
   (CASSANDRA-1007, 1637)
 * add cli support for binary data without CfDef hints (CASSANDRA-1603)
 * fix building SSTable statistics post-stream (CASSANDRA-1620)
 * fix potential infinite loop in 2ary index queries (CASSANDRA-1623)
 * allow creating NTS keyspaces with no replicas configured (CASSANDRA-1626)
 * add jmx histogram of sstables accessed per read (CASSANDRA-1624)
 * remove system_rename_column_family and system_rename_keyspace from the
   client API until races can be fixed (CASSANDRA-1630, CASSANDRA-1585)
 * add cli sanity tests (CASSANDRA-1582)
 * update GC settings in cassandra.bat (CASSANDRA-1636)
 * cli support for index queries (CASSANDRA-1635)
 * cli support for updating schema memtable settings (CASSANDRA-1634)
 * cli --file option (CASSANDRA-1616)
 * reduce automatically chosen memtable sizes by 50% (CASSANDRA-1641)
 * move endpoint cache from snitch to strategy (CASSANDRA-1643)
 * fix commitlog recovery deleting the newly-created segment as well as
   the old ones (CASSANDRA-1644)
 * upgrade to Thrift 0.5 (CASSANDRA-1367)
 * renamed CL.DCQUORUM to LOCAL_QUORUM and DCQUORUMSYNC to EACH_QUORUM
 * cli truncate support (CASSANDRA-1653)
 * update GC settings in cassandra.bat (CASSANDRA-1636)
 * avoid logging when a node's ip/token is gossipped back to it (CASSANDRA-1666)


0.7-beta2
 * always use UTF-8 for hint keys (CASSANDRA-1439)
 * remove cassandra.yaml dependency from Hadoop and Pig (CASSADRA-1322)
 * expose CfDef metadata in describe_keyspaces (CASSANDRA-1363)
 * restore use of mmap_index_only option (CASSANDRA-1241)
 * dropping a keyspace with no column families generated an error
   (CASSANDRA-1378)
 * rename RackAwareStrategy to OldNetworkTopologyStrategy, RackUnawareStrategy
   to SimpleStrategy, DatacenterShardStrategy to NetworkTopologyStrategy,
   AbstractRackAwareSnitch to AbstractNetworkTopologySnitch (CASSANDRA-1392)
 * merge StorageProxy.mutate, mutateBlocking (CASSANDRA-1396)
 * faster UUIDType, LongType comparisons (CASSANDRA-1386, 1393)
 * fix setting read_repair_chance from CLI addColumnFamily (CASSANDRA-1399)
 * fix updates to indexed columns (CASSANDRA-1373)
 * fix race condition leaving to FileNotFoundException (CASSANDRA-1382)
 * fix sharded lock hash on index write path (CASSANDRA-1402)
 * add support for GT/E, LT/E in subordinate index clauses (CASSANDRA-1401)
 * cfId counter got out of sync when CFs were added (CASSANDRA-1403)
 * less chatty schema updates (CASSANDRA-1389)
 * rename column family mbeans. 'type' will now include either
   'IndexColumnFamilies' or 'ColumnFamilies' depending on the CFS type.
   (CASSANDRA-1385)
 * disallow invalid keyspace and column family names. This includes name that
   matches a '^\w+' regex. (CASSANDRA-1377)
 * use JNA, if present, to take snapshots (CASSANDRA-1371)
 * truncate hints if starting 0.7 for the first time (CASSANDRA-1414)
 * fix FD leak in single-row slicepredicate queries (CASSANDRA-1416)
 * allow index expressions against columns that are not part of the
   SlicePredicate (CASSANDRA-1410)
 * config-converter properly handles snitches and framed support
   (CASSANDRA-1420)
 * remove keyspace argument from multiget_count (CASSANDRA-1422)
 * allow specifying cassandra.yaml location as (local or remote) URL
   (CASSANDRA-1126)
 * fix using DynamicEndpointSnitch with NetworkTopologyStrategy
   (CASSANDRA-1429)
 * Add CfDef.default_validation_class (CASSANDRA-891)
 * fix EstimatedHistogram.max (CASSANDRA-1413)
 * quorum read optimization (CASSANDRA-1622)
 * handle zero-length (or missing) rows during HH paging (CASSANDRA-1432)
 * include secondary indexes during schema migrations (CASSANDRA-1406)
 * fix commitlog header race during schema change (CASSANDRA-1435)
 * fix ColumnFamilyStoreMBeanIterator to use new type name (CASSANDRA-1433)
 * correct filename generated by xml->yaml converter (CASSANDRA-1419)
 * add CMSInitiatingOccupancyFraction=75 and UseCMSInitiatingOccupancyOnly
   to default JVM options
 * decrease jvm heap for cassandra-cli (CASSANDRA-1446)
 * ability to modify keyspaces and column family definitions on a live cluster
   (CASSANDRA-1285)
 * support for Hadoop Streaming [non-jvm map/reduce via stdin/out]
   (CASSANDRA-1368)
 * Move persistent sstable stats from the system table to an sstable component
   (CASSANDRA-1430)
 * remove failed bootstrap attempt from pending ranges when gossip times
   it out after 1h (CASSANDRA-1463)
 * eager-create tcp connections to other cluster members (CASSANDRA-1465)
 * enumerate stages and derive stage from message type instead of
   transmitting separately (CASSANDRA-1465)
 * apply reversed flag during collation from different data sources
   (CASSANDRA-1450)
 * make failure to remove commitlog segment non-fatal (CASSANDRA-1348)
 * correct ordering of drain operations so CL.recover is no longer
   necessary (CASSANDRA-1408)
 * removed keyspace from describe_splits method (CASSANDRA-1425)
 * rename check_schema_agreement to describe_schema_versions
   (CASSANDRA-1478)
 * fix QUORUM calculation for RF > 3 (CASSANDRA-1487)
 * remove tombstones during non-major compactions when bloom filter
   verifies that row does not exist in other sstables (CASSANDRA-1074)
 * nodes that coordinated a loadbalance in the past could not be seen by
   newly added nodes (CASSANDRA-1467)
 * exposed endpoint states (gossip details) via jmx (CASSANDRA-1467)
 * ensure that compacted sstables are not included when new readers are
   instantiated (CASSANDRA-1477)
 * by default, calculate heap size and memtable thresholds at runtime (CASSANDRA-1469)
 * fix races dealing with adding/dropping keyspaces and column families in
   rapid succession (CASSANDRA-1477)
 * clean up of Streaming system (CASSANDRA-1503, 1504, 1506)
 * add options to configure Thrift socket keepalive and buffer sizes (CASSANDRA-1426)
 * make contrib CassandraServiceDataCleaner recursive (CASSANDRA-1509)
 * min, max compaction threshold are configurable and persistent
   per-ColumnFamily (CASSANDRA-1468)
 * fix replaying the last mutation in a commitlog unnecessarily
   (CASSANDRA-1512)
 * invoke getDefaultUncaughtExceptionHandler from DTPE with the original
   exception rather than the ExecutionException wrapper (CASSANDRA-1226)
 * remove Clock from the Thrift (and Avro) API (CASSANDRA-1501)
 * Close intra-node sockets when connection is broken (CASSANDRA-1528)
 * RPM packaging spec file (CASSANDRA-786)
 * weighted request scheduler (CASSANDRA-1485)
 * treat expired columns as deleted (CASSANDRA-1539)
 * make IndexInterval configurable (CASSANDRA-1488)
 * add describe_snitch to Thrift API (CASSANDRA-1490)
 * MD5 authenticator compares plain text submitted password with MD5'd
   saved property, instead of vice versa (CASSANDRA-1447)
 * JMX MessagingService pending and completed counts (CASSANDRA-1533)
 * fix race condition processing repair responses (CASSANDRA-1511)
 * make repair blocking (CASSANDRA-1511)
 * create EndpointSnitchInfo and MBean to expose rack and DC (CASSANDRA-1491)
 * added option to contrib/word_count to output results back to Cassandra
   (CASSANDRA-1342)
 * rewrite Hadoop ColumnFamilyRecordWriter to pool connections, retry to
   multiple Cassandra nodes, and smooth impact on the Cassandra cluster
   by using smaller batch sizes (CASSANDRA-1434)
 * fix setting gc_grace_seconds via CLI (CASSANDRA-1549)
 * support TTL'd index values (CASSANDRA-1536)
 * make removetoken work like decommission (CASSANDRA-1216)
 * make cli comparator-aware and improve quote rules (CASSANDRA-1523,-1524)
 * make nodetool compact and cleanup blocking (CASSANDRA-1449)
 * add memtable, cache information to GCInspector logs (CASSANDRA-1558)
 * enable/disable HintedHandoff via JMX (CASSANDRA-1550)
 * Ignore stray files in the commit log directory (CASSANDRA-1547)
 * Disallow bootstrap to an in-use token (CASSANDRA-1561)


0.7-beta1
 * sstable versioning (CASSANDRA-389)
 * switched to slf4j logging (CASSANDRA-625)
 * add (optional) expiration time for column (CASSANDRA-699)
 * access levels for authentication/authorization (CASSANDRA-900)
 * add ReadRepairChance to CF definition (CASSANDRA-930)
 * fix heisenbug in system tests, especially common on OS X (CASSANDRA-944)
 * convert to byte[] keys internally and all public APIs (CASSANDRA-767)
 * ability to alter schema definitions on a live cluster (CASSANDRA-44)
 * renamed configuration file to cassandra.xml, and log4j.properties to
   log4j-server.properties, which must now be loaded from
   the classpath (which is how our scripts in bin/ have always done it)
   (CASSANDRA-971)
 * change get_count to require a SlicePredicate. create multi_get_count
   (CASSANDRA-744)
 * re-organized endpointsnitch implementations and added SimpleSnitch
   (CASSANDRA-994)
 * Added preload_row_cache option (CASSANDRA-946)
 * add CRC to commitlog header (CASSANDRA-999)
 * removed deprecated batch_insert and get_range_slice methods (CASSANDRA-1065)
 * add truncate thrift method (CASSANDRA-531)
 * http mini-interface using mx4j (CASSANDRA-1068)
 * optimize away copy of sliced row on memtable read path (CASSANDRA-1046)
 * replace constant-size 2GB mmaped segments and special casing for index
   entries spanning segment boundaries, with SegmentedFile that computes
   segments that always contain entire entries/rows (CASSANDRA-1117)
 * avoid reading large rows into memory during compaction (CASSANDRA-16)
 * added hadoop OutputFormat (CASSANDRA-1101)
 * efficient Streaming (no more anticompaction) (CASSANDRA-579)
 * split commitlog header into separate file and add size checksum to
   mutations (CASSANDRA-1179)
 * avoid allocating a new byte[] for each mutation on replay (CASSANDRA-1219)
 * revise HH schema to be per-endpoint (CASSANDRA-1142)
 * add joining/leaving status to nodetool ring (CASSANDRA-1115)
 * allow multiple repair sessions per node (CASSANDRA-1190)
 * optimize away MessagingService for local range queries (CASSANDRA-1261)
 * make framed transport the default so malformed requests can't OOM the
   server (CASSANDRA-475)
 * significantly faster reads from row cache (CASSANDRA-1267)
 * take advantage of row cache during range queries (CASSANDRA-1302)
 * make GCGraceSeconds a per-ColumnFamily value (CASSANDRA-1276)
 * keep persistent row size and column count statistics (CASSANDRA-1155)
 * add IntegerType (CASSANDRA-1282)
 * page within a single row during hinted handoff (CASSANDRA-1327)
 * push DatacenterShardStrategy configuration into keyspace definition,
   eliminating datacenter.properties. (CASSANDRA-1066)
 * optimize forward slices starting with '' and single-index-block name
   queries by skipping the column index (CASSANDRA-1338)
 * streaming refactor (CASSANDRA-1189)
 * faster comparison for UUID types (CASSANDRA-1043)
 * secondary index support (CASSANDRA-749 and subtasks)
 * make compaction buckets deterministic (CASSANDRA-1265)


0.6.6
 * Allow using DynamicEndpointSnitch with RackAwareStrategy (CASSANDRA-1429)
 * remove the remaining vestiges of the unfinished DatacenterShardStrategy
   (replaced by NetworkTopologyStrategy in 0.7)


0.6.5
 * fix key ordering in range query results with RandomPartitioner
   and ConsistencyLevel > ONE (CASSANDRA-1145)
 * fix for range query starting with the wrong token range (CASSANDRA-1042)
 * page within a single row during hinted handoff (CASSANDRA-1327)
 * fix compilation on non-sun JDKs (CASSANDRA-1061)
 * remove String.trim() call on row keys in batch mutations (CASSANDRA-1235)
 * Log summary of dropped messages instead of spamming log (CASSANDRA-1284)
 * add dynamic endpoint snitch (CASSANDRA-981)
 * fix streaming for keyspaces with hyphens in their name (CASSANDRA-1377)
 * fix errors in hard-coded bloom filter optKPerBucket by computing it
   algorithmically (CASSANDRA-1220
 * remove message deserialization stage, and uncap read/write stages
   so slow reads/writes don't block gossip processing (CASSANDRA-1358)
 * add jmx port configuration to Debian package (CASSANDRA-1202)
 * use mlockall via JNA, if present, to prevent Linux from swapping
   out parts of the JVM (CASSANDRA-1214)


0.6.4
 * avoid queuing multiple hint deliveries for the same endpoint
   (CASSANDRA-1229)
 * better performance for and stricter checking of UTF8 column names
   (CASSANDRA-1232)
 * extend option to lower compaction priority to hinted handoff
   as well (CASSANDRA-1260)
 * log errors in gossip instead of re-throwing (CASSANDRA-1289)
 * avoid aborting commitlog replay prematurely if a flushed-but-
   not-removed commitlog segment is encountered (CASSANDRA-1297)
 * fix duplicate rows being read during mapreduce (CASSANDRA-1142)
 * failure detection wasn't closing command sockets (CASSANDRA-1221)
 * cassandra-cli.bat works on windows (CASSANDRA-1236)
 * pre-emptively drop requests that cannot be processed within RPCTimeout
   (CASSANDRA-685)
 * add ack to Binary write verb and update CassandraBulkLoader
   to wait for acks for each row (CASSANDRA-1093)
 * added describe_partitioner Thrift method (CASSANDRA-1047)
 * Hadoop jobs no longer require the Cassandra storage-conf.xml
   (CASSANDRA-1280, CASSANDRA-1047)
 * log thread pool stats when GC is excessive (CASSANDRA-1275)
 * remove gossip message size limit (CASSANDRA-1138)
 * parallelize local and remote reads during multiget, and respect snitch
   when determining whether to do local read for CL.ONE (CASSANDRA-1317)
 * fix read repair to use requested consistency level on digest mismatch,
   rather than assuming QUORUM (CASSANDRA-1316)
 * process digest mismatch re-reads in parallel (CASSANDRA-1323)
 * switch hints CF comparator to BytesType (CASSANDRA-1274)


0.6.3
 * retry to make streaming connections up to 8 times. (CASSANDRA-1019)
 * reject describe_ring() calls on invalid keyspaces (CASSANDRA-1111)
 * fix cache size calculation for size of 100% (CASSANDRA-1129)
 * fix cache capacity only being recalculated once (CASSANDRA-1129)
 * remove hourly scan of all hints on the off chance that the gossiper
   missed a status change; instead, expose deliverHintsToEndpoint to JMX
   so it can be done manually, if necessary (CASSANDRA-1141)
 * don't reject reads at CL.ALL (CASSANDRA-1152)
 * reject deletions to supercolumns in CFs containing only standard
   columns (CASSANDRA-1139)
 * avoid preserving login information after client disconnects
   (CASSANDRA-1057)
 * prefer sun jdk to openjdk in debian init script (CASSANDRA-1174)
 * detect partioner config changes between restarts and fail fast
   (CASSANDRA-1146)
 * use generation time to resolve node token reassignment disagreements
   (CASSANDRA-1118)
 * restructure the startup ordering of Gossiper and MessageService to avoid
   timing anomalies (CASSANDRA-1160)
 * detect incomplete commit log hearders (CASSANDRA-1119)
 * force anti-entropy service to stream files on the stream stage to avoid
   sending streams out of order (CASSANDRA-1169)
 * remove inactive stream managers after AES streams files (CASSANDRA-1169)
 * allow removing entire row through batch_mutate Deletion (CASSANDRA-1027)
 * add JMX metrics for row-level bloom filter false positives (CASSANDRA-1212)
 * added a redhat init script to contrib (CASSANDRA-1201)
 * use midpoint when bootstrapping a new machine into range with not
   much data yet instead of random token (CASSANDRA-1112)
 * kill server on OOM in executor stage as well as Thrift (CASSANDRA-1226)
 * remove opportunistic repairs, when two machines with overlapping replica
   responsibilities happen to finish major compactions of the same CF near
   the same time.  repairs are now fully manual (CASSANDRA-1190)
 * add ability to lower compaction priority (default is no change from 0.6.2)
   (CASSANDRA-1181)


0.6.2
 * fix contrib/word_count build. (CASSANDRA-992)
 * split CommitLogExecutorService into BatchCommitLogExecutorService and
   PeriodicCommitLogExecutorService (CASSANDRA-1014)
 * add latency histograms to CFSMBean (CASSANDRA-1024)
 * make resolving timestamp ties deterministic by using value bytes
   as a tiebreaker (CASSANDRA-1039)
 * Add option to turn off Hinted Handoff (CASSANDRA-894)
 * fix windows startup (CASSANDRA-948)
 * make concurrent_reads, concurrent_writes configurable at runtime via JMX
   (CASSANDRA-1060)
 * disable GCInspector on non-Sun JVMs (CASSANDRA-1061)
 * fix tombstone handling in sstable rows with no other data (CASSANDRA-1063)
 * fix size of row in spanned index entries (CASSANDRA-1056)
 * install json2sstable, sstable2json, and sstablekeys to Debian package
 * StreamingService.StreamDestinations wouldn't empty itself after streaming
   finished (CASSANDRA-1076)
 * added Collections.shuffle(splits) before returning the splits in
   ColumnFamilyInputFormat (CASSANDRA-1096)
 * do not recalculate cache capacity post-compaction if it's been manually
   modified (CASSANDRA-1079)
 * better defaults for flush sorter + writer executor queue sizes
   (CASSANDRA-1100)
 * windows scripts for SSTableImport/Export (CASSANDRA-1051)
 * windows script for nodetool (CASSANDRA-1113)
 * expose PhiConvictThreshold (CASSANDRA-1053)
 * make repair of RF==1 a no-op (CASSANDRA-1090)
 * improve default JVM GC options (CASSANDRA-1014)
 * fix SlicePredicate serialization inside Hadoop jobs (CASSANDRA-1049)
 * close Thrift sockets in Hadoop ColumnFamilyRecordReader (CASSANDRA-1081)


0.6.1
 * fix NPE in sstable2json when no excluded keys are given (CASSANDRA-934)
 * keep the replica set constant throughout the read repair process
   (CASSANDRA-937)
 * allow querying getAllRanges with empty token list (CASSANDRA-933)
 * fix command line arguments inversion in clustertool (CASSANDRA-942)
 * fix race condition that could trigger a false-positive assertion
   during post-flush discard of old commitlog segments (CASSANDRA-936)
 * fix neighbor calculation for anti-entropy repair (CASSANDRA-924)
 * perform repair even for small entropy differences (CASSANDRA-924)
 * Use hostnames in CFInputFormat to allow Hadoop's naive string-based
   locality comparisons to work (CASSANDRA-955)
 * cache read-only BufferedRandomAccessFile length to avoid
   3 system calls per invocation (CASSANDRA-950)
 * nodes with IPv6 (and no IPv4) addresses could not join cluster
   (CASSANDRA-969)
 * Retrieve the correct number of undeleted columns, if any, from
   a supercolumn in a row that had been deleted previously (CASSANDRA-920)
 * fix index scans that cross the 2GB mmap boundaries for both mmap
   and standard i/o modes (CASSANDRA-866)
 * expose drain via nodetool (CASSANDRA-978)


0.6.0-RC1
 * JMX drain to flush memtables and run through commit log (CASSANDRA-880)
 * Bootstrapping can skip ranges under the right conditions (CASSANDRA-902)
 * fix merging row versions in range_slice for CL > ONE (CASSANDRA-884)
 * default write ConsistencyLeven chaned from ZERO to ONE
 * fix for index entries spanning mmap buffer boundaries (CASSANDRA-857)
 * use lexical comparison if time part of TimeUUIDs are the same
   (CASSANDRA-907)
 * bound read, mutation, and response stages to fix possible OOM
   during log replay (CASSANDRA-885)
 * Use microseconds-since-epoch (UTC) in cli, instead of milliseconds
 * Treat batch_mutate Deletion with null supercolumn as "apply this predicate
   to top level supercolumns" (CASSANDRA-834)
 * Streaming destination nodes do not update their JMX status (CASSANDRA-916)
 * Fix internal RPC timeout calculation (CASSANDRA-911)
 * Added Pig loadfunc to contrib/pig (CASSANDRA-910)


0.6.0-beta3
 * fix compaction bucketing bug (CASSANDRA-814)
 * update windows batch file (CASSANDRA-824)
 * deprecate KeysCachedFraction configuration directive in favor
   of KeysCached; move to unified-per-CF key cache (CASSANDRA-801)
 * add invalidateRowCache to ColumnFamilyStoreMBean (CASSANDRA-761)
 * send Handoff hints to natural locations to reduce load on
   remaining nodes in a failure scenario (CASSANDRA-822)
 * Add RowWarningThresholdInMB configuration option to warn before very
   large rows get big enough to threaten node stability, and -x option to
   be able to remove them with sstable2json if the warning is unheeded
   until it's too late (CASSANDRA-843)
 * Add logging of GC activity (CASSANDRA-813)
 * fix ConcurrentModificationException in commitlog discard (CASSANDRA-853)
 * Fix hardcoded row count in Hadoop RecordReader (CASSANDRA-837)
 * Add a jmx status to the streaming service and change several DEBUG
   messages to INFO (CASSANDRA-845)
 * fix classpath in cassandra-cli.bat for Windows (CASSANDRA-858)
 * allow re-specifying host, port to cassandra-cli if invalid ones
   are first tried (CASSANDRA-867)
 * fix race condition handling rpc timeout in the coordinator
   (CASSANDRA-864)
 * Remove CalloutLocation and StagingFileDirectory from storage-conf files
   since those settings are no longer used (CASSANDRA-878)
 * Parse a long from RowWarningThresholdInMB instead of an int (CASSANDRA-882)
 * Remove obsolete ControlPort code from DatabaseDescriptor (CASSANDRA-886)
 * move skipBytes side effect out of assert (CASSANDRA-899)
 * add "double getLoad" to StorageServiceMBean (CASSANDRA-898)
 * track row stats per CF at compaction time (CASSANDRA-870)
 * disallow CommitLogDirectory matching a DataFileDirectory (CASSANDRA-888)
 * default key cache size is 200k entries, changed from 10% (CASSANDRA-863)
 * add -Dcassandra-foreground=yes to cassandra.bat
 * exit if cluster name is changed unexpectedly (CASSANDRA-769)


0.6.0-beta1/beta2
 * add batch_mutate thrift command, deprecating batch_insert (CASSANDRA-336)
 * remove get_key_range Thrift API, deprecated in 0.5 (CASSANDRA-710)
 * add optional login() Thrift call for authentication (CASSANDRA-547)
 * support fat clients using gossiper and StorageProxy to perform
   replication in-process [jvm-only] (CASSANDRA-535)
 * support mmapped I/O for reads, on by default on 64bit JVMs
   (CASSANDRA-408, CASSANDRA-669)
 * improve insert concurrency, particularly during Hinted Handoff
   (CASSANDRA-658)
 * faster network code (CASSANDRA-675)
 * stress.py moved to contrib (CASSANDRA-635)
 * row caching [must be explicitly enabled per-CF in config] (CASSANDRA-678)
 * present a useful measure of compaction progress in JMX (CASSANDRA-599)
 * add bin/sstablekeys (CASSNADRA-679)
 * add ConsistencyLevel.ANY (CASSANDRA-687)
 * make removetoken remove nodes from gossip entirely (CASSANDRA-644)
 * add ability to set cache sizes at runtime (CASSANDRA-708)
 * report latency and cache hit rate statistics with lifetime totals
   instead of average over the last minute (CASSANDRA-702)
 * support get_range_slice for RandomPartitioner (CASSANDRA-745)
 * per-keyspace replication factory and replication strategy (CASSANDRA-620)
 * track latency in microseconds (CASSANDRA-733)
 * add describe_ Thrift methods, deprecating get_string_property and
   get_string_list_property
 * jmx interface for tracking operation mode and streams in general.
   (CASSANDRA-709)
 * keep memtables in sorted order to improve range query performance
   (CASSANDRA-799)
 * use while loop instead of recursion when trimming sstables compaction list
   to avoid blowing stack in pathological cases (CASSANDRA-804)
 * basic Hadoop map/reduce support (CASSANDRA-342)


0.5.1
 * ensure all files for an sstable are streamed to the same directory.
   (CASSANDRA-716)
 * more accurate load estimate for bootstrapping (CASSANDRA-762)
 * tolerate dead or unavailable bootstrap target on write (CASSANDRA-731)
 * allow larger numbers of keys (> 140M) in a sstable bloom filter
   (CASSANDRA-790)
 * include jvm argument improvements from CASSANDRA-504 in debian package
 * change streaming chunk size to 32MB to accomodate Windows XP limitations
   (was 64MB) (CASSANDRA-795)
 * fix get_range_slice returning results in the wrong order (CASSANDRA-781)


0.5.0 final
 * avoid attempting to delete temporary bootstrap files twice (CASSANDRA-681)
 * fix bogus NaN in nodeprobe cfstats output (CASSANDRA-646)
 * provide a policy for dealing with single thread executors w/ a full queue
   (CASSANDRA-694)
 * optimize inner read in MessagingService, vastly improving multiple-node
   performance (CASSANDRA-675)
 * wait for table flush before streaming data back to a bootstrapping node.
   (CASSANDRA-696)
 * keep track of bootstrapping sources by table so that bootstrapping doesn't
   give the indication of finishing early (CASSANDRA-673)


0.5.0 RC3
 * commit the correct version of the patch for CASSANDRA-663


0.5.0 RC2 (unreleased)
 * fix bugs in converting get_range_slice results to Thrift
   (CASSANDRA-647, CASSANDRA-649)
 * expose java.util.concurrent.TimeoutException in StorageProxy methods
   (CASSANDRA-600)
 * TcpConnectionManager was holding on to disconnected connections,
   giving the false indication they were being used. (CASSANDRA-651)
 * Remove duplicated write. (CASSANDRA-662)
 * Abort bootstrap if IP is already in the token ring (CASSANDRA-663)
 * increase default commitlog sync period, and wait for last sync to
   finish before submitting another (CASSANDRA-668)


0.5.0 RC1
 * Fix potential NPE in get_range_slice (CASSANDRA-623)
 * add CRC32 to commitlog entries (CASSANDRA-605)
 * fix data streaming on windows (CASSANDRA-630)
 * GC compacted sstables after cleanup and compaction (CASSANDRA-621)
 * Speed up anti-entropy validation (CASSANDRA-629)
 * Fix anti-entropy assertion error (CASSANDRA-639)
 * Fix pending range conflicts when bootstapping or moving
   multiple nodes at once (CASSANDRA-603)
 * Handle obsolete gossip related to node movement in the case where
   one or more nodes is down when the movement occurs (CASSANDRA-572)
 * Include dead nodes in gossip to avoid a variety of problems
   and fix HH to removed nodes (CASSANDRA-634)
 * return an InvalidRequestException for mal-formed SlicePredicates
   (CASSANDRA-643)
 * fix bug determining closest neighbor for use in multiple datacenters
   (CASSANDRA-648)
 * Vast improvements in anticompaction speed (CASSANDRA-607)
 * Speed up log replay and writes by avoiding redundant serializations
   (CASSANDRA-652)


0.5.0 beta 2
 * Bootstrap improvements (several tickets)
 * add nodeprobe repair anti-entropy feature (CASSANDRA-193, CASSANDRA-520)
 * fix possibility of partition when many nodes restart at once
   in clusters with multiple seeds (CASSANDRA-150)
 * fix NPE in get_range_slice when no data is found (CASSANDRA-578)
 * fix potential NPE in hinted handoff (CASSANDRA-585)
 * fix cleanup of local "system" keyspace (CASSANDRA-576)
 * improve computation of cluster load balance (CASSANDRA-554)
 * added super column read/write, column count, and column/row delete to
   cassandra-cli (CASSANDRA-567, CASSANDRA-594)
 * fix returning live subcolumns of deleted supercolumns (CASSANDRA-583)
 * respect JAVA_HOME in bin/ scripts (several tickets)
 * add StorageService.initClient for fat clients on the JVM (CASSANDRA-535)
   (see contrib/client_only for an example of use)
 * make consistency_level functional in get_range_slice (CASSANDRA-568)
 * optimize key deserialization for RandomPartitioner (CASSANDRA-581)
 * avoid GCing tombstones except on major compaction (CASSANDRA-604)
 * increase failure conviction threshold, resulting in less nodes
   incorrectly (and temporarily) marked as down (CASSANDRA-610)
 * respect memtable thresholds during log replay (CASSANDRA-609)
 * support ConsistencyLevel.ALL on read (CASSANDRA-584)
 * add nodeprobe removetoken command (CASSANDRA-564)


0.5.0 beta
 * Allow multiple simultaneous flushes, improving flush throughput
   on multicore systems (CASSANDRA-401)
 * Split up locks to improve write and read throughput on multicore systems
   (CASSANDRA-444, CASSANDRA-414)
 * More efficient use of memory during compaction (CASSANDRA-436)
 * autobootstrap option: when enabled, all non-seed nodes will attempt
   to bootstrap when started, until bootstrap successfully
   completes. -b option is removed.  (CASSANDRA-438)
 * Unless a token is manually specified in the configuration xml,
   a bootstraping node will use a token that gives it half the
   keys from the most-heavily-loaded node in the cluster,
   instead of generating a random token.
   (CASSANDRA-385, CASSANDRA-517)
 * Miscellaneous bootstrap fixes (several tickets)
 * Ability to change a node's token even after it has data on it
   (CASSANDRA-541)
 * Ability to decommission a live node from the ring (CASSANDRA-435)
 * Semi-automatic loadbalancing via nodeprobe (CASSANDRA-192)
 * Add ability to set compaction thresholds at runtime via
   JMX / nodeprobe.  (CASSANDRA-465)
 * Add "comment" field to ColumnFamily definition. (CASSANDRA-481)
 * Additional JMX metrics (CASSANDRA-482)
 * JSON based export and import tools (several tickets)
 * Hinted Handoff fixes (several tickets)
 * Add key cache to improve read performance (CASSANDRA-423)
 * Simplified construction of custom ReplicationStrategy classes
   (CASSANDRA-497)
 * Graphical application (Swing) for ring integrity verification and
   visualization was added to contrib (CASSANDRA-252)
 * Add DCQUORUM, DCQUORUMSYNC consistency levels and corresponding
   ReplicationStrategy / EndpointSnitch classes.  Experimental.
   (CASSANDRA-492)
 * Web client interface added to contrib (CASSANDRA-457)
 * More-efficient flush for Random, CollatedOPP partitioners
   for normal writes (CASSANDRA-446) and bulk load (CASSANDRA-420)
 * Add MemtableFlushAfterMinutes, a global replacement for the old
   per-CF FlushPeriodInMinutes setting (CASSANDRA-463)
 * optimizations to slice reading (CASSANDRA-350) and supercolumn
   queries (CASSANDRA-510)
 * force binding to given listenaddress for nodes with multiple
   interfaces (CASSANDRA-546)
 * stress.py benchmarking tool improvements (several tickets)
 * optimized replica placement code (CASSANDRA-525)
 * faster log replay on restart (CASSANDRA-539, CASSANDRA-540)
 * optimized local-node writes (CASSANDRA-558)
 * added get_range_slice, deprecating get_key_range (CASSANDRA-344)
 * expose TimedOutException to thrift (CASSANDRA-563)


0.4.2
 * Add validation disallowing null keys (CASSANDRA-486)
 * Fix race conditions in TCPConnectionManager (CASSANDRA-487)
 * Fix using non-utf8-aware comparison as a sanity check.
   (CASSANDRA-493)
 * Improve default garbage collector options (CASSANDRA-504)
 * Add "nodeprobe flush" (CASSANDRA-505)
 * remove NotFoundException from get_slice throws list (CASSANDRA-518)
 * fix get (not get_slice) of entire supercolumn (CASSANDRA-508)
 * fix null token during bootstrap (CASSANDRA-501)


0.4.1
 * Fix FlushPeriod columnfamily configuration regression
   (CASSANDRA-455)
 * Fix long column name support (CASSANDRA-460)
 * Fix for serializing a row that only contains tombstones
   (CASSANDRA-458)
 * Fix for discarding unneeded commitlog segments (CASSANDRA-459)
 * Add SnapshotBeforeCompaction configuration option (CASSANDRA-426)
 * Fix compaction abort under insufficient disk space (CASSANDRA-473)
 * Fix reading subcolumn slice from tombstoned CF (CASSANDRA-484)
 * Fix race condition in RVH causing occasional NPE (CASSANDRA-478)


0.4.0
 * fix get_key_range problems when a node is down (CASSANDRA-440)
   and add UnavailableException to more Thrift methods
 * Add example EndPointSnitch contrib code (several tickets)


0.4.0 RC2
 * fix SSTable generation clash during compaction (CASSANDRA-418)
 * reject method calls with null parameters (CASSANDRA-308)
 * properly order ranges in nodeprobe output (CASSANDRA-421)
 * fix logging of certain errors on executor threads (CASSANDRA-425)


0.4.0 RC1
 * Bootstrap feature is live; use -b on startup (several tickets)
 * Added multiget api (CASSANDRA-70)
 * fix Deadlock with SelectorManager.doProcess and TcpConnection.write
   (CASSANDRA-392)
 * remove key cache b/c of concurrency bugs in third-party
   CLHM library (CASSANDRA-405)
 * update non-major compaction logic to use two threshold values
   (CASSANDRA-407)
 * add periodic / batch commitlog sync modes (several tickets)
 * inline BatchMutation into batch_insert params (CASSANDRA-403)
 * allow setting the logging level at runtime via mbean (CASSANDRA-402)
 * change default comparator to BytesType (CASSANDRA-400)
 * add forwards-compatible ConsistencyLevel parameter to get_key_range
   (CASSANDRA-322)
 * r/m special case of blocking for local destination when writing with
   ConsistencyLevel.ZERO (CASSANDRA-399)
 * Fixes to make BinaryMemtable [bulk load interface] useful (CASSANDRA-337);
   see contrib/bmt_example for an example of using it.
 * More JMX properties added (several tickets)
 * Thrift changes (several tickets)
    - Merged _super get methods with the normal ones; return values
      are now of ColumnOrSuperColumn.
    - Similarly, merged batch_insert_super into batch_insert.



0.4.0 beta
 * On-disk data format has changed to allow billions of keys/rows per
   node instead of only millions
 * Multi-keyspace support
 * Scan all sstables for all queries to avoid situations where
   different types of operation on the same ColumnFamily could
   disagree on what data was present
 * Snapshot support via JMX
 * Thrift API has changed a _lot_:
    - removed time-sorted CFs; instead, user-defined comparators
      may be defined on the column names, which are now byte arrays.
      Default comparators are provided for UTF8, Bytes, Ascii, Long (i64),
      and UUID types.
    - removed colon-delimited strings in thrift api in favor of explicit
      structs such as ColumnPath, ColumnParent, etc.  Also normalized
      thrift struct and argument naming.
    - Added columnFamily argument to get_key_range.
    - Change signature of get_slice to accept starting and ending
      columns as well as an offset.  (This allows use of indexes.)
      Added "ascending" flag to allow reasonably-efficient reverse
      scans as well.  Removed get_slice_by_range as redundant.
    - get_key_range operates on one CF at a time
    - changed `block` boolean on insert methods to ConsistencyLevel enum,
      with options of NONE, ONE, QUORUM, and ALL.
    - added similar consistency_level parameter to read methods
    - column-name-set slice with no names given now returns zero columns
      instead of all of them.  ("all" can run your server out of memory.
      use a range-based slice with a high max column count instead.)
 * Removed the web interface. Node information can now be obtained by
   using the newly introduced nodeprobe utility.
 * More JMX stats
 * Remove magic values from internals (e.g. special key to indicate
   when to flush memtables)
 * Rename configuration "table" to "keyspace"
 * Moved to crash-only design; no more shutdown (just kill the process)
 * Lots of bug fixes

Full list of issues resolved in 0.4 is at https://issues.apache.org/jira/secure/IssueNavigator.jspa?reset=true&&pid=12310865&fixfor=12313862&resolution=1&sorter/field=issuekey&sorter/order=DESC


0.3.0 RC3
 * Fix potential deadlock under load in TCPConnection.
   (CASSANDRA-220)


0.3.0 RC2
 * Fix possible data loss when server is stopped after replaying
   log but before new inserts force memtable flush.
   (CASSANDRA-204)
 * Added BUGS file


0.3.0 RC1
 * Range queries on keys, including user-defined key collation
 * Remove support
 * Workarounds for a weird bug in JDK select/register that seems
   particularly common on VM environments. Cassandra should deploy
   fine on EC2 now
 * Much improved infrastructure: the beginnings of a decent test suite
   ("ant test" for unit tests; "nosetests" for system tests), code
   coverage reporting, etc.
 * Expanded node status reporting via JMX
 * Improved error reporting/logging on both server and client
 * Reduced memory footprint in default configuration
 * Combined blocking and non-blocking versions of insert APIs
 * Added FlushPeriodInMinutes configuration parameter to force
   flushing of infrequently-updated ColumnFamilies<|MERGE_RESOLUTION|>--- conflicted
+++ resolved
@@ -1,4 +1,3 @@
-<<<<<<< HEAD
 3.10
  * Fix crossNode value when receiving messages (CASSANDRA-12791)
  * Don't load MX4J beans twice (CASSANDRA-12869)
@@ -100,12 +99,8 @@
  * Restore resumable hints delivery (CASSANDRA-11960)
  * Properly report LWT contention (CASSANDRA-12626)
 Merged from 3.0:
+ * Fix CommitLogTest.testDeleteIfNotDirty (CASSANDRA-12854)
  * Avoid deadlock due to MV lock contention (CASSANDRA-12689)
-=======
-3.0.10
- * Fix CommitLogTest.testDeleteIfNotDirty (CASSANDRA-12854)
- * Avoid deadlock due to materialized view lock contention (CASSANDRA-12689)
->>>>>>> ec64cdf4
  * Fix for KeyCacheCqlTest flakiness (CASSANDRA-12801)
  * Include SSTable filename in compacting large row message (CASSANDRA-12384)
  * Fix potential socket leak (CASSANDRA-12329, CASSANDRA-12330)
