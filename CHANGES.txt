<<<<<<< HEAD
2.1.1
 * Properly track added size (CASSANDRA-7239)
 * Allow compilation in java 8 (CASSANDRA-7208)
 * Fix Assertion error on RangeTombstoneList diff (CASSANDRA-8013)
 * Release references to overlapping sstables during compaction (CASSANDRA-7819)
 * Send notification when opening compaction results early (CASSANDRA-8034)
 * Make native server start block until properly bound (CASSANDRA-7885)
 * (cqlsh) Fix IPv6 support (CASSANDRA-7988)
 * Ignore fat clients when checking for endpoint collision (CASSANDRA-7939)
 * Make sstablerepairedset take a list of files (CASSANDRA-7995)
 * (cqlsh) Tab completeion for indexes on map keys (CASSANDRA-7972)
 * (cqlsh) Fix UDT field selection in select clause (CASSANDRA-7891)
 * Fix resource leak in event of corrupt sstable
 * (cqlsh) Add command line option for cqlshrc file path (CASSANDRA-7131)
 * Provide visibility into prepared statements churn (CASSANDRA-7921, CASSANDRA-7930)
 * Invalidate prepared statements when their keyspace or table is
   dropped (CASSANDRA-7566)
 * cassandra-stress: fix support for NetworkTopologyStrategy (CASSANDRA-7945)
 * Fix saving caches when a table is dropped (CASSANDRA-7784)
 * Add better error checking of new stress profile (CASSANDRA-7716)
 * Use ThreadLocalRandom and remove FBUtilities.threadLocalRandom (CASSANDRA-7934)
 * Prevent operator mistakes due to simultaneous bootstrap (CASSANDRA-7069)
 * cassandra-stress supports whitelist mode for node config (CASSANDRA-7658)
 * GCInspector more closely tracks GC; cassandra-stress and nodetool report it (CASSANDRA-7916)
 * nodetool won't output bogus ownership info without a keyspace (CASSANDRA-7173)
 * Add human readable option to nodetool commands (CASSANDRA-5433)
 * Don't try to set repairedAt on old sstables (CASSANDRA-7913)
 * Add metrics for tracking PreparedStatement use (CASSANDRA-7719)
 * (cqlsh) tab-completion for triggers (CASSANDRA-7824)
 * (cqlsh) Support for query paging (CASSANDRA-7514)
 * (cqlsh) Show progress of COPY operations (CASSANDRA-7789)
 * Add syntax to remove multiple elements from a map (CASSANDRA-6599)
 * Support non-equals conditions in lightweight transactions (CASSANDRA-6839)
 * Add IF [NOT] EXISTS to create/drop triggers (CASSANDRA-7606)
 * (cqlsh) Display the current logged-in user (CASSANDRA-7785)
 * (cqlsh) Don't ignore CTRL-C during COPY FROM execution (CASSANDRA-7815)
 * (cqlsh) Order UDTs according to cross-type dependencies in DESCRIBE
   output (CASSANDRA-7659)
 * (cqlsh) Fix handling of CAS statement results (CASSANDRA-7671)
 * (cqlsh) COPY TO/FROM improvements (CASSANDRA-7405)
 * Support list index operations with conditions (CASSANDRA-7499)
 * Add max live/tombstoned cells to nodetool cfstats output (CASSANDRA-7731)
 * Validate IPv6 wildcard addresses properly (CASSANDRA-7680)
 * (cqlsh) Error when tracing query (CASSANDRA-7613)
 * Avoid IOOBE when building SyntaxError message snippet (CASSANDRA-7569)
 * SSTableExport uses correct validator to create string representation of partition
   keys (CASSANDRA-7498)
 * Avoid NPEs when receiving type changes for an unknown keyspace (CASSANDRA-7689)
 * Add support for custom 2i validation (CASSANDRA-7575)
 * Pig support for hadoop CqlInputFormat (CASSANDRA-6454)
 * Add listen_interface and rpc_interface options (CASSANDRA-7417)
 * Improve schema merge performance (CASSANDRA-7444)
 * Adjust MT depth based on # of partition validating (CASSANDRA-5263)
 * Optimise NativeCell comparisons (CASSANDRA-6755)
 * Configurable client timeout for cqlsh (CASSANDRA-7516)
 * Include snippet of CQL query near syntax error in messages (CASSANDRA-7111)
 * Make repair -pr work with -local (CASSANDRA-7450)
 * Fix error in sstableloader with -cph > 1 (CASSANDRA-8007)
 * Fix snapshot repair error on indexed tables (CASSANDRA-8020)
 * Do not exit nodetool repair when receiving JMX NOTIF_LOST (CASSANDRA-7909)
Merged from 2.0:
=======
2.0.11:
 * SSL does not work in cassandra-cli (CASSANDRA-7899)
>>>>>>> df046dfe
 * Fix potential exception when using ReversedType in DynamicCompositeType
   (CASSANDRA-7898)
 * Better validation of collection values (CASSANDRA-7833)
 * Track min/max timestamps correctly (CASSANDRA-7969)
 * Fix possible overflow while sorting CL segments for replay (CASSANDRA-7992)
 * Increase nodetool Xmx (CASSANDRA-7956)
 * Archive any commitlog segments present at startup (CASSANDRA-6904)
 * CrcCheckChance should adjust based on live CFMetadata not 
   sstable metadata (CASSANDRA-7978)
 * token() should only accept columns in the partitioning
   key order (CASSANDRA-6075)
 * Add method to invalidate permission cache via JMX (CASSANDRA-7977)
 * Allow propagating multiple gossip states atomically (CASSANDRA-6125)
 * Log exceptions related to unclean native protocol client disconnects
   at DEBUG or INFO (CASSANDRA-7849)
 * Allow permissions cache to be set via JMX (CASSANDRA-7698)
 * Include schema_triggers CF in readable system resources (CASSANDRA-7967)
 * Fix RowIndexEntry to report correct serializedSize (CASSANDRA-7948)
 * Make CQLSSTableWriter sync within partitions (CASSANDRA-7360)
 * Potentially use non-local replicas in CqlConfigHelper (CASSANDRA-7906)
 * Explicitly disallow mixing multi-column and single-column
   relations on clustering columns (CASSANDRA-7711)
 * Better error message when condition is set on PK column (CASSANDRA-7804)
 * Don't send schema change responses and events for no-op DDL
   statements (CASSANDRA-7600)
 * (Hadoop) fix cluster initialisation for a split fetching (CASSANDRA-7774)
 * Throw InvalidRequestException when queries contain relations on entire
   collection columns (CASSANDRA-7506)
 * (cqlsh) enable CTRL-R history search with libedit (CASSANDRA-7577)
 * (Hadoop) allow ACFRW to limit nodes to local DC (CASSANDRA-7252)
 * (cqlsh) cqlsh should automatically disable tracing when selecting
   from system_traces (CASSANDRA-7641)
 * (Hadoop) Add CqlOutputFormat (CASSANDRA-6927)
 * Don't depend on cassandra config for nodetool ring (CASSANDRA-7508)
 * (cqlsh) Fix failing cqlsh formatting tests (CASSANDRA-7703)
 * Fix IncompatibleClassChangeError from hadoop2 (CASSANDRA-7229)
 * Add 'nodetool sethintedhandoffthrottlekb' (CASSANDRA-7635)
 * (cqlsh) Add tab-completion for CREATE/DROP USER IF [NOT] EXISTS (CASSANDRA-7611)
 * Catch errors when the JVM pulls the rug out from GCInspector (CASSANDRA-5345)
 * cqlsh fails when version number parts are not int (CASSANDRA-7524)
 * Fix NPE when table dropped during streaming (CASSANDRA-7946)
 * Fix wrong progress when streaming uncompressed (CASSANDRA-7878)
 * Fix possible infinite loop in creating repair range (CASSANDRA-7983)
 * Fix unit in nodetool for streaming throughput (CASSANDRA-7375)
Merged from 1.2:
 * Don't index tombstones (CASSANDRA-7828)
 * Improve PasswordAuthenticator default super user setup (CASSANDRA-7788)


2.1.0
 * (cqlsh) Removed "ALTER TYPE <name> RENAME TO <name>" from tab-completion
   (CASSANDRA-7895)
 * Fixed IllegalStateException in anticompaction (CASSANDRA-7892)
 * cqlsh: DESCRIBE support for frozen UDTs, tuples (CASSANDRA-7863)
 * Avoid exposing internal classes over JMX (CASSANDRA-7879)
 * Add null check for keys when freezing collection (CASSANDRA-7869)
 * Improve stress workload realism (CASSANDRA-7519)


2.1.0-rc7
 * Add frozen keyword and require UDT to be frozen (CASSANDRA-7857)
 * Track added sstable size correctly (CASSANDRA-7239)
 * (cqlsh) Fix case insensitivity (CASSANDRA-7834)
 * Fix failure to stream ranges when moving (CASSANDRA-7836)
 * Correctly remove tmplink files (CASSANDRA-7803)
 * (cqlsh) Fix column name formatting for functions, CAS operations,
   and UDT field selections (CASSANDRA-7806)
 * (cqlsh) Fix COPY FROM handling of null/empty primary key
   values (CASSANDRA-7792)
 * Fix ordering of static cells (CASSANDRA-7763)
Merged from 2.0:
 * Forbid re-adding dropped counter columns (CASSANDRA-7831)
 * Fix CFMetaData#isThriftCompatible() for PK-only tables (CASSANDRA-7832)
 * Always reject inequality on the partition key without token()
   (CASSANDRA-7722)
 * Always send Paxos commit to all replicas (CASSANDRA-7479)
 * Make disruptor_thrift_server invocation pool configurable (CASSANDRA-7594)
 * Make repair no-op when RF=1 (CASSANDRA-7864)


2.0.10
 * Don't send schema change responses and events for no-op DDL
   statements (CASSANDRA-7600)
 * (Hadoop) fix cluster initialisation for a split fetching (CASSANDRA-7774)
 * Configure system.paxos with LeveledCompactionStrategy (CASSANDRA-7753)
 * Fix ALTER clustering column type from DateType to TimestampType when
   using DESC clustering order (CASSANRDA-7797)
 * Throw EOFException if we run out of chunks in compressed datafile
   (CASSANDRA-7664)
 * Fix PRSI handling of CQL3 row markers for row cleanup (CASSANDRA-7787)
 * Fix dropping collection when it's the last regular column (CASSANDRA-7744)
 * Properly reject operations on list index with conditions (CASSANDRA-7499)
 * Make StreamReceiveTask thread safe and gc friendly (CASSANDRA-7795)
 * Validate empty cell names from counter updates (CASSANDRA-7798)
Merged from 1.2:
 * Don't allow compacted sstables to be marked as compacting (CASSANDRA-7145)
 * Track expired tombstones (CASSANDRA-7810)


2.1.0-rc6
 * Fix OOM issue from netty caching over time (CASSANDRA-7743)
 * json2sstable couldn't import JSON for CQL table (CASSANDRA-7477)
 * Invalidate all caches on table drop (CASSANDRA-7561)
 * Skip strict endpoint selection for ranges if RF == nodes (CASSANRA-7765)
 * Fix Thrift range filtering without 2ary index lookups (CASSANDRA-7741)
 * Add tracing entries about concurrent range requests (CASSANDRA-7599)
 * (cqlsh) Fix DESCRIBE for NTS keyspaces (CASSANDRA-7729)
 * Remove netty buffer ref-counting (CASSANDRA-7735)
 * Pass mutated cf to index updater for use by PRSI (CASSANDRA-7742)
 * Include stress yaml example in release and deb (CASSANDRA-7717)
 * workaround for netty issue causing corrupted data off the wire (CASSANDRA-7695)
 * cqlsh DESC CLUSTER fails retrieving ring information (CASSANDRA-7687)
 * Fix binding null values inside UDT (CASSANDRA-7685)
 * Fix UDT field selection with empty fields (CASSANDRA-7670)
 * Bogus deserialization of static cells from sstable (CASSANDRA-7684)
 * Fix NPE on compaction leftover cleanup for dropped table (CASSANDRA-7770)
Merged from 2.0:
 * (cqlsh) Wait up to 10 sec for a tracing session (CASSANDRA-7222)
 * Fix NPE in FileCacheService.sizeInBytes (CASSANDRA-7756)
 * Remove duplicates from StorageService.getJoiningNodes (CASSANDRA-7478)
 * Clone token map outside of hot gossip loops (CASSANDRA-7758)
 * Fix MS expiring map timeout for Paxos messages (CASSANDRA-7752)
 * Do not flush on truncate if durable_writes is false (CASSANDRA-7750)
 * Give CRR a default input_cql Statement (CASSANDRA-7226)
 * Better error message when adding a collection with the same name
   than a previously dropped one (CASSANDRA-6276)
 * Fix validation when adding static columns (CASSANDRA-7730)
 * (Thrift) fix range deletion of supercolumns (CASSANDRA-7733)
 * Fix potential AssertionError in RangeTombstoneList (CASSANDRA-7700)
 * Validate arguments of blobAs* functions (CASSANDRA-7707)
 * Fix potential AssertionError with 2ndary indexes (CASSANDRA-6612)
 * Avoid logging CompactionInterrupted at ERROR (CASSANDRA-7694)
 * Minor leak in sstable2jon (CASSANDRA-7709)
 * Add cassandra.auto_bootstrap system property (CASSANDRA-7650)
 * Update java driver (for hadoop) (CASSANDRA-7618)
 * Remove CqlPagingRecordReader/CqlPagingInputFormat (CASSANDRA-7570)
 * Support connecting to ipv6 jmx with nodetool (CASSANDRA-7669)


2.1.0-rc5
 * Reject counters inside user types (CASSANDRA-7672)
 * Switch to notification-based GCInspector (CASSANDRA-7638)
 * (cqlsh) Handle nulls in UDTs and tuples correctly (CASSANDRA-7656)
 * Don't use strict consistency when replacing (CASSANDRA-7568)
 * Fix min/max cell name collection on 2.0 SSTables with range
   tombstones (CASSANDRA-7593)
 * Tolerate min/max cell names of different lengths (CASSANDRA-7651)
 * Filter cached results correctly (CASSANDRA-7636)
 * Fix tracing on the new SEPExecutor (CASSANDRA-7644)
 * Remove shuffle and taketoken (CASSANDRA-7601)
 * Clean up Windows batch scripts (CASSANDRA-7619)
 * Fix native protocol drop user type notification (CASSANDRA-7571)
 * Give read access to system.schema_usertypes to all authenticated users
   (CASSANDRA-7578)
 * (cqlsh) Fix cqlsh display when zero rows are returned (CASSANDRA-7580)
 * Get java version correctly when JAVA_TOOL_OPTIONS is set (CASSANDRA-7572)
 * Fix NPE when dropping index from non-existent keyspace, AssertionError when
   dropping non-existent index with IF EXISTS (CASSANDRA-7590)
 * Fix sstablelevelresetter hang (CASSANDRA-7614)
 * (cqlsh) Fix deserialization of blobs (CASSANDRA-7603)
 * Use "keyspace updated" schema change message for UDT changes in v1 and
   v2 protocols (CASSANDRA-7617)
 * Fix tracing of range slices and secondary index lookups that are local
   to the coordinator (CASSANDRA-7599)
 * Set -Dcassandra.storagedir for all tool shell scripts (CASSANDRA-7587)
 * Don't swap max/min col names when mutating sstable metadata (CASSANDRA-7596)
 * (cqlsh) Correctly handle paged result sets (CASSANDRA-7625)
 * (cqlsh) Improve waiting for a trace to complete (CASSANDRA-7626)
 * Fix tracing of concurrent range slices and 2ary index queries (CASSANDRA-7626)
 * Fix scrub against collection type (CASSANDRA-7665)
Merged from 2.0:
 * Set gc_grace_seconds to seven days for system schema tables (CASSANDRA-7668)
 * SimpleSeedProvider no longer caches seeds forever (CASSANDRA-7663)
 * Always flush on truncate (CASSANDRA-7511)
 * Fix ReversedType(DateType) mapping to native protocol (CASSANDRA-7576)
 * Always merge ranges owned by a single node (CASSANDRA-6930)
 * Track max/min timestamps for range tombstones (CASSANDRA-7647)
 * Fix NPE when listing saved caches dir (CASSANDRA-7632)


2.1.0-rc4
 * Fix word count hadoop example (CASSANDRA-7200)
 * Updated memtable_cleanup_threshold and memtable_flush_writers defaults 
   (CASSANDRA-7551)
 * (Windows) fix startup when WMI memory query fails (CASSANDRA-7505)
 * Anti-compaction proceeds if any part of the repair failed (CASANDRA-7521)
 * Add missing table name to DROP INDEX responses and notifications (CASSANDRA-7539)
 * Bump CQL version to 3.2.0 and update CQL documentation (CASSANDRA-7527)
 * Fix configuration error message when running nodetool ring (CASSANDRA-7508)
 * Support conditional updates, tuple type, and the v3 protocol in cqlsh (CASSANDRA-7509)
 * Handle queries on multiple secondary index types (CASSANDRA-7525)
 * Fix cqlsh authentication with v3 native protocol (CASSANDRA-7564)
 * Fix NPE when unknown prepared statement ID is used (CASSANDRA-7454)
Merged from 2.0:
 * (Windows) force range-based repair to non-sequential mode (CASSANDRA-7541)
 * Fix range merging when DES scores are zero (CASSANDRA-7535)
 * Warn when SSL certificates have expired (CASSANDRA-7528)
 * Fix error when doing reversed queries with static columns (CASSANDRA-7490)
Merged from 1.2:
 * Set correct stream ID on responses when non-Exception Throwables
   are thrown while handling native protocol messages (CASSANDRA-7470)


2.1.0-rc3
 * Consider expiry when reconciling otherwise equal cells (CASSANDRA-7403)
 * Introduce CQL support for stress tool (CASSANDRA-6146)
 * Fix ClassCastException processing expired messages (CASSANDRA-7496)
 * Fix prepared marker for collections inside UDT (CASSANDRA-7472)
 * Remove left-over populate_io_cache_on_flush and replicate_on_write
   uses (CASSANDRA-7493)
 * (Windows) handle spaces in path names (CASSANDRA-7451)
 * Ensure writes have completed after dropping a table, before recycling
   commit log segments (CASSANDRA-7437)
 * Remove left-over rows_per_partition_to_cache (CASSANDRA-7493)
 * Fix error when CONTAINS is used with a bind marker (CASSANDRA-7502)
 * Properly reject unknown UDT field (CASSANDRA-7484)
Merged from 2.0:
 * Fix CC#collectTimeOrderedData() tombstone optimisations (CASSANDRA-7394)
 * Support DISTINCT for static columns and fix behaviour when DISTINC is
   not use (CASSANDRA-7305).
 * Workaround JVM NPE on JMX bind failure (CASSANDRA-7254)
 * Fix race in FileCacheService RemovalListener (CASSANDRA-7278)
 * Fix inconsistent use of consistencyForCommit that allowed LOCAL_QUORUM
   operations to incorrect become full QUORUM (CASSANDRA-7345)
 * Properly handle unrecognized opcodes and flags (CASSANDRA-7440)
 * (Hadoop) close CqlRecordWriter clients when finished (CASSANDRA-7459)
 * Commit disk failure policy (CASSANDRA-7429)
 * Make sure high level sstables get compacted (CASSANDRA-7414)
 * Fix AssertionError when using empty clustering columns and static columns
   (CASSANDRA-7455)
 * Add option to disable STCS in L0 (CASSANDRA-6621)
 * Upgrade to snappy-java 1.0.5.2 (CASSANDRA-7476)


2.1.0-rc2
 * Fix heap size calculation for CompoundSparseCellName and 
   CompoundSparseCellName.WithCollection (CASSANDRA-7421)
 * Allow counter mutations in UNLOGGED batches (CASSANDRA-7351)
 * Modify reconcile logic to always pick a tombstone over a counter cell
   (CASSANDRA-7346)
 * Avoid incremental compaction on Windows (CASSANDRA-7365)
 * Fix exception when querying a composite-keyed table with a collection index
   (CASSANDRA-7372)
 * Use node's host id in place of counter ids (CASSANDRA-7366)
 * Fix error when doing reversed queries with static columns (CASSANDRA-7490)
 * Backport CASSANDRA-6747 (CASSANDRA-7560)
 * Track max/min timestamps for range tombstones (CASSANDRA-7647)
 * Fix NPE when listing saved caches dir (CASSANDRA-7632)
 * Fix sstableloader unable to connect encrypted node (CASSANDRA-7585)
Merged from 1.2:
 * Clone token map outside of hot gossip loops (CASSANDRA-7758)
 * Add stop method to EmbeddedCassandraService (CASSANDRA-7595)
 * Support connecting to ipv6 jmx with nodetool (CASSANDRA-7669)
 * Set gc_grace_seconds to seven days for system schema tables (CASSANDRA-7668)
 * SimpleSeedProvider no longer caches seeds forever (CASSANDRA-7663)
 * Set correct stream ID on responses when non-Exception Throwables
   are thrown while handling native protocol messages (CASSANDRA-7470)
 * Fix row size miscalculation in LazilyCompactedRow (CASSANDRA-7543)
 * Fix race in background compaction check (CASSANDRA-7745)
 * Don't clear out range tombstones during compaction (CASSANDRA-7808)


2.1.0-rc1
 * Revert flush directory (CASSANDRA-6357)
 * More efficient executor service for fast operations (CASSANDRA-4718)
 * Move less common tools into a new cassandra-tools package (CASSANDRA-7160)
 * Support more concurrent requests in native protocol (CASSANDRA-7231)
 * Add tab-completion to debian nodetool packaging (CASSANDRA-6421)
 * Change concurrent_compactors defaults (CASSANDRA-7139)
 * Add PowerShell Windows launch scripts (CASSANDRA-7001)
 * Make commitlog archive+restore more robust (CASSANDRA-6974)
 * Fix marking commitlogsegments clean (CASSANDRA-6959)
 * Add snapshot "manifest" describing files included (CASSANDRA-6326)
 * Parallel streaming for sstableloader (CASSANDRA-3668)
 * Fix bugs in supercolumns handling (CASSANDRA-7138)
 * Fix ClassClassException on composite dense tables (CASSANDRA-7112)
 * Cleanup and optimize collation and slice iterators (CASSANDRA-7107)
 * Upgrade NBHM lib (CASSANDRA-7128)
 * Optimize netty server (CASSANDRA-6861)
 * Fix repair hang when given CF does not exist (CASSANDRA-7189)
 * Allow c* to be shutdown in an embedded mode (CASSANDRA-5635)
 * Add server side batching to native transport (CASSANDRA-5663)
 * Make batchlog replay asynchronous (CASSANDRA-6134)
 * remove unused classes (CASSANDRA-7197)
 * Limit user types to the keyspace they are defined in (CASSANDRA-6643)
 * Add validate method to CollectionType (CASSANDRA-7208)
 * New serialization format for UDT values (CASSANDRA-7209, CASSANDRA-7261)
 * Fix nodetool netstats (CASSANDRA-7270)
 * Fix potential ClassCastException in HintedHandoffManager (CASSANDRA-7284)
 * Use prepared statements internally (CASSANDRA-6975)
 * Fix broken paging state with prepared statement (CASSANDRA-7120)
 * Fix IllegalArgumentException in CqlStorage (CASSANDRA-7287)
 * Allow nulls/non-existant fields in UDT (CASSANDRA-7206)
 * Backport Thrift MultiSliceRequest (CASSANDRA-7027)
 * Handle overlapping MultiSlices (CASSANDRA-7279)
 * Fix DataOutputTest on Windows (CASSANDRA-7265)
 * Embedded sets in user defined data-types are not updating (CASSANDRA-7267)
 * Add tuple type to CQL/native protocol (CASSANDRA-7248)
 * Fix CqlPagingRecordReader on tables with few rows (CASSANDRA-7322)
Merged from 2.0:
 * Copy compaction options to make sure they are reloaded (CASSANDRA-7290)
 * Add option to do more aggressive tombstone compactions (CASSANDRA-6563)
 * Don't try to compact already-compacting files in HHOM (CASSANDRA-7288)
 * Always reallocate buffers in HSHA (CASSANDRA-6285)
 * (Hadoop) support authentication in CqlRecordReader (CASSANDRA-7221)
 * (Hadoop) Close java driver Cluster in CQLRR.close (CASSANDRA-7228)
 * Warn when 'USING TIMESTAMP' is used on a CAS BATCH (CASSANDRA-7067)
 * return all cpu values from BackgroundActivityMonitor.readAndCompute (CASSANDRA-7183)
 * Correctly delete scheduled range xfers (CASSANDRA-7143)
 * return all cpu values from BackgroundActivityMonitor.readAndCompute (CASSANDRA-7183)  
 * reduce garbage creation in calculatePendingRanges (CASSANDRA-7191)
 * fix c* launch issues on Russian os's due to output of linux 'free' cmd (CASSANDRA-6162)
 * Fix disabling autocompaction (CASSANDRA-7187)
 * Fix potential NumberFormatException when deserializing IntegerType (CASSANDRA-7088)
 * cqlsh can't tab-complete disabling compaction (CASSANDRA-7185)
 * cqlsh: Accept and execute CQL statement(s) from command-line parameter (CASSANDRA-7172)
 * Fix IllegalStateException in CqlPagingRecordReader (CASSANDRA-7198)
 * Fix the InvertedIndex trigger example (CASSANDRA-7211)
 * Add --resolve-ip option to 'nodetool ring' (CASSANDRA-7210)
 * reduce garbage on codec flag deserialization (CASSANDRA-7244) 
 * Fix duplicated error messages on directory creation error at startup (CASSANDRA-5818)
 * Proper null handle for IF with map element access (CASSANDRA-7155)
 * Improve compaction visibility (CASSANDRA-7242)
 * Correctly delete scheduled range xfers (CASSANDRA-7143)
 * Make batchlog replica selection rack-aware (CASSANDRA-6551)
 * Fix CFMetaData#getColumnDefinitionFromColumnName() (CASSANDRA-7074)
 * Fix writetime/ttl functions for static columns (CASSANDRA-7081)
 * Suggest CTRL-C or semicolon after three blank lines in cqlsh (CASSANDRA-7142)
 * Fix 2ndary index queries with DESC clustering order (CASSANDRA-6950)
 * Invalid key cache entries on DROP (CASSANDRA-6525)
 * Fix flapping RecoveryManagerTest (CASSANDRA-7084)
 * Add missing iso8601 patterns for date strings (CASSANDRA-6973)
 * Support selecting multiple rows in a partition using IN (CASSANDRA-6875)
 * Add authentication support to shuffle (CASSANDRA-6484)
 * Swap local and global default read repair chances (CASSANDRA-7320)
 * Add conditional CREATE/DROP USER support (CASSANDRA-7264)
 * Cqlsh counts non-empty lines for "Blank lines" warning (CASSANDRA-7325)
Merged from 1.2:
 * Add Cloudstack snitch (CASSANDRA-7147)
 * Update system.peers correctly when relocating tokens (CASSANDRA-7126)
 * Add Google Compute Engine snitch (CASSANDRA-7132)
 * remove duplicate query for local tokens (CASSANDRA-7182)
 * exit CQLSH with error status code if script fails (CASSANDRA-6344)
 * Fix bug with some IN queries missig results (CASSANDRA-7105)
 * Fix availability validation for LOCAL_ONE CL (CASSANDRA-7319)
 * Hint streaming can cause decommission to fail (CASSANDRA-7219)


2.1.0-beta2
 * Increase default CL space to 8GB (CASSANDRA-7031)
 * Add range tombstones to read repair digests (CASSANDRA-6863)
 * Fix BTree.clear for large updates (CASSANDRA-6943)
 * Fail write instead of logging a warning when unable to append to CL
   (CASSANDRA-6764)
 * Eliminate possibility of CL segment appearing twice in active list 
   (CASSANDRA-6557)
 * Apply DONTNEED fadvise to commitlog segments (CASSANDRA-6759)
 * Switch CRC component to Adler and include it for compressed sstables 
   (CASSANDRA-4165)
 * Allow cassandra-stress to set compaction strategy options (CASSANDRA-6451)
 * Add broadcast_rpc_address option to cassandra.yaml (CASSANDRA-5899)
 * Auto reload GossipingPropertyFileSnitch config (CASSANDRA-5897)
 * Fix overflow of memtable_total_space_in_mb (CASSANDRA-6573)
 * Fix ABTC NPE and apply update function correctly (CASSANDRA-6692)
 * Allow nodetool to use a file or prompt for password (CASSANDRA-6660)
 * Fix AIOOBE when concurrently accessing ABSC (CASSANDRA-6742)
 * Fix assertion error in ALTER TYPE RENAME (CASSANDRA-6705)
 * Scrub should not always clear out repaired status (CASSANDRA-5351)
 * Improve handling of range tombstone for wide partitions (CASSANDRA-6446)
 * Fix ClassCastException for compact table with composites (CASSANDRA-6738)
 * Fix potentially repairing with wrong nodes (CASSANDRA-6808)
 * Change caching option syntax (CASSANDRA-6745)
 * Fix stress to do proper counter reads (CASSANDRA-6835)
 * Fix help message for stress counter_write (CASSANDRA-6824)
 * Fix stress smart Thrift client to pick servers correctly (CASSANDRA-6848)
 * Add logging levels (minimal, normal or verbose) to stress tool (CASSANDRA-6849)
 * Fix race condition in Batch CLE (CASSANDRA-6860)
 * Improve cleanup/scrub/upgradesstables failure handling (CASSANDRA-6774)
 * ByteBuffer write() methods for serializing sstables (CASSANDRA-6781)
 * Proper compare function for CollectionType (CASSANDRA-6783)
 * Update native server to Netty 4 (CASSANDRA-6236)
 * Fix off-by-one error in stress (CASSANDRA-6883)
 * Make OpOrder AutoCloseable (CASSANDRA-6901)
 * Remove sync repair JMX interface (CASSANDRA-6900)
 * Add multiple memory allocation options for memtables (CASSANDRA-6689, 6694)
 * Remove adjusted op rate from stress output (CASSANDRA-6921)
 * Add optimized CF.hasColumns() implementations (CASSANDRA-6941)
 * Serialize batchlog mutations with the version of the target node
   (CASSANDRA-6931)
 * Optimize CounterColumn#reconcile() (CASSANDRA-6953)
 * Properly remove 1.2 sstable support in 2.1 (CASSANDRA-6869)
 * Lock counter cells, not partitions (CASSANDRA-6880)
 * Track presence of legacy counter shards in sstables (CASSANDRA-6888)
 * Ensure safe resource cleanup when replacing sstables (CASSANDRA-6912)
 * Add failure handler to async callback (CASSANDRA-6747)
 * Fix AE when closing SSTable without releasing reference (CASSANDRA-7000)
 * Clean up IndexInfo on keyspace/table drops (CASSANDRA-6924)
 * Only snapshot relative SSTables when sequential repair (CASSANDRA-7024)
 * Require nodetool rebuild_index to specify index names (CASSANDRA-7038)
 * fix cassandra stress errors on reads with native protocol (CASSANDRA-7033)
 * Use OpOrder to guard sstable references for reads (CASSANDRA-6919)
 * Preemptive opening of compaction result (CASSANDRA-6916)
 * Multi-threaded scrub/cleanup/upgradesstables (CASSANDRA-5547)
 * Optimize cellname comparison (CASSANDRA-6934)
 * Native protocol v3 (CASSANDRA-6855)
 * Optimize Cell liveness checks and clean up Cell (CASSANDRA-7119)
 * Support consistent range movements (CASSANDRA-2434)
Merged from 2.0:
 * Avoid race-prone second "scrub" of system keyspace (CASSANDRA-6797)
 * Pool CqlRecordWriter clients by inetaddress rather than Range
   (CASSANDRA-6665)
 * Fix compaction_history timestamps (CASSANDRA-6784)
 * Compare scores of full replica ordering in DES (CASSANDRA-6683)
 * fix CME in SessionInfo updateProgress affecting netstats (CASSANDRA-6577)
 * Allow repairing between specific replicas (CASSANDRA-6440)
 * Allow per-dc enabling of hints (CASSANDRA-6157)
 * Add compatibility for Hadoop 0.2.x (CASSANDRA-5201)
 * Fix EstimatedHistogram races (CASSANDRA-6682)
 * Failure detector correctly converts initial value to nanos (CASSANDRA-6658)
 * Add nodetool taketoken to relocate vnodes (CASSANDRA-4445)
 * Expose bulk loading progress over JMX (CASSANDRA-4757)
 * Correctly handle null with IF conditions and TTL (CASSANDRA-6623)
 * Account for range/row tombstones in tombstone drop
   time histogram (CASSANDRA-6522)
 * Stop CommitLogSegment.close() from calling sync() (CASSANDRA-6652)
 * Make commitlog failure handling configurable (CASSANDRA-6364)
 * Avoid overlaps in LCS (CASSANDRA-6688)
 * Improve support for paginating over composites (CASSANDRA-4851)
 * Fix count(*) queries in a mixed cluster (CASSANDRA-6707)
 * Improve repair tasks(snapshot, differencing) concurrency (CASSANDRA-6566)
 * Fix replaying pre-2.0 commit logs (CASSANDRA-6714)
 * Add static columns to CQL3 (CASSANDRA-6561)
 * Optimize single partition batch statements (CASSANDRA-6737)
 * Disallow post-query re-ordering when paging (CASSANDRA-6722)
 * Fix potential paging bug with deleted columns (CASSANDRA-6748)
 * Fix NPE on BulkLoader caused by losing StreamEvent (CASSANDRA-6636)
 * Fix truncating compression metadata (CASSANDRA-6791)
 * Add CMSClassUnloadingEnabled JVM option (CASSANDRA-6541)
 * Catch memtable flush exceptions during shutdown (CASSANDRA-6735)
 * Fix upgradesstables NPE for non-CF-based indexes (CASSANDRA-6645)
 * Fix UPDATE updating PRIMARY KEY columns implicitly (CASSANDRA-6782)
 * Fix IllegalArgumentException when updating from 1.2 with SuperColumns
   (CASSANDRA-6733)
 * FBUtilities.singleton() should use the CF comparator (CASSANDRA-6778)
 * Fix CQLSStableWriter.addRow(Map<String, Object>) (CASSANDRA-6526)
 * Fix HSHA server introducing corrupt data (CASSANDRA-6285)
 * Fix CAS conditions for COMPACT STORAGE tables (CASSANDRA-6813)
 * Starting threads in OutboundTcpConnectionPool constructor causes race conditions (CASSANDRA-7177)
 * Allow overriding cassandra-rackdc.properties file (CASSANDRA-7072)
 * Set JMX RMI port to 7199 (CASSANDRA-7087)
 * Use LOCAL_QUORUM for data reads at LOCAL_SERIAL (CASSANDRA-6939)
 * Log a warning for large batches (CASSANDRA-6487)
 * Put nodes in hibernate when join_ring is false (CASSANDRA-6961)
 * Avoid early loading of non-system keyspaces before compaction-leftovers 
   cleanup at startup (CASSANDRA-6913)
 * Restrict Windows to parallel repairs (CASSANDRA-6907)
 * (Hadoop) Allow manually specifying start/end tokens in CFIF (CASSANDRA-6436)
 * Fix NPE in MeteredFlusher (CASSANDRA-6820)
 * Fix race processing range scan responses (CASSANDRA-6820)
 * Allow deleting snapshots from dropped keyspaces (CASSANDRA-6821)
 * Add uuid() function (CASSANDRA-6473)
 * Omit tombstones from schema digests (CASSANDRA-6862)
 * Include correct consistencyLevel in LWT timeout (CASSANDRA-6884)
 * Lower chances for losing new SSTables during nodetool refresh and
   ColumnFamilyStore.loadNewSSTables (CASSANDRA-6514)
 * Add support for DELETE ... IF EXISTS to CQL3 (CASSANDRA-5708)
 * Update hadoop_cql3_word_count example (CASSANDRA-6793)
 * Fix handling of RejectedExecution in sync Thrift server (CASSANDRA-6788)
 * Log more information when exceeding tombstone_warn_threshold (CASSANDRA-6865)
 * Fix truncate to not abort due to unreachable fat clients (CASSANDRA-6864)
 * Fix schema concurrency exceptions (CASSANDRA-6841)
 * Fix leaking validator FH in StreamWriter (CASSANDRA-6832)
 * Fix saving triggers to schema (CASSANDRA-6789)
 * Fix trigger mutations when base mutation list is immutable (CASSANDRA-6790)
 * Fix accounting in FileCacheService to allow re-using RAR (CASSANDRA-6838)
 * Fix static counter columns (CASSANDRA-6827)
 * Restore expiring->deleted (cell) compaction optimization (CASSANDRA-6844)
 * Fix CompactionManager.needsCleanup (CASSANDRA-6845)
 * Correctly compare BooleanType values other than 0 and 1 (CASSANDRA-6779)
 * Read message id as string from earlier versions (CASSANDRA-6840)
 * Properly use the Paxos consistency for (non-protocol) batch (CASSANDRA-6837)
 * Add paranoid disk failure option (CASSANDRA-6646)
 * Improve PerRowSecondaryIndex performance (CASSANDRA-6876)
 * Extend triggers to support CAS updates (CASSANDRA-6882)
 * Static columns with IF NOT EXISTS don't always work as expected (CASSANDRA-6873)
 * Fix paging with SELECT DISTINCT (CASSANDRA-6857)
 * Fix UnsupportedOperationException on CAS timeout (CASSANDRA-6923)
 * Improve MeteredFlusher handling of MF-unaffected column families
   (CASSANDRA-6867)
 * Add CqlRecordReader using native pagination (CASSANDRA-6311)
 * Add QueryHandler interface (CASSANDRA-6659)
 * Track liveRatio per-memtable, not per-CF (CASSANDRA-6945)
 * Make sure upgradesstables keeps sstable level (CASSANDRA-6958)
 * Fix LIMIT with static columns (CASSANDRA-6956)
 * Fix clash with CQL column name in thrift validation (CASSANDRA-6892)
 * Fix error with super columns in mixed 1.2-2.0 clusters (CASSANDRA-6966)
 * Fix bad skip of sstables on slice query with composite start/finish (CASSANDRA-6825)
 * Fix unintended update with conditional statement (CASSANDRA-6893)
 * Fix map element access in IF (CASSANDRA-6914)
 * Avoid costly range calculations for range queries on system keyspaces
   (CASSANDRA-6906)
 * Fix SSTable not released if stream session fails (CASSANDRA-6818)
 * Avoid build failure due to ANTLR timeout (CASSANDRA-6991)
 * Queries on compact tables can return more rows that requested (CASSANDRA-7052)
 * USING TIMESTAMP for batches does not work (CASSANDRA-7053)
 * Fix performance regression from CASSANDRA-5614 (CASSANDRA-6949)
 * Ensure that batchlog and hint timeouts do not produce hints (CASSANDRA-7058)
 * Merge groupable mutations in TriggerExecutor#execute() (CASSANDRA-7047)
 * Plug holes in resource release when wiring up StreamSession (CASSANDRA-7073)
 * Re-add parameter columns to tracing session (CASSANDRA-6942)
 * Preserves CQL metadata when updating table from thrift (CASSANDRA-6831)
Merged from 1.2:
 * Fix nodetool display with vnodes (CASSANDRA-7082)
 * Add UNLOGGED, COUNTER options to BATCH documentation (CASSANDRA-6816)
 * add extra SSL cipher suites (CASSANDRA-6613)
 * fix nodetool getsstables for blob PK (CASSANDRA-6803)
 * Fix BatchlogManager#deleteBatch() use of millisecond timestamps
   (CASSANDRA-6822)
 * Continue assassinating even if the endpoint vanishes (CASSANDRA-6787)
 * Schedule schema pulls on change (CASSANDRA-6971)
 * Non-droppable verbs shouldn't be dropped from OTC (CASSANDRA-6980)
 * Shutdown batchlog executor in SS#drain() (CASSANDRA-7025)
 * Fix batchlog to account for CF truncation records (CASSANDRA-6999)
 * Fix CQLSH parsing of functions and BLOB literals (CASSANDRA-7018)
 * Properly load trustore in the native protocol (CASSANDRA-6847)
 * Always clean up references in SerializingCache (CASSANDRA-6994)
 * Don't shut MessagingService down when replacing a node (CASSANDRA-6476)
 * fix npe when doing -Dcassandra.fd_initial_value_ms (CASSANDRA-6751)


2.1.0-beta1
 * Add flush directory distinct from compaction directories (CASSANDRA-6357)
 * Require JNA by default (CASSANDRA-6575)
 * add listsnapshots command to nodetool (CASSANDRA-5742)
 * Introduce AtomicBTreeColumns (CASSANDRA-6271, 6692)
 * Multithreaded commitlog (CASSANDRA-3578)
 * allocate fixed index summary memory pool and resample cold index summaries 
   to use less memory (CASSANDRA-5519)
 * Removed multithreaded compaction (CASSANDRA-6142)
 * Parallelize fetching rows for low-cardinality indexes (CASSANDRA-1337)
 * change logging from log4j to logback (CASSANDRA-5883)
 * switch to LZ4 compression for internode communication (CASSANDRA-5887)
 * Stop using Thrift-generated Index* classes internally (CASSANDRA-5971)
 * Remove 1.2 network compatibility code (CASSANDRA-5960)
 * Remove leveled json manifest migration code (CASSANDRA-5996)
 * Remove CFDefinition (CASSANDRA-6253)
 * Use AtomicIntegerFieldUpdater in RefCountedMemory (CASSANDRA-6278)
 * User-defined types for CQL3 (CASSANDRA-5590)
 * Use of o.a.c.metrics in nodetool (CASSANDRA-5871, 6406)
 * Batch read from OTC's queue and cleanup (CASSANDRA-1632)
 * Secondary index support for collections (CASSANDRA-4511, 6383)
 * SSTable metadata(Stats.db) format change (CASSANDRA-6356)
 * Push composites support in the storage engine
   (CASSANDRA-5417, CASSANDRA-6520)
 * Add snapshot space used to cfstats (CASSANDRA-6231)
 * Add cardinality estimator for key count estimation (CASSANDRA-5906)
 * CF id is changed to be non-deterministic. Data dir/key cache are created
   uniquely for CF id (CASSANDRA-5202)
 * New counters implementation (CASSANDRA-6504)
 * Replace UnsortedColumns, EmptyColumns, TreeMapBackedSortedColumns with new
   ArrayBackedSortedColumns (CASSANDRA-6630, CASSANDRA-6662, CASSANDRA-6690)
 * Add option to use row cache with a given amount of rows (CASSANDRA-5357)
 * Avoid repairing already repaired data (CASSANDRA-5351)
 * Reject counter updates with USING TTL/TIMESTAMP (CASSANDRA-6649)
 * Replace index_interval with min/max_index_interval (CASSANDRA-6379)
 * Lift limitation that order by columns must be selected for IN queries (CASSANDRA-4911)


2.0.5
 * Reduce garbage generated by bloom filter lookups (CASSANDRA-6609)
 * Add ks.cf names to tombstone logging (CASSANDRA-6597)
 * Use LOCAL_QUORUM for LWT operations at LOCAL_SERIAL (CASSANDRA-6495)
 * Wait for gossip to settle before accepting client connections (CASSANDRA-4288)
 * Delete unfinished compaction incrementally (CASSANDRA-6086)
 * Allow specifying custom secondary index options in CQL3 (CASSANDRA-6480)
 * Improve replica pinning for cache efficiency in DES (CASSANDRA-6485)
 * Fix LOCAL_SERIAL from thrift (CASSANDRA-6584)
 * Don't special case received counts in CAS timeout exceptions (CASSANDRA-6595)
 * Add support for 2.1 global counter shards (CASSANDRA-6505)
 * Fix NPE when streaming connection is not yet established (CASSANDRA-6210)
 * Avoid rare duplicate read repair triggering (CASSANDRA-6606)
 * Fix paging discardFirst (CASSANDRA-6555)
 * Fix ArrayIndexOutOfBoundsException in 2ndary index query (CASSANDRA-6470)
 * Release sstables upon rebuilding 2i (CASSANDRA-6635)
 * Add AbstractCompactionStrategy.startup() method (CASSANDRA-6637)
 * SSTableScanner may skip rows during cleanup (CASSANDRA-6638)
 * sstables from stalled repair sessions can resurrect deleted data (CASSANDRA-6503)
 * Switch stress to use ITransportFactory (CASSANDRA-6641)
 * Fix IllegalArgumentException during prepare (CASSANDRA-6592)
 * Fix possible loss of 2ndary index entries during compaction (CASSANDRA-6517)
 * Fix direct Memory on architectures that do not support unaligned long access
   (CASSANDRA-6628)
 * Let scrub optionally skip broken counter partitions (CASSANDRA-5930)
Merged from 1.2:
 * fsync compression metadata (CASSANDRA-6531)
 * Validate CF existence on execution for prepared statement (CASSANDRA-6535)
 * Add ability to throttle batchlog replay (CASSANDRA-6550)
 * Fix executing LOCAL_QUORUM with SimpleStrategy (CASSANDRA-6545)
 * Avoid StackOverflow when using large IN queries (CASSANDRA-6567)
 * Nodetool upgradesstables includes secondary indexes (CASSANDRA-6598)
 * Paginate batchlog replay (CASSANDRA-6569)
 * skip blocking on streaming during drain (CASSANDRA-6603)
 * Improve error message when schema doesn't match loaded sstable (CASSANDRA-6262)
 * Add properties to adjust FD initial value and max interval (CASSANDRA-4375)
 * Fix preparing with batch and delete from collection (CASSANDRA-6607)
 * Fix ABSC reverse iterator's remove() method (CASSANDRA-6629)
 * Handle host ID conflicts properly (CASSANDRA-6615)
 * Move handling of migration event source to solve bootstrap race. (CASSANDRA-6648)
 * Make sure compaction throughput value doesn't overflow with int math (CASSANDRA-6647)


2.0.4
 * Allow removing snapshots of no-longer-existing CFs (CASSANDRA-6418)
 * add StorageService.stopDaemon() (CASSANDRA-4268)
 * add IRE for invalid CF supplied to get_count (CASSANDRA-5701)
 * add client encryption support to sstableloader (CASSANDRA-6378)
 * Fix accept() loop for SSL sockets post-shutdown (CASSANDRA-6468)
 * Fix size-tiered compaction in LCS L0 (CASSANDRA-6496)
 * Fix assertion failure in filterColdSSTables (CASSANDRA-6483)
 * Fix row tombstones in larger-than-memory compactions (CASSANDRA-6008)
 * Fix cleanup ClassCastException (CASSANDRA-6462)
 * Reduce gossip memory use by interning VersionedValue strings (CASSANDRA-6410)
 * Allow specifying datacenters to participate in a repair (CASSANDRA-6218)
 * Fix divide-by-zero in PCI (CASSANDRA-6403)
 * Fix setting last compacted key in the wrong level for LCS (CASSANDRA-6284)
 * Add millisecond precision formats to the timestamp parser (CASSANDRA-6395)
 * Expose a total memtable size metric for a CF (CASSANDRA-6391)
 * cqlsh: handle symlinks properly (CASSANDRA-6425)
 * Fix potential infinite loop when paging query with IN (CASSANDRA-6464)
 * Fix assertion error in AbstractQueryPager.discardFirst (CASSANDRA-6447)
 * Fix streaming older SSTable yields unnecessary tombstones (CASSANDRA-6527)
Merged from 1.2:
 * Improved error message on bad properties in DDL queries (CASSANDRA-6453)
 * Randomize batchlog candidates selection (CASSANDRA-6481)
 * Fix thundering herd on endpoint cache invalidation (CASSANDRA-6345, 6485)
 * Improve batchlog write performance with vnodes (CASSANDRA-6488)
 * cqlsh: quote single quotes in strings inside collections (CASSANDRA-6172)
 * Improve gossip performance for typical messages (CASSANDRA-6409)
 * Throw IRE if a prepared statement has more markers than supported 
   (CASSANDRA-5598)
 * Expose Thread metrics for the native protocol server (CASSANDRA-6234)
 * Change snapshot response message verb to INTERNAL to avoid dropping it 
   (CASSANDRA-6415)
 * Warn when collection read has > 65K elements (CASSANDRA-5428)
 * Fix cache persistence when both row and key cache are enabled 
   (CASSANDRA-6413)
 * (Hadoop) add describe_local_ring (CASSANDRA-6268)
 * Fix handling of concurrent directory creation failure (CASSANDRA-6459)
 * Allow executing CREATE statements multiple times (CASSANDRA-6471)
 * Don't send confusing info with timeouts (CASSANDRA-6491)
 * Don't resubmit counter mutation runnables internally (CASSANDRA-6427)
 * Don't drop local mutations without a hint (CASSANDRA-6510)
 * Don't allow null max_hint_window_in_ms (CASSANDRA-6419)
 * Validate SliceRange start and finish lengths (CASSANDRA-6521)


2.0.3
 * Fix FD leak on slice read path (CASSANDRA-6275)
 * Cancel read meter task when closing SSTR (CASSANDRA-6358)
 * free off-heap IndexSummary during bulk (CASSANDRA-6359)
 * Recover from IOException in accept() thread (CASSANDRA-6349)
 * Improve Gossip tolerance of abnormally slow tasks (CASSANDRA-6338)
 * Fix trying to hint timed out counter writes (CASSANDRA-6322)
 * Allow restoring specific columnfamilies from archived CL (CASSANDRA-4809)
 * Avoid flushing compaction_history after each operation (CASSANDRA-6287)
 * Fix repair assertion error when tombstones expire (CASSANDRA-6277)
 * Skip loading corrupt key cache (CASSANDRA-6260)
 * Fixes for compacting larger-than-memory rows (CASSANDRA-6274)
 * Compact hottest sstables first and optionally omit coldest from
   compaction entirely (CASSANDRA-6109)
 * Fix modifying column_metadata from thrift (CASSANDRA-6182)
 * cqlsh: fix LIST USERS output (CASSANDRA-6242)
 * Add IRequestSink interface (CASSANDRA-6248)
 * Update memtable size while flushing (CASSANDRA-6249)
 * Provide hooks around CQL2/CQL3 statement execution (CASSANDRA-6252)
 * Require Permission.SELECT for CAS updates (CASSANDRA-6247)
 * New CQL-aware SSTableWriter (CASSANDRA-5894)
 * Reject CAS operation when the protocol v1 is used (CASSANDRA-6270)
 * Correctly throw error when frame too large (CASSANDRA-5981)
 * Fix serialization bug in PagedRange with 2ndary indexes (CASSANDRA-6299)
 * Fix CQL3 table validation in Thrift (CASSANDRA-6140)
 * Fix bug missing results with IN clauses (CASSANDRA-6327)
 * Fix paging with reversed slices (CASSANDRA-6343)
 * Set minTimestamp correctly to be able to drop expired sstables (CASSANDRA-6337)
 * Support NaN and Infinity as float literals (CASSANDRA-6003)
 * Remove RF from nodetool ring output (CASSANDRA-6289)
 * Fix attempting to flush empty rows (CASSANDRA-6374)
 * Fix potential out of bounds exception when paging (CASSANDRA-6333)
Merged from 1.2:
 * Optimize FD phi calculation (CASSANDRA-6386)
 * Improve initial FD phi estimate when starting up (CASSANDRA-6385)
 * Don't list CQL3 table in CLI describe even if named explicitely 
   (CASSANDRA-5750)
 * Invalidate row cache when dropping CF (CASSANDRA-6351)
 * add non-jamm path for cached statements (CASSANDRA-6293)
 * add windows bat files for shell commands (CASSANDRA-6145)
 * Require logging in for Thrift CQL2/3 statement preparation (CASSANDRA-6254)
 * restrict max_num_tokens to 1536 (CASSANDRA-6267)
 * Nodetool gets default JMX port from cassandra-env.sh (CASSANDRA-6273)
 * make calculatePendingRanges asynchronous (CASSANDRA-6244)
 * Remove blocking flushes in gossip thread (CASSANDRA-6297)
 * Fix potential socket leak in connectionpool creation (CASSANDRA-6308)
 * Allow LOCAL_ONE/LOCAL_QUORUM to work with SimpleStrategy (CASSANDRA-6238)
 * cqlsh: handle 'null' as session duration (CASSANDRA-6317)
 * Fix json2sstable handling of range tombstones (CASSANDRA-6316)
 * Fix missing one row in reverse query (CASSANDRA-6330)
 * Fix reading expired row value from row cache (CASSANDRA-6325)
 * Fix AssertionError when doing set element deletion (CASSANDRA-6341)
 * Make CL code for the native protocol match the one in C* 2.0
   (CASSANDRA-6347)
 * Disallow altering CQL3 table from thrift (CASSANDRA-6370)
 * Fix size computation of prepared statement (CASSANDRA-6369)


2.0.2
 * Update FailureDetector to use nanontime (CASSANDRA-4925)
 * Fix FileCacheService regressions (CASSANDRA-6149)
 * Never return WriteTimeout for CL.ANY (CASSANDRA-6132)
 * Fix race conditions in bulk loader (CASSANDRA-6129)
 * Add configurable metrics reporting (CASSANDRA-4430)
 * drop queries exceeding a configurable number of tombstones (CASSANDRA-6117)
 * Track and persist sstable read activity (CASSANDRA-5515)
 * Fixes for speculative retry (CASSANDRA-5932, CASSANDRA-6194)
 * Improve memory usage of metadata min/max column names (CASSANDRA-6077)
 * Fix thrift validation refusing row markers on CQL3 tables (CASSANDRA-6081)
 * Fix insertion of collections with CAS (CASSANDRA-6069)
 * Correctly send metadata on SELECT COUNT (CASSANDRA-6080)
 * Track clients' remote addresses in ClientState (CASSANDRA-6070)
 * Create snapshot dir if it does not exist when migrating
   leveled manifest (CASSANDRA-6093)
 * make sequential nodetool repair the default (CASSANDRA-5950)
 * Add more hooks for compaction strategy implementations (CASSANDRA-6111)
 * Fix potential NPE on composite 2ndary indexes (CASSANDRA-6098)
 * Delete can potentially be skipped in batch (CASSANDRA-6115)
 * Allow alter keyspace on system_traces (CASSANDRA-6016)
 * Disallow empty column names in cql (CASSANDRA-6136)
 * Use Java7 file-handling APIs and fix file moving on Windows (CASSANDRA-5383)
 * Save compaction history to system keyspace (CASSANDRA-5078)
 * Fix NPE if StorageService.getOperationMode() is executed before full startup (CASSANDRA-6166)
 * CQL3: support pre-epoch longs for TimestampType (CASSANDRA-6212)
 * Add reloadtriggers command to nodetool (CASSANDRA-4949)
 * cqlsh: ignore empty 'value alias' in DESCRIBE (CASSANDRA-6139)
 * Fix sstable loader (CASSANDRA-6205)
 * Reject bootstrapping if the node already exists in gossip (CASSANDRA-5571)
 * Fix NPE while loading paxos state (CASSANDRA-6211)
 * cqlsh: add SHOW SESSION <tracing-session> command (CASSANDRA-6228)
Merged from 1.2:
 * (Hadoop) Require CFRR batchSize to be at least 2 (CASSANDRA-6114)
 * Add a warning for small LCS sstable size (CASSANDRA-6191)
 * Add ability to list specific KS/CF combinations in nodetool cfstats (CASSANDRA-4191)
 * Mark CF clean if a mutation raced the drop and got it marked dirty (CASSANDRA-5946)
 * Add a LOCAL_ONE consistency level (CASSANDRA-6202)
 * Limit CQL prepared statement cache by size instead of count (CASSANDRA-6107)
 * Tracing should log write failure rather than raw exceptions (CASSANDRA-6133)
 * lock access to TM.endpointToHostIdMap (CASSANDRA-6103)
 * Allow estimated memtable size to exceed slab allocator size (CASSANDRA-6078)
 * Start MeteredFlusher earlier to prevent OOM during CL replay (CASSANDRA-6087)
 * Avoid sending Truncate command to fat clients (CASSANDRA-6088)
 * Allow where clause conditions to be in parenthesis (CASSANDRA-6037)
 * Do not open non-ssl storage port if encryption option is all (CASSANDRA-3916)
 * Move batchlog replay to its own executor (CASSANDRA-6079)
 * Add tombstone debug threshold and histogram (CASSANDRA-6042, 6057)
 * Enable tcp keepalive on incoming connections (CASSANDRA-4053)
 * Fix fat client schema pull NPE (CASSANDRA-6089)
 * Fix memtable flushing for indexed tables (CASSANDRA-6112)
 * Fix skipping columns with multiple slices (CASSANDRA-6119)
 * Expose connected thrift + native client counts (CASSANDRA-5084)
 * Optimize auth setup (CASSANDRA-6122)
 * Trace index selection (CASSANDRA-6001)
 * Update sstablesPerReadHistogram to use biased sampling (CASSANDRA-6164)
 * Log UnknownColumnfamilyException when closing socket (CASSANDRA-5725)
 * Properly error out on CREATE INDEX for counters table (CASSANDRA-6160)
 * Handle JMX notification failure for repair (CASSANDRA-6097)
 * (Hadoop) Fetch no more than 128 splits in parallel (CASSANDRA-6169)
 * stress: add username/password authentication support (CASSANDRA-6068)
 * Fix indexed queries with row cache enabled on parent table (CASSANDRA-5732)
 * Fix compaction race during columnfamily drop (CASSANDRA-5957)
 * Fix validation of empty column names for compact tables (CASSANDRA-6152)
 * Skip replaying mutations that pass CRC but fail to deserialize (CASSANDRA-6183)
 * Rework token replacement to use replace_address (CASSANDRA-5916)
 * Fix altering column types (CASSANDRA-6185)
 * cqlsh: fix CREATE/ALTER WITH completion (CASSANDRA-6196)
 * add windows bat files for shell commands (CASSANDRA-6145)
 * Fix potential stack overflow during range tombstones insertion (CASSANDRA-6181)
 * (Hadoop) Make LOCAL_ONE the default consistency level (CASSANDRA-6214)


2.0.1
 * Fix bug that could allow reading deleted data temporarily (CASSANDRA-6025)
 * Improve memory use defaults (CASSANDRA-6059)
 * Make ThriftServer more easlly extensible (CASSANDRA-6058)
 * Remove Hadoop dependency from ITransportFactory (CASSANDRA-6062)
 * add file_cache_size_in_mb setting (CASSANDRA-5661)
 * Improve error message when yaml contains invalid properties (CASSANDRA-5958)
 * Improve leveled compaction's ability to find non-overlapping L0 compactions
   to work on concurrently (CASSANDRA-5921)
 * Notify indexer of columns shadowed by range tombstones (CASSANDRA-5614)
 * Log Merkle tree stats (CASSANDRA-2698)
 * Switch from crc32 to adler32 for compressed sstable checksums (CASSANDRA-5862)
 * Improve offheap memcpy performance (CASSANDRA-5884)
 * Use a range aware scanner for cleanup (CASSANDRA-2524)
 * Cleanup doesn't need to inspect sstables that contain only local data
   (CASSANDRA-5722)
 * Add ability for CQL3 to list partition keys (CASSANDRA-4536)
 * Improve native protocol serialization (CASSANDRA-5664)
 * Upgrade Thrift to 0.9.1 (CASSANDRA-5923)
 * Require superuser status for adding triggers (CASSANDRA-5963)
 * Make standalone scrubber handle old and new style leveled manifest
   (CASSANDRA-6005)
 * Fix paxos bugs (CASSANDRA-6012, 6013, 6023)
 * Fix paged ranges with multiple replicas (CASSANDRA-6004)
 * Fix potential AssertionError during tracing (CASSANDRA-6041)
 * Fix NPE in sstablesplit (CASSANDRA-6027)
 * Migrate pre-2.0 key/value/column aliases to system.schema_columns
   (CASSANDRA-6009)
 * Paging filter empty rows too agressively (CASSANDRA-6040)
 * Support variadic parameters for IN clauses (CASSANDRA-4210)
 * cqlsh: return the result of CAS writes (CASSANDRA-5796)
 * Fix validation of IN clauses with 2ndary indexes (CASSANDRA-6050)
 * Support named bind variables in CQL (CASSANDRA-6033)
Merged from 1.2:
 * Allow cache-keys-to-save to be set at runtime (CASSANDRA-5980)
 * Avoid second-guessing out-of-space state (CASSANDRA-5605)
 * Tuning knobs for dealing with large blobs and many CFs (CASSANDRA-5982)
 * (Hadoop) Fix CQLRW for thrift tables (CASSANDRA-6002)
 * Fix possible divide-by-zero in HHOM (CASSANDRA-5990)
 * Allow local batchlog writes for CL.ANY (CASSANDRA-5967)
 * Upgrade metrics-core to version 2.2.0 (CASSANDRA-5947)
 * Fix CqlRecordWriter with composite keys (CASSANDRA-5949)
 * Add snitch, schema version, cluster, partitioner to JMX (CASSANDRA-5881)
 * Allow disabling SlabAllocator (CASSANDRA-5935)
 * Make user-defined compaction JMX blocking (CASSANDRA-4952)
 * Fix streaming does not transfer wrapped range (CASSANDRA-5948)
 * Fix loading index summary containing empty key (CASSANDRA-5965)
 * Correctly handle limits in CompositesSearcher (CASSANDRA-5975)
 * Pig: handle CQL collections (CASSANDRA-5867)
 * Pass the updated cf to the PRSI index() method (CASSANDRA-5999)
 * Allow empty CQL3 batches (as no-op) (CASSANDRA-5994)
 * Support null in CQL3 functions (CASSANDRA-5910)
 * Replace the deprecated MapMaker with CacheLoader (CASSANDRA-6007)
 * Add SSTableDeletingNotification to DataTracker (CASSANDRA-6010)
 * Fix snapshots in use get deleted during snapshot repair (CASSANDRA-6011)
 * Move hints and exception count to o.a.c.metrics (CASSANDRA-6017)
 * Fix memory leak in snapshot repair (CASSANDRA-6047)
 * Fix sstable2sjon for CQL3 tables (CASSANDRA-5852)


2.0.0
 * Fix thrift validation when inserting into CQL3 tables (CASSANDRA-5138)
 * Fix periodic memtable flushing behavior with clean memtables (CASSANDRA-5931)
 * Fix dateOf() function for pre-2.0 timestamp columns (CASSANDRA-5928)
 * Fix SSTable unintentionally loads BF when opened for batch (CASSANDRA-5938)
 * Add stream session progress to JMX (CASSANDRA-4757)
 * Fix NPE during CAS operation (CASSANDRA-5925)
Merged from 1.2:
 * Fix getBloomFilterDiskSpaceUsed for AlwaysPresentFilter (CASSANDRA-5900)
 * Don't announce schema version until we've loaded the changes locally
   (CASSANDRA-5904)
 * Fix to support off heap bloom filters size greater than 2 GB (CASSANDRA-5903)
 * Properly handle parsing huge map and set literals (CASSANDRA-5893)


2.0.0-rc2
 * enable vnodes by default (CASSANDRA-5869)
 * fix CAS contention timeout (CASSANDRA-5830)
 * fix HsHa to respect max frame size (CASSANDRA-4573)
 * Fix (some) 2i on composite components omissions (CASSANDRA-5851)
 * cqlsh: add DESCRIBE FULL SCHEMA variant (CASSANDRA-5880)
Merged from 1.2:
 * Correctly validate sparse composite cells in scrub (CASSANDRA-5855)
 * Add KeyCacheHitRate metric to CF metrics (CASSANDRA-5868)
 * cqlsh: add support for multiline comments (CASSANDRA-5798)
 * Handle CQL3 SELECT duplicate IN restrictions on clustering columns
   (CASSANDRA-5856)


2.0.0-rc1
 * improve DecimalSerializer performance (CASSANDRA-5837)
 * fix potential spurious wakeup in AsyncOneResponse (CASSANDRA-5690)
 * fix schema-related trigger issues (CASSANDRA-5774)
 * Better validation when accessing CQL3 table from thrift (CASSANDRA-5138)
 * Fix assertion error during repair (CASSANDRA-5801)
 * Fix range tombstone bug (CASSANDRA-5805)
 * DC-local CAS (CASSANDRA-5797)
 * Add a native_protocol_version column to the system.local table (CASSANRDA-5819)
 * Use index_interval from cassandra.yaml when upgraded (CASSANDRA-5822)
 * Fix buffer underflow on socket close (CASSANDRA-5792)
Merged from 1.2:
 * Fix reading DeletionTime from 1.1-format sstables (CASSANDRA-5814)
 * cqlsh: add collections support to COPY (CASSANDRA-5698)
 * retry important messages for any IOException (CASSANDRA-5804)
 * Allow empty IN relations in SELECT/UPDATE/DELETE statements (CASSANDRA-5626)
 * cqlsh: fix crashing on Windows due to libedit detection (CASSANDRA-5812)
 * fix bulk-loading compressed sstables (CASSANDRA-5820)
 * (Hadoop) fix quoting in CqlPagingRecordReader and CqlRecordWriter 
   (CASSANDRA-5824)
 * update default LCS sstable size to 160MB (CASSANDRA-5727)
 * Allow compacting 2Is via nodetool (CASSANDRA-5670)
 * Hex-encode non-String keys in OPP (CASSANDRA-5793)
 * nodetool history logging (CASSANDRA-5823)
 * (Hadoop) fix support for Thrift tables in CqlPagingRecordReader 
   (CASSANDRA-5752)
 * add "all time blocked" to StatusLogger output (CASSANDRA-5825)
 * Future-proof inter-major-version schema migrations (CASSANDRA-5845)
 * (Hadoop) add CqlPagingRecordReader support for ReversedType in Thrift table
   (CASSANDRA-5718)
 * Add -no-snapshot option to scrub (CASSANDRA-5891)
 * Fix to support off heap bloom filters size greater than 2 GB (CASSANDRA-5903)
 * Properly handle parsing huge map and set literals (CASSANDRA-5893)
 * Fix LCS L0 compaction may overlap in L1 (CASSANDRA-5907)
 * New sstablesplit tool to split large sstables offline (CASSANDRA-4766)
 * Fix potential deadlock in native protocol server (CASSANDRA-5926)
 * Disallow incompatible type change in CQL3 (CASSANDRA-5882)
Merged from 1.1:
 * Correctly validate sparse composite cells in scrub (CASSANDRA-5855)


2.0.0-beta2
 * Replace countPendingHints with Hints Created metric (CASSANDRA-5746)
 * Allow nodetool with no args, and with help to run without a server (CASSANDRA-5734)
 * Cleanup AbstractType/TypeSerializer classes (CASSANDRA-5744)
 * Remove unimplemented cli option schema-mwt (CASSANDRA-5754)
 * Support range tombstones in thrift (CASSANDRA-5435)
 * Normalize table-manipulating CQL3 statements' class names (CASSANDRA-5759)
 * cqlsh: add missing table options to DESCRIBE output (CASSANDRA-5749)
 * Fix assertion error during repair (CASSANDRA-5757)
 * Fix bulkloader (CASSANDRA-5542)
 * Add LZ4 compression to the native protocol (CASSANDRA-5765)
 * Fix bugs in the native protocol v2 (CASSANDRA-5770)
 * CAS on 'primary key only' table (CASSANDRA-5715)
 * Support streaming SSTables of old versions (CASSANDRA-5772)
 * Always respect protocol version in native protocol (CASSANDRA-5778)
 * Fix ConcurrentModificationException during streaming (CASSANDRA-5782)
 * Update deletion timestamp in Commit#updatesWithPaxosTime (CASSANDRA-5787)
 * Thrift cas() method crashes if input columns are not sorted (CASSANDRA-5786)
 * Order columns names correctly when querying for CAS (CASSANDRA-5788)
 * Fix streaming retry (CASSANDRA-5775)
Merged from 1.2:
 * if no seeds can be a reached a node won't start in a ring by itself (CASSANDRA-5768)
 * add cassandra.unsafesystem property (CASSANDRA-5704)
 * (Hadoop) quote identifiers in CqlPagingRecordReader (CASSANDRA-5763)
 * Add replace_node functionality for vnodes (CASSANDRA-5337)
 * Add timeout events to query traces (CASSANDRA-5520)
 * Fix serialization of the LEFT gossip value (CASSANDRA-5696)
 * Pig: support for cql3 tables (CASSANDRA-5234)
 * Fix skipping range tombstones with reverse queries (CASSANDRA-5712)
 * Expire entries out of ThriftSessionManager (CASSANDRA-5719)
 * Don't keep ancestor information in memory (CASSANDRA-5342)
 * Expose native protocol server status in nodetool info (CASSANDRA-5735)
 * Fix pathetic performance of range tombstones (CASSANDRA-5677)
 * Fix querying with an empty (impossible) range (CASSANDRA-5573)
 * cqlsh: handle CUSTOM 2i in DESCRIBE output (CASSANDRA-5760)
 * Fix minor bug in Range.intersects(Bound) (CASSANDRA-5771)
 * cqlsh: handle disabled compression in DESCRIBE output (CASSANDRA-5766)
 * Ensure all UP events are notified on the native protocol (CASSANDRA-5769)
 * Fix formatting of sstable2json with multiple -k arguments (CASSANDRA-5781)
 * Don't rely on row marker for queries in general to hide lost markers
   after TTL expires (CASSANDRA-5762)
 * Sort nodetool help output (CASSANDRA-5776)
 * Fix column expiring during 2 phases compaction (CASSANDRA-5799)
 * now() is being rejected in INSERTs when inside collections (CASSANDRA-5795)


2.0.0-beta1
 * Add support for indexing clustered columns (CASSANDRA-5125)
 * Removed on-heap row cache (CASSANDRA-5348)
 * use nanotime consistently for node-local timeouts (CASSANDRA-5581)
 * Avoid unnecessary second pass on name-based queries (CASSANDRA-5577)
 * Experimental triggers (CASSANDRA-1311)
 * JEMalloc support for off-heap allocation (CASSANDRA-3997)
 * Single-pass compaction (CASSANDRA-4180)
 * Removed token range bisection (CASSANDRA-5518)
 * Removed compatibility with pre-1.2.5 sstables and network messages
   (CASSANDRA-5511)
 * removed PBSPredictor (CASSANDRA-5455)
 * CAS support (CASSANDRA-5062, 5441, 5442, 5443, 5619, 5667)
 * Leveled compaction performs size-tiered compactions in L0 
   (CASSANDRA-5371, 5439)
 * Add yaml network topology snitch for mixed ec2/other envs (CASSANDRA-5339)
 * Log when a node is down longer than the hint window (CASSANDRA-4554)
 * Optimize tombstone creation for ExpiringColumns (CASSANDRA-4917)
 * Improve LeveledScanner work estimation (CASSANDRA-5250, 5407)
 * Replace compaction lock with runWithCompactionsDisabled (CASSANDRA-3430)
 * Change Message IDs to ints (CASSANDRA-5307)
 * Move sstable level information into the Stats component, removing the
   need for a separate Manifest file (CASSANDRA-4872)
 * avoid serializing to byte[] on commitlog append (CASSANDRA-5199)
 * make index_interval configurable per columnfamily (CASSANDRA-3961, CASSANDRA-5650)
 * add default_time_to_live (CASSANDRA-3974)
 * add memtable_flush_period_in_ms (CASSANDRA-4237)
 * replace supercolumns internally by composites (CASSANDRA-3237, 5123)
 * upgrade thrift to 0.9.0 (CASSANDRA-3719)
 * drop unnecessary keyspace parameter from user-defined compaction API 
   (CASSANDRA-5139)
 * more robust solution to incomplete compactions + counters (CASSANDRA-5151)
 * Change order of directory searching for c*.in.sh (CASSANDRA-3983)
 * Add tool to reset SSTable compaction level for LCS (CASSANDRA-5271)
 * Allow custom configuration loader (CASSANDRA-5045)
 * Remove memory emergency pressure valve logic (CASSANDRA-3534)
 * Reduce request latency with eager retry (CASSANDRA-4705)
 * cqlsh: Remove ASSUME command (CASSANDRA-5331)
 * Rebuild BF when loading sstables if bloom_filter_fp_chance
   has changed since compaction (CASSANDRA-5015)
 * remove row-level bloom filters (CASSANDRA-4885)
 * Change Kernel Page Cache skipping into row preheating (disabled by default)
   (CASSANDRA-4937)
 * Improve repair by deciding on a gcBefore before sending
   out TreeRequests (CASSANDRA-4932)
 * Add an official way to disable compactions (CASSANDRA-5074)
 * Reenable ALTER TABLE DROP with new semantics (CASSANDRA-3919)
 * Add binary protocol versioning (CASSANDRA-5436)
 * Swap THshaServer for TThreadedSelectorServer (CASSANDRA-5530)
 * Add alias support to SELECT statement (CASSANDRA-5075)
 * Don't create empty RowMutations in CommitLogReplayer (CASSANDRA-5541)
 * Use range tombstones when dropping cfs/columns from schema (CASSANDRA-5579)
 * cqlsh: drop CQL2/CQL3-beta support (CASSANDRA-5585)
 * Track max/min column names in sstables to be able to optimize slice
   queries (CASSANDRA-5514, CASSANDRA-5595, CASSANDRA-5600)
 * Binary protocol: allow batching already prepared statements (CASSANDRA-4693)
 * Allow preparing timestamp, ttl and limit in CQL3 queries (CASSANDRA-4450)
 * Support native link w/o JNA in Java7 (CASSANDRA-3734)
 * Use SASL authentication in binary protocol v2 (CASSANDRA-5545)
 * Replace Thrift HsHa with LMAX Disruptor based implementation (CASSANDRA-5582)
 * cqlsh: Add row count to SELECT output (CASSANDRA-5636)
 * Include a timestamp with all read commands to determine column expiration
   (CASSANDRA-5149)
 * Streaming 2.0 (CASSANDRA-5286, 5699)
 * Conditional create/drop ks/table/index statements in CQL3 (CASSANDRA-2737)
 * more pre-table creation property validation (CASSANDRA-5693)
 * Redesign repair messages (CASSANDRA-5426)
 * Fix ALTER RENAME post-5125 (CASSANDRA-5702)
 * Disallow renaming a 2ndary indexed column (CASSANDRA-5705)
 * Rename Table to Keyspace (CASSANDRA-5613)
 * Ensure changing column_index_size_in_kb on different nodes don't corrupt the
   sstable (CASSANDRA-5454)
 * Move resultset type information into prepare, not execute (CASSANDRA-5649)
 * Auto paging in binary protocol (CASSANDRA-4415, 5714)
 * Don't tie client side use of AbstractType to JDBC (CASSANDRA-4495)
 * Adds new TimestampType to replace DateType (CASSANDRA-5723, CASSANDRA-5729)
Merged from 1.2:
 * make starting native protocol server idempotent (CASSANDRA-5728)
 * Fix loading key cache when a saved entry is no longer valid (CASSANDRA-5706)
 * Fix serialization of the LEFT gossip value (CASSANDRA-5696)
 * cqlsh: Don't show 'null' in place of empty values (CASSANDRA-5675)
 * Race condition in detecting version on a mixed 1.1/1.2 cluster
   (CASSANDRA-5692)
 * Fix skipping range tombstones with reverse queries (CASSANDRA-5712)
 * Expire entries out of ThriftSessionManager (CASSANRDA-5719)
 * Don't keep ancestor information in memory (CASSANDRA-5342)
 * cqlsh: fix handling of semicolons inside BATCH queries (CASSANDRA-5697)


1.2.6
 * Fix tracing when operation completes before all responses arrive 
   (CASSANDRA-5668)
 * Fix cross-DC mutation forwarding (CASSANDRA-5632)
 * Reduce SSTableLoader memory usage (CASSANDRA-5555)
 * Scale hinted_handoff_throttle_in_kb to cluster size (CASSANDRA-5272)
 * (Hadoop) Add CQL3 input/output formats (CASSANDRA-4421, 5622)
 * (Hadoop) Fix InputKeyRange in CFIF (CASSANDRA-5536)
 * Fix dealing with ridiculously large max sstable sizes in LCS (CASSANDRA-5589)
 * Ignore pre-truncate hints (CASSANDRA-4655)
 * Move System.exit on OOM into a separate thread (CASSANDRA-5273)
 * Write row markers when serializing schema (CASSANDRA-5572)
 * Check only SSTables for the requested range when streaming (CASSANDRA-5569)
 * Improve batchlog replay behavior and hint ttl handling (CASSANDRA-5314)
 * Exclude localTimestamp from validation for tombstones (CASSANDRA-5398)
 * cqlsh: add custom prompt support (CASSANDRA-5539)
 * Reuse prepared statements in hot auth queries (CASSANDRA-5594)
 * cqlsh: add vertical output option (see EXPAND) (CASSANDRA-5597)
 * Add a rate limit option to stress (CASSANDRA-5004)
 * have BulkLoader ignore snapshots directories (CASSANDRA-5587) 
 * fix SnitchProperties logging context (CASSANDRA-5602)
 * Expose whether jna is enabled and memory is locked via JMX (CASSANDRA-5508)
 * cqlsh: fix COPY FROM with ReversedType (CASSANDRA-5610)
 * Allow creating CUSTOM indexes on collections (CASSANDRA-5615)
 * Evaluate now() function at execution time (CASSANDRA-5616)
 * Expose detailed read repair metrics (CASSANDRA-5618)
 * Correct blob literal + ReversedType parsing (CASSANDRA-5629)
 * Allow GPFS to prefer the internal IP like EC2MRS (CASSANDRA-5630)
 * fix help text for -tspw cassandra-cli (CASSANDRA-5643)
 * don't throw away initial causes exceptions for internode encryption issues 
   (CASSANDRA-5644)
 * Fix message spelling errors for cql select statements (CASSANDRA-5647)
 * Suppress custom exceptions thru jmx (CASSANDRA-5652)
 * Update CREATE CUSTOM INDEX syntax (CASSANDRA-5639)
 * Fix PermissionDetails.equals() method (CASSANDRA-5655)
 * Never allow partition key ranges in CQL3 without token() (CASSANDRA-5666)
 * Gossiper incorrectly drops AppState for an upgrading node (CASSANDRA-5660)
 * Connection thrashing during multi-region ec2 during upgrade, due to 
   messaging version (CASSANDRA-5669)
 * Avoid over reconnecting in EC2MRS (CASSANDRA-5678)
 * Fix ReadResponseSerializer.serializedSize() for digest reads (CASSANDRA-5476)
 * allow sstable2json on 2i CFs (CASSANDRA-5694)
Merged from 1.1:
 * Remove buggy thrift max message length option (CASSANDRA-5529)
 * Fix NPE in Pig's widerow mode (CASSANDRA-5488)
 * Add split size parameter to Pig and disable split combination (CASSANDRA-5544)


1.2.5
 * make BytesToken.toString only return hex bytes (CASSANDRA-5566)
 * Ensure that submitBackground enqueues at least one task (CASSANDRA-5554)
 * fix 2i updates with identical values and timestamps (CASSANDRA-5540)
 * fix compaction throttling bursty-ness (CASSANDRA-4316)
 * reduce memory consumption of IndexSummary (CASSANDRA-5506)
 * remove per-row column name bloom filters (CASSANDRA-5492)
 * Include fatal errors in trace events (CASSANDRA-5447)
 * Ensure that PerRowSecondaryIndex is notified of row-level deletes
   (CASSANDRA-5445)
 * Allow empty blob literals in CQL3 (CASSANDRA-5452)
 * Fix streaming RangeTombstones at column index boundary (CASSANDRA-5418)
 * Fix preparing statements when current keyspace is not set (CASSANDRA-5468)
 * Fix SemanticVersion.isSupportedBy minor/patch handling (CASSANDRA-5496)
 * Don't provide oldCfId for post-1.1 system cfs (CASSANDRA-5490)
 * Fix primary range ignores replication strategy (CASSANDRA-5424)
 * Fix shutdown of binary protocol server (CASSANDRA-5507)
 * Fix repair -snapshot not working (CASSANDRA-5512)
 * Set isRunning flag later in binary protocol server (CASSANDRA-5467)
 * Fix use of CQL3 functions with descending clustering order (CASSANDRA-5472)
 * Disallow renaming columns one at a time for thrift table in CQL3
   (CASSANDRA-5531)
 * cqlsh: add CLUSTERING ORDER BY support to DESCRIBE (CASSANDRA-5528)
 * Add custom secondary index support to CQL3 (CASSANDRA-5484)
 * Fix repair hanging silently on unexpected error (CASSANDRA-5229)
 * Fix Ec2Snitch regression introduced by CASSANDRA-5171 (CASSANDRA-5432)
 * Add nodetool enablebackup/disablebackup (CASSANDRA-5556)
 * cqlsh: fix DESCRIBE after case insensitive USE (CASSANDRA-5567)
Merged from 1.1
 * Add retry mechanism to OTC for non-droppable_verbs (CASSANDRA-5393)
 * Use allocator information to improve memtable memory usage estimate
   (CASSANDRA-5497)
 * Fix trying to load deleted row into row cache on startup (CASSANDRA-4463)
 * fsync leveled manifest to avoid corruption (CASSANDRA-5535)
 * Fix Bound intersection computation (CASSANDRA-5551)
 * sstablescrub now respects max memory size in cassandra.in.sh (CASSANDRA-5562)


1.2.4
 * Ensure that PerRowSecondaryIndex updates see the most recent values
   (CASSANDRA-5397)
 * avoid duplicate index entries ind PrecompactedRow and 
   ParallelCompactionIterable (CASSANDRA-5395)
 * remove the index entry on oldColumn when new column is a tombstone 
   (CASSANDRA-5395)
 * Change default stream throughput from 400 to 200 mbps (CASSANDRA-5036)
 * Gossiper logs DOWN for symmetry with UP (CASSANDRA-5187)
 * Fix mixing prepared statements between keyspaces (CASSANDRA-5352)
 * Fix consistency level during bootstrap - strike 3 (CASSANDRA-5354)
 * Fix transposed arguments in AlreadyExistsException (CASSANDRA-5362)
 * Improve asynchronous hint delivery (CASSANDRA-5179)
 * Fix Guava dependency version (12.0 -> 13.0.1) for Maven (CASSANDRA-5364)
 * Validate that provided CQL3 collection value are < 64K (CASSANDRA-5355)
 * Make upgradeSSTable skip current version sstables by default (CASSANDRA-5366)
 * Optimize min/max timestamp collection (CASSANDRA-5373)
 * Invalid streamId in cql binary protocol when using invalid CL 
   (CASSANDRA-5164)
 * Fix validation for IN where clauses with collections (CASSANDRA-5376)
 * Copy resultSet on count query to avoid ConcurrentModificationException 
   (CASSANDRA-5382)
 * Correctly typecheck in CQL3 even with ReversedType (CASSANDRA-5386)
 * Fix streaming compressed files when using encryption (CASSANDRA-5391)
 * cassandra-all 1.2.0 pom missing netty dependency (CASSANDRA-5392)
 * Fix writetime/ttl functions on null values (CASSANDRA-5341)
 * Fix NPE during cql3 select with token() (CASSANDRA-5404)
 * IndexHelper.skipBloomFilters won't skip non-SHA filters (CASSANDRA-5385)
 * cqlsh: Print maps ordered by key, sort sets (CASSANDRA-5413)
 * Add null syntax support in CQL3 for inserts (CASSANDRA-3783)
 * Allow unauthenticated set_keyspace() calls (CASSANDRA-5423)
 * Fix potential incremental backups race (CASSANDRA-5410)
 * Fix prepared BATCH statements with batch-level timestamps (CASSANDRA-5415)
 * Allow overriding superuser setup delay (CASSANDRA-5430)
 * cassandra-shuffle with JMX usernames and passwords (CASSANDRA-5431)
Merged from 1.1:
 * cli: Quote ks and cf names in schema output when needed (CASSANDRA-5052)
 * Fix bad default for min/max timestamp in SSTableMetadata (CASSANDRA-5372)
 * Fix cf name extraction from manifest in Directories.migrateFile() 
   (CASSANDRA-5242)
 * Support pluggable internode authentication (CASSANDRA-5401)


1.2.3
 * add check for sstable overlap within a level on startup (CASSANDRA-5327)
 * replace ipv6 colons in jmx object names (CASSANDRA-5298, 5328)
 * Avoid allocating SSTableBoundedScanner during repair when the range does 
   not intersect the sstable (CASSANDRA-5249)
 * Don't lowercase property map keys (this breaks NTS) (CASSANDRA-5292)
 * Fix composite comparator with super columns (CASSANDRA-5287)
 * Fix insufficient validation of UPDATE queries against counter cfs
   (CASSANDRA-5300)
 * Fix PropertyFileSnitch default DC/Rack behavior (CASSANDRA-5285)
 * Handle null values when executing prepared statement (CASSANDRA-5081)
 * Add netty to pom dependencies (CASSANDRA-5181)
 * Include type arguments in Thrift CQLPreparedResult (CASSANDRA-5311)
 * Fix compaction not removing columns when bf_fp_ratio is 1 (CASSANDRA-5182)
 * cli: Warn about missing CQL3 tables in schema descriptions (CASSANDRA-5309)
 * Re-enable unknown option in replication/compaction strategies option for
   backward compatibility (CASSANDRA-4795)
 * Add binary protocol support to stress (CASSANDRA-4993)
 * cqlsh: Fix COPY FROM value quoting and null handling (CASSANDRA-5305)
 * Fix repair -pr for vnodes (CASSANDRA-5329)
 * Relax CL for auth queries for non-default users (CASSANDRA-5310)
 * Fix AssertionError during repair (CASSANDRA-5245)
 * Don't announce migrations to pre-1.2 nodes (CASSANDRA-5334)
Merged from 1.1:
 * Update offline scrub for 1.0 -> 1.1 directory structure (CASSANDRA-5195)
 * add tmp flag to Descriptor hashcode (CASSANDRA-4021)
 * fix logging of "Found table data in data directories" when only system tables
   are present (CASSANDRA-5289)
 * cli: Add JMX authentication support (CASSANDRA-5080)
 * nodetool: ability to repair specific range (CASSANDRA-5280)
 * Fix possible assertion triggered in SliceFromReadCommand (CASSANDRA-5284)
 * cqlsh: Add inet type support on Windows (ipv4-only) (CASSANDRA-4801)
 * Fix race when initializing ColumnFamilyStore (CASSANDRA-5350)
 * Add UseTLAB JVM flag (CASSANDRA-5361)


1.2.2
 * fix potential for multiple concurrent compactions of the same sstables
   (CASSANDRA-5256)
 * avoid no-op caching of byte[] on commitlog append (CASSANDRA-5199)
 * fix symlinks under data dir not working (CASSANDRA-5185)
 * fix bug in compact storage metadata handling (CASSANDRA-5189)
 * Validate login for USE queries (CASSANDRA-5207)
 * cli: remove default username and password (CASSANDRA-5208)
 * configure populate_io_cache_on_flush per-CF (CASSANDRA-4694)
 * allow configuration of internode socket buffer (CASSANDRA-3378)
 * Make sstable directory picking blacklist-aware again (CASSANDRA-5193)
 * Correctly expire gossip states for edge cases (CASSANDRA-5216)
 * Improve handling of directory creation failures (CASSANDRA-5196)
 * Expose secondary indicies to the rest of nodetool (CASSANDRA-4464)
 * Binary protocol: avoid sending notification for 0.0.0.0 (CASSANDRA-5227)
 * add UseCondCardMark XX jvm settings on jdk 1.7 (CASSANDRA-4366)
 * CQL3 refactor to allow conversion function (CASSANDRA-5226)
 * Fix drop of sstables in some circumstance (CASSANDRA-5232)
 * Implement caching of authorization results (CASSANDRA-4295)
 * Add support for LZ4 compression (CASSANDRA-5038)
 * Fix missing columns in wide rows queries (CASSANDRA-5225)
 * Simplify auth setup and make system_auth ks alterable (CASSANDRA-5112)
 * Stop compactions from hanging during bootstrap (CASSANDRA-5244)
 * fix compressed streaming sending extra chunk (CASSANDRA-5105)
 * Add CQL3-based implementations of IAuthenticator and IAuthorizer
   (CASSANDRA-4898)
 * Fix timestamp-based tomstone removal logic (CASSANDRA-5248)
 * cli: Add JMX authentication support (CASSANDRA-5080)
 * Fix forceFlush behavior (CASSANDRA-5241)
 * cqlsh: Add username autocompletion (CASSANDRA-5231)
 * Fix CQL3 composite partition key error (CASSANDRA-5240)
 * Allow IN clause on last clustering key (CASSANDRA-5230)
Merged from 1.1:
 * fix start key/end token validation for wide row iteration (CASSANDRA-5168)
 * add ConfigHelper support for Thrift frame and max message sizes (CASSANDRA-5188)
 * fix nodetool repair not fail on node down (CASSANDRA-5203)
 * always collect tombstone hints (CASSANDRA-5068)
 * Fix error when sourcing file in cqlsh (CASSANDRA-5235)


1.2.1
 * stream undelivered hints on decommission (CASSANDRA-5128)
 * GossipingPropertyFileSnitch loads saved dc/rack info if needed (CASSANDRA-5133)
 * drain should flush system CFs too (CASSANDRA-4446)
 * add inter_dc_tcp_nodelay setting (CASSANDRA-5148)
 * re-allow wrapping ranges for start_token/end_token range pairitspwng (CASSANDRA-5106)
 * fix validation compaction of empty rows (CASSANDRA-5136)
 * nodetool methods to enable/disable hint storage/delivery (CASSANDRA-4750)
 * disallow bloom filter false positive chance of 0 (CASSANDRA-5013)
 * add threadpool size adjustment methods to JMXEnabledThreadPoolExecutor and 
   CompactionManagerMBean (CASSANDRA-5044)
 * fix hinting for dropped local writes (CASSANDRA-4753)
 * off-heap cache doesn't need mutable column container (CASSANDRA-5057)
 * apply disk_failure_policy to bad disks on initial directory creation 
   (CASSANDRA-4847)
 * Optimize name-based queries to use ArrayBackedSortedColumns (CASSANDRA-5043)
 * Fall back to old manifest if most recent is unparseable (CASSANDRA-5041)
 * pool [Compressed]RandomAccessReader objects on the partitioned read path
   (CASSANDRA-4942)
 * Add debug logging to list filenames processed by Directories.migrateFile 
   method (CASSANDRA-4939)
 * Expose black-listed directories via JMX (CASSANDRA-4848)
 * Log compaction merge counts (CASSANDRA-4894)
 * Minimize byte array allocation by AbstractData{Input,Output} (CASSANDRA-5090)
 * Add SSL support for the binary protocol (CASSANDRA-5031)
 * Allow non-schema system ks modification for shuffle to work (CASSANDRA-5097)
 * cqlsh: Add default limit to SELECT statements (CASSANDRA-4972)
 * cqlsh: fix DESCRIBE for 1.1 cfs in CQL3 (CASSANDRA-5101)
 * Correctly gossip with nodes >= 1.1.7 (CASSANDRA-5102)
 * Ensure CL guarantees on digest mismatch (CASSANDRA-5113)
 * Validate correctly selects on composite partition key (CASSANDRA-5122)
 * Fix exception when adding collection (CASSANDRA-5117)
 * Handle states for non-vnode clusters correctly (CASSANDRA-5127)
 * Refuse unrecognized replication and compaction strategy options (CASSANDRA-4795)
 * Pick the correct value validator in sstable2json for cql3 tables (CASSANDRA-5134)
 * Validate login for describe_keyspace, describe_keyspaces and set_keyspace
   (CASSANDRA-5144)
 * Fix inserting empty maps (CASSANDRA-5141)
 * Don't remove tokens from System table for node we know (CASSANDRA-5121)
 * fix streaming progress report for compresed files (CASSANDRA-5130)
 * Coverage analysis for low-CL queries (CASSANDRA-4858)
 * Stop interpreting dates as valid timeUUID value (CASSANDRA-4936)
 * Adds E notation for floating point numbers (CASSANDRA-4927)
 * Detect (and warn) unintentional use of the cql2 thrift methods when cql3 was
   intended (CASSANDRA-5172)
 * cli: Quote ks and cf names in schema output when needed (CASSANDRA-5052)
 * Fix cf name extraction from manifest in Directories.migrateFile() (CASSANDRA-5242)
 * Replace mistaken usage of commons-logging with slf4j (CASSANDRA-5464)
 * Ensure Jackson dependency matches lib (CASSANDRA-5126)
 * Expose droppable tombstone ratio stats over JMX (CASSANDRA-5159)
Merged from 1.1:
 * Simplify CompressedRandomAccessReader to work around JDK FD bug (CASSANDRA-5088)
 * Improve handling a changing target throttle rate mid-compaction (CASSANDRA-5087)
 * Pig: correctly decode row keys in widerow mode (CASSANDRA-5098)
 * nodetool repair command now prints progress (CASSANDRA-4767)
 * fix user defined compaction to run against 1.1 data directory (CASSANDRA-5118)
 * Fix CQL3 BATCH authorization caching (CASSANDRA-5145)
 * fix get_count returns incorrect value with TTL (CASSANDRA-5099)
 * better handling for mid-compaction failure (CASSANDRA-5137)
 * convert default marshallers list to map for better readability (CASSANDRA-5109)
 * fix ConcurrentModificationException in getBootstrapSource (CASSANDRA-5170)
 * fix sstable maxtimestamp for row deletes and pre-1.1.1 sstables (CASSANDRA-5153)
 * Fix thread growth on node removal (CASSANDRA-5175)
 * Make Ec2Region's datacenter name configurable (CASSANDRA-5155)


1.2.0
 * Disallow counters in collections (CASSANDRA-5082)
 * cqlsh: add unit tests (CASSANDRA-3920)
 * fix default bloom_filter_fp_chance for LeveledCompactionStrategy (CASSANDRA-5093)
Merged from 1.1:
 * add validation for get_range_slices with start_key and end_token (CASSANDRA-5089)


1.2.0-rc2
 * fix nodetool ownership display with vnodes (CASSANDRA-5065)
 * cqlsh: add DESCRIBE KEYSPACES command (CASSANDRA-5060)
 * Fix potential infinite loop when reloading CFS (CASSANDRA-5064)
 * Fix SimpleAuthorizer example (CASSANDRA-5072)
 * cqlsh: force CL.ONE for tracing and system.schema* queries (CASSANDRA-5070)
 * Includes cassandra-shuffle in the debian package (CASSANDRA-5058)
Merged from 1.1:
 * fix multithreaded compaction deadlock (CASSANDRA-4492)
 * fix temporarily missing schema after upgrade from pre-1.1.5 (CASSANDRA-5061)
 * Fix ALTER TABLE overriding compression options with defaults
   (CASSANDRA-4996, 5066)
 * fix specifying and altering crc_check_chance (CASSANDRA-5053)
 * fix Murmur3Partitioner ownership% calculation (CASSANDRA-5076)
 * Don't expire columns sooner than they should in 2ndary indexes (CASSANDRA-5079)


1.2-rc1
 * rename rpc_timeout settings to request_timeout (CASSANDRA-5027)
 * add BF with 0.1 FP to LCS by default (CASSANDRA-5029)
 * Fix preparing insert queries (CASSANDRA-5016)
 * Fix preparing queries with counter increment (CASSANDRA-5022)
 * Fix preparing updates with collections (CASSANDRA-5017)
 * Don't generate UUID based on other node address (CASSANDRA-5002)
 * Fix message when trying to alter a clustering key type (CASSANDRA-5012)
 * Update IAuthenticator to match the new IAuthorizer (CASSANDRA-5003)
 * Fix inserting only a key in CQL3 (CASSANDRA-5040)
 * Fix CQL3 token() function when used with strings (CASSANDRA-5050)
Merged from 1.1:
 * reduce log spam from invalid counter shards (CASSANDRA-5026)
 * Improve schema propagation performance (CASSANDRA-5025)
 * Fix for IndexHelper.IndexFor throws OOB Exception (CASSANDRA-5030)
 * cqlsh: make it possible to describe thrift CFs (CASSANDRA-4827)
 * cqlsh: fix timestamp formatting on some platforms (CASSANDRA-5046)


1.2-beta3
 * make consistency level configurable in cqlsh (CASSANDRA-4829)
 * fix cqlsh rendering of blob fields (CASSANDRA-4970)
 * fix cqlsh DESCRIBE command (CASSANDRA-4913)
 * save truncation position in system table (CASSANDRA-4906)
 * Move CompressionMetadata off-heap (CASSANDRA-4937)
 * allow CLI to GET cql3 columnfamily data (CASSANDRA-4924)
 * Fix rare race condition in getExpireTimeForEndpoint (CASSANDRA-4402)
 * acquire references to overlapping sstables during compaction so bloom filter
   doesn't get free'd prematurely (CASSANDRA-4934)
 * Don't share slice query filter in CQL3 SelectStatement (CASSANDRA-4928)
 * Separate tracing from Log4J (CASSANDRA-4861)
 * Exclude gcable tombstones from merkle-tree computation (CASSANDRA-4905)
 * Better printing of AbstractBounds for tracing (CASSANDRA-4931)
 * Optimize mostRecentTombstone check in CC.collectAllData (CASSANDRA-4883)
 * Change stream session ID to UUID to avoid collision from same node (CASSANDRA-4813)
 * Use Stats.db when bulk loading if present (CASSANDRA-4957)
 * Skip repair on system_trace and keyspaces with RF=1 (CASSANDRA-4956)
 * (cql3) Remove arbitrary SELECT limit (CASSANDRA-4918)
 * Correctly handle prepared operation on collections (CASSANDRA-4945)
 * Fix CQL3 LIMIT (CASSANDRA-4877)
 * Fix Stress for CQL3 (CASSANDRA-4979)
 * Remove cassandra specific exceptions from JMX interface (CASSANDRA-4893)
 * (CQL3) Force using ALLOW FILTERING on potentially inefficient queries (CASSANDRA-4915)
 * (cql3) Fix adding column when the table has collections (CASSANDRA-4982)
 * (cql3) Fix allowing collections with compact storage (CASSANDRA-4990)
 * (cql3) Refuse ttl/writetime function on collections (CASSANDRA-4992)
 * Replace IAuthority with new IAuthorizer (CASSANDRA-4874)
 * clqsh: fix KEY pseudocolumn escaping when describing Thrift tables
   in CQL3 mode (CASSANDRA-4955)
 * add basic authentication support for Pig CassandraStorage (CASSANDRA-3042)
 * fix CQL2 ALTER TABLE compaction_strategy_class altering (CASSANDRA-4965)
Merged from 1.1:
 * Fall back to old describe_splits if d_s_ex is not available (CASSANDRA-4803)
 * Improve error reporting when streaming ranges fail (CASSANDRA-5009)
 * Fix cqlsh timestamp formatting of timezone info (CASSANDRA-4746)
 * Fix assertion failure with leveled compaction (CASSANDRA-4799)
 * Check for null end_token in get_range_slice (CASSANDRA-4804)
 * Remove all remnants of removed nodes (CASSANDRA-4840)
 * Add aut-reloading of the log4j file in debian package (CASSANDRA-4855)
 * Fix estimated row cache entry size (CASSANDRA-4860)
 * reset getRangeSlice filter after finishing a row for get_paged_slice
   (CASSANDRA-4919)
 * expunge row cache post-truncate (CASSANDRA-4940)
 * Allow static CF definition with compact storage (CASSANDRA-4910)
 * Fix endless loop/compaction of schema_* CFs due to broken timestamps (CASSANDRA-4880)
 * Fix 'wrong class type' assertion in CounterColumn (CASSANDRA-4976)


1.2-beta2
 * fp rate of 1.0 disables BF entirely; LCS defaults to 1.0 (CASSANDRA-4876)
 * off-heap bloom filters for row keys (CASSANDRA_4865)
 * add extension point for sstable components (CASSANDRA-4049)
 * improve tracing output (CASSANDRA-4852, 4862)
 * make TRACE verb droppable (CASSANDRA-4672)
 * fix BulkLoader recognition of CQL3 columnfamilies (CASSANDRA-4755)
 * Sort commitlog segments for replay by id instead of mtime (CASSANDRA-4793)
 * Make hint delivery asynchronous (CASSANDRA-4761)
 * Pluggable Thrift transport factories for CLI and cqlsh (CASSANDRA-4609, 4610)
 * cassandra-cli: allow Double value type to be inserted to a column (CASSANDRA-4661)
 * Add ability to use custom TServerFactory implementations (CASSANDRA-4608)
 * optimize batchlog flushing to skip successful batches (CASSANDRA-4667)
 * include metadata for system keyspace itself in schema tables (CASSANDRA-4416)
 * add check to PropertyFileSnitch to verify presence of location for
   local node (CASSANDRA-4728)
 * add PBSPredictor consistency modeler (CASSANDRA-4261)
 * remove vestiges of Thrift unframed mode (CASSANDRA-4729)
 * optimize single-row PK lookups (CASSANDRA-4710)
 * adjust blockFor calculation to account for pending ranges due to node 
   movement (CASSANDRA-833)
 * Change CQL version to 3.0.0 and stop accepting 3.0.0-beta1 (CASSANDRA-4649)
 * (CQL3) Make prepared statement global instead of per connection 
   (CASSANDRA-4449)
 * Fix scrubbing of CQL3 created tables (CASSANDRA-4685)
 * (CQL3) Fix validation when using counter and regular columns in the same 
   table (CASSANDRA-4706)
 * Fix bug starting Cassandra with simple authentication (CASSANDRA-4648)
 * Add support for batchlog in CQL3 (CASSANDRA-4545, 4738)
 * Add support for multiple column family outputs in CFOF (CASSANDRA-4208)
 * Support repairing only the local DC nodes (CASSANDRA-4747)
 * Use rpc_address for binary protocol and change default port (CASSANDRA-4751)
 * Fix use of collections in prepared statements (CASSANDRA-4739)
 * Store more information into peers table (CASSANDRA-4351, 4814)
 * Configurable bucket size for size tiered compaction (CASSANDRA-4704)
 * Run leveled compaction in parallel (CASSANDRA-4310)
 * Fix potential NPE during CFS reload (CASSANDRA-4786)
 * Composite indexes may miss results (CASSANDRA-4796)
 * Move consistency level to the protocol level (CASSANDRA-4734, 4824)
 * Fix Subcolumn slice ends not respected (CASSANDRA-4826)
 * Fix Assertion error in cql3 select (CASSANDRA-4783)
 * Fix list prepend logic (CQL3) (CASSANDRA-4835)
 * Add booleans as literals in CQL3 (CASSANDRA-4776)
 * Allow renaming PK columns in CQL3 (CASSANDRA-4822)
 * Fix binary protocol NEW_NODE event (CASSANDRA-4679)
 * Fix potential infinite loop in tombstone compaction (CASSANDRA-4781)
 * Remove system tables accounting from schema (CASSANDRA-4850)
 * (cql3) Force provided columns in clustering key order in 
   'CLUSTERING ORDER BY' (CASSANDRA-4881)
 * Fix composite index bug (CASSANDRA-4884)
 * Fix short read protection for CQL3 (CASSANDRA-4882)
 * Add tracing support to the binary protocol (CASSANDRA-4699)
 * (cql3) Don't allow prepared marker inside collections (CASSANDRA-4890)
 * Re-allow order by on non-selected columns (CASSANDRA-4645)
 * Bug when composite index is created in a table having collections (CASSANDRA-4909)
 * log index scan subject in CompositesSearcher (CASSANDRA-4904)
Merged from 1.1:
 * add get[Row|Key]CacheEntries to CacheServiceMBean (CASSANDRA-4859)
 * fix get_paged_slice to wrap to next row correctly (CASSANDRA-4816)
 * fix indexing empty column values (CASSANDRA-4832)
 * allow JdbcDate to compose null Date objects (CASSANDRA-4830)
 * fix possible stackoverflow when compacting 1000s of sstables
   (CASSANDRA-4765)
 * fix wrong leveled compaction progress calculation (CASSANDRA-4807)
 * add a close() method to CRAR to prevent leaking file descriptors (CASSANDRA-4820)
 * fix potential infinite loop in get_count (CASSANDRA-4833)
 * fix compositeType.{get/from}String methods (CASSANDRA-4842)
 * (CQL) fix CREATE COLUMNFAMILY permissions check (CASSANDRA-4864)
 * Fix DynamicCompositeType same type comparison (CASSANDRA-4711)
 * Fix duplicate SSTable reference when stream session failed (CASSANDRA-3306)
 * Allow static CF definition with compact storage (CASSANDRA-4910)
 * Fix endless loop/compaction of schema_* CFs due to broken timestamps (CASSANDRA-4880)
 * Fix 'wrong class type' assertion in CounterColumn (CASSANDRA-4976)


1.2-beta1
 * add atomic_batch_mutate (CASSANDRA-4542, -4635)
 * increase default max_hint_window_in_ms to 3h (CASSANDRA-4632)
 * include message initiation time to replicas so they can more
   accurately drop timed-out requests (CASSANDRA-2858)
 * fix clientutil.jar dependencies (CASSANDRA-4566)
 * optimize WriteResponse (CASSANDRA-4548)
 * new metrics (CASSANDRA-4009)
 * redesign KEYS indexes to avoid read-before-write (CASSANDRA-2897)
 * debug tracing (CASSANDRA-1123)
 * parallelize row cache loading (CASSANDRA-4282)
 * Make compaction, flush JBOD-aware (CASSANDRA-4292)
 * run local range scans on the read stage (CASSANDRA-3687)
 * clean up ioexceptions (CASSANDRA-2116)
 * add disk_failure_policy (CASSANDRA-2118)
 * Introduce new json format with row level deletion (CASSANDRA-4054)
 * remove redundant "name" column from schema_keyspaces (CASSANDRA-4433)
 * improve "nodetool ring" handling of multi-dc clusters (CASSANDRA-3047)
 * update NTS calculateNaturalEndpoints to be O(N log N) (CASSANDRA-3881)
 * split up rpc timeout by operation type (CASSANDRA-2819)
 * rewrite key cache save/load to use only sequential i/o (CASSANDRA-3762)
 * update MS protocol with a version handshake + broadcast address id
   (CASSANDRA-4311)
 * multithreaded hint replay (CASSANDRA-4189)
 * add inter-node message compression (CASSANDRA-3127)
 * remove COPP (CASSANDRA-2479)
 * Track tombstone expiration and compact when tombstone content is
   higher than a configurable threshold, default 20% (CASSANDRA-3442, 4234)
 * update MurmurHash to version 3 (CASSANDRA-2975)
 * (CLI) track elapsed time for `delete' operation (CASSANDRA-4060)
 * (CLI) jline version is bumped to 1.0 to properly  support
   'delete' key function (CASSANDRA-4132)
 * Save IndexSummary into new SSTable 'Summary' component (CASSANDRA-2392, 4289)
 * Add support for range tombstones (CASSANDRA-3708)
 * Improve MessagingService efficiency (CASSANDRA-3617)
 * Avoid ID conflicts from concurrent schema changes (CASSANDRA-3794)
 * Set thrift HSHA server thread limit to unlimited by default (CASSANDRA-4277)
 * Avoids double serialization of CF id in RowMutation messages
   (CASSANDRA-4293)
 * stream compressed sstables directly with java nio (CASSANDRA-4297)
 * Support multiple ranges in SliceQueryFilter (CASSANDRA-3885)
 * Add column metadata to system column families (CASSANDRA-4018)
 * (cql3) Always use composite types by default (CASSANDRA-4329)
 * (cql3) Add support for set, map and list (CASSANDRA-3647)
 * Validate date type correctly (CASSANDRA-4441)
 * (cql3) Allow definitions with only a PK (CASSANDRA-4361)
 * (cql3) Add support for row key composites (CASSANDRA-4179)
 * improve DynamicEndpointSnitch by using reservoir sampling (CASSANDRA-4038)
 * (cql3) Add support for 2ndary indexes (CASSANDRA-3680)
 * (cql3) fix defining more than one PK to be invalid (CASSANDRA-4477)
 * remove schema agreement checking from all external APIs (Thrift, CQL and CQL3) (CASSANDRA-4487)
 * add Murmur3Partitioner and make it default for new installations (CASSANDRA-3772, 4621)
 * (cql3) update pseudo-map syntax to use map syntax (CASSANDRA-4497)
 * Finer grained exceptions hierarchy and provides error code with exceptions (CASSANDRA-3979)
 * Adds events push to binary protocol (CASSANDRA-4480)
 * Rewrite nodetool help (CASSANDRA-2293)
 * Make CQL3 the default for CQL (CASSANDRA-4640)
 * update stress tool to be able to use CQL3 (CASSANDRA-4406)
 * Accept all thrift update on CQL3 cf but don't expose their metadata (CASSANDRA-4377)
 * Replace Throttle with Guava's RateLimiter for HintedHandOff (CASSANDRA-4541)
 * fix counter add/get using CQL2 and CQL3 in stress tool (CASSANDRA-4633)
 * Add sstable count per level to cfstats (CASSANDRA-4537)
 * (cql3) Add ALTER KEYSPACE statement (CASSANDRA-4611)
 * (cql3) Allow defining default consistency levels (CASSANDRA-4448)
 * (cql3) Fix queries using LIMIT missing results (CASSANDRA-4579)
 * fix cross-version gossip messaging (CASSANDRA-4576)
 * added inet data type (CASSANDRA-4627)


1.1.6
 * Wait for writes on synchronous read digest mismatch (CASSANDRA-4792)
 * fix commitlog replay for nanotime-infected sstables (CASSANDRA-4782)
 * preflight check ttl for maximum of 20 years (CASSANDRA-4771)
 * (Pig) fix widerow input with single column rows (CASSANDRA-4789)
 * Fix HH to compact with correct gcBefore, which avoids wiping out
   undelivered hints (CASSANDRA-4772)
 * LCS will merge up to 32 L0 sstables as intended (CASSANDRA-4778)
 * NTS will default unconfigured DC replicas to zero (CASSANDRA-4675)
 * use default consistency level in counter validation if none is
   explicitly provide (CASSANDRA-4700)
 * Improve IAuthority interface by introducing fine-grained
   access permissions and grant/revoke commands (CASSANDRA-4490, 4644)
 * fix assumption error in CLI when updating/describing keyspace 
   (CASSANDRA-4322)
 * Adds offline sstablescrub to debian packaging (CASSANDRA-4642)
 * Automatic fixing of overlapping leveled sstables (CASSANDRA-4644)
 * fix error when using ORDER BY with extended selections (CASSANDRA-4689)
 * (CQL3) Fix validation for IN queries for non-PK cols (CASSANDRA-4709)
 * fix re-created keyspace disappering after 1.1.5 upgrade 
   (CASSANDRA-4698, 4752)
 * (CLI) display elapsed time in 2 fraction digits (CASSANDRA-3460)
 * add authentication support to sstableloader (CASSANDRA-4712)
 * Fix CQL3 'is reversed' logic (CASSANDRA-4716, 4759)
 * (CQL3) Don't return ReversedType in result set metadata (CASSANDRA-4717)
 * Backport adding AlterKeyspace statement (CASSANDRA-4611)
 * (CQL3) Correcty accept upper-case data types (CASSANDRA-4770)
 * Add binary protocol events for schema changes (CASSANDRA-4684)
Merged from 1.0:
 * Switch from NBHM to CHM in MessagingService's callback map, which
   prevents OOM in long-running instances (CASSANDRA-4708)


1.1.5
 * add SecondaryIndex.reload API (CASSANDRA-4581)
 * use millis + atomicint for commitlog segment creation instead of
   nanotime, which has issues under some hypervisors (CASSANDRA-4601)
 * fix FD leak in slice queries (CASSANDRA-4571)
 * avoid recursion in leveled compaction (CASSANDRA-4587)
 * increase stack size under Java7 to 180K
 * Log(info) schema changes (CASSANDRA-4547)
 * Change nodetool setcachecapcity to manipulate global caches (CASSANDRA-4563)
 * (cql3) fix setting compaction strategy (CASSANDRA-4597)
 * fix broken system.schema_* timestamps on system startup (CASSANDRA-4561)
 * fix wrong skip of cache saving (CASSANDRA-4533)
 * Avoid NPE when lost+found is in data dir (CASSANDRA-4572)
 * Respect five-minute flush moratorium after initial CL replay (CASSANDRA-4474)
 * Adds ntp as recommended in debian packaging (CASSANDRA-4606)
 * Configurable transport in CF Record{Reader|Writer} (CASSANDRA-4558)
 * (cql3) fix potential NPE with both equal and unequal restriction (CASSANDRA-4532)
 * (cql3) improves ORDER BY validation (CASSANDRA-4624)
 * Fix potential deadlock during counter writes (CASSANDRA-4578)
 * Fix cql error with ORDER BY when using IN (CASSANDRA-4612)
Merged from 1.0:
 * increase Xss to 160k to accomodate latest 1.6 JVMs (CASSANDRA-4602)
 * fix toString of hint destination tokens (CASSANDRA-4568)
 * Fix multiple values for CurrentLocal NodeID (CASSANDRA-4626)


1.1.4
 * fix offline scrub to catch >= out of order rows (CASSANDRA-4411)
 * fix cassandra-env.sh on RHEL and other non-dash-based systems 
   (CASSANDRA-4494)
Merged from 1.0:
 * (Hadoop) fix setting key length for old-style mapred api (CASSANDRA-4534)
 * (Hadoop) fix iterating through a resultset consisting entirely
   of tombstoned rows (CASSANDRA-4466)


1.1.3
 * (cqlsh) add COPY TO (CASSANDRA-4434)
 * munmap commitlog segments before rename (CASSANDRA-4337)
 * (JMX) rename getRangeKeySample to sampleKeyRange to avoid returning
   multi-MB results as an attribute (CASSANDRA-4452)
 * flush based on data size, not throughput; overwritten columns no 
   longer artificially inflate liveRatio (CASSANDRA-4399)
 * update default commitlog segment size to 32MB and total commitlog
   size to 32/1024 MB for 32/64 bit JVMs, respectively (CASSANDRA-4422)
 * avoid using global partitioner to estimate ranges in index sstables
   (CASSANDRA-4403)
 * restore pre-CASSANDRA-3862 approach to removing expired tombstones
   from row cache during compaction (CASSANDRA-4364)
 * (stress) support for CQL prepared statements (CASSANDRA-3633)
 * Correctly catch exception when Snappy cannot be loaded (CASSANDRA-4400)
 * (cql3) Support ORDER BY when IN condition is given in WHERE clause (CASSANDRA-4327)
 * (cql3) delete "component_index" column on DROP TABLE call (CASSANDRA-4420)
 * change nanoTime() to currentTimeInMillis() in schema related code (CASSANDRA-4432)
 * add a token generation tool (CASSANDRA-3709)
 * Fix LCS bug with sstable containing only 1 row (CASSANDRA-4411)
 * fix "Can't Modify Index Name" problem on CF update (CASSANDRA-4439)
 * Fix assertion error in getOverlappingSSTables during repair (CASSANDRA-4456)
 * fix nodetool's setcompactionthreshold command (CASSANDRA-4455)
 * Ensure compacted files are never used, to avoid counter overcount (CASSANDRA-4436)
Merged from 1.0:
 * Push the validation of secondary index values to the SecondaryIndexManager (CASSANDRA-4240)
 * allow dropping columns shadowed by not-yet-expired supercolumn or row
   tombstones in PrecompactedRow (CASSANDRA-4396)


1.1.2
 * Fix cleanup not deleting index entries (CASSANDRA-4379)
 * Use correct partitioner when saving + loading caches (CASSANDRA-4331)
 * Check schema before trying to export sstable (CASSANDRA-2760)
 * Raise a meaningful exception instead of NPE when PFS encounters
   an unconfigured node + no default (CASSANDRA-4349)
 * fix bug in sstable blacklisting with LCS (CASSANDRA-4343)
 * LCS no longer promotes tiny sstables out of L0 (CASSANDRA-4341)
 * skip tombstones during hint replay (CASSANDRA-4320)
 * fix NPE in compactionstats (CASSANDRA-4318)
 * enforce 1m min keycache for auto (CASSANDRA-4306)
 * Have DeletedColumn.isMFD always return true (CASSANDRA-4307)
 * (cql3) exeption message for ORDER BY constraints said primary filter can be
    an IN clause, which is misleading (CASSANDRA-4319)
 * (cql3) Reject (not yet supported) creation of 2ndardy indexes on tables with
   composite primary keys (CASSANDRA-4328)
 * Set JVM stack size to 160k for java 7 (CASSANDRA-4275)
 * cqlsh: add COPY command to load data from CSV flat files (CASSANDRA-4012)
 * CFMetaData.fromThrift to throw ConfigurationException upon error (CASSANDRA-4353)
 * Use CF comparator to sort indexed columns in SecondaryIndexManager
   (CASSANDRA-4365)
 * add strategy_options to the KSMetaData.toString() output (CASSANDRA-4248)
 * (cql3) fix range queries containing unqueried results (CASSANDRA-4372)
 * (cql3) allow updating column_alias types (CASSANDRA-4041)
 * (cql3) Fix deletion bug (CASSANDRA-4193)
 * Fix computation of overlapping sstable for leveled compaction (CASSANDRA-4321)
 * Improve scrub and allow to run it offline (CASSANDRA-4321)
 * Fix assertionError in StorageService.bulkLoad (CASSANDRA-4368)
 * (cqlsh) add option to authenticate to a keyspace at startup (CASSANDRA-4108)
 * (cqlsh) fix ASSUME functionality (CASSANDRA-4352)
 * Fix ColumnFamilyRecordReader to not return progress > 100% (CASSANDRA-3942)
Merged from 1.0:
 * Set gc_grace on index CF to 0 (CASSANDRA-4314)


1.1.1
 * add populate_io_cache_on_flush option (CASSANDRA-2635)
 * allow larger cache capacities than 2GB (CASSANDRA-4150)
 * add getsstables command to nodetool (CASSANDRA-4199)
 * apply parent CF compaction settings to secondary index CFs (CASSANDRA-4280)
 * preserve commitlog size cap when recycling segments at startup
   (CASSANDRA-4201)
 * (Hadoop) fix split generation regression (CASSANDRA-4259)
 * ignore min/max compactions settings in LCS, while preserving
   behavior that min=max=0 disables autocompaction (CASSANDRA-4233)
 * log number of rows read from saved cache (CASSANDRA-4249)
 * calculate exact size required for cleanup operations (CASSANDRA-1404)
 * avoid blocking additional writes during flush when the commitlog
   gets behind temporarily (CASSANDRA-1991)
 * enable caching on index CFs based on data CF cache setting (CASSANDRA-4197)
 * warn on invalid replication strategy creation options (CASSANDRA-4046)
 * remove [Freeable]Memory finalizers (CASSANDRA-4222)
 * include tombstone size in ColumnFamily.size, which can prevent OOM
   during sudden mass delete operations by yielding a nonzero liveRatio
   (CASSANDRA-3741)
 * Open 1 sstableScanner per level for leveled compaction (CASSANDRA-4142)
 * Optimize reads when row deletion timestamps allow us to restrict
   the set of sstables we check (CASSANDRA-4116)
 * add support for commitlog archiving and point-in-time recovery
   (CASSANDRA-3690)
 * avoid generating redundant compaction tasks during streaming
   (CASSANDRA-4174)
 * add -cf option to nodetool snapshot, and takeColumnFamilySnapshot to
   StorageService mbean (CASSANDRA-556)
 * optimize cleanup to drop entire sstables where possible (CASSANDRA-4079)
 * optimize truncate when autosnapshot is disabled (CASSANDRA-4153)
 * update caches to use byte[] keys to reduce memory overhead (CASSANDRA-3966)
 * add column limit to cli (CASSANDRA-3012, 4098)
 * clean up and optimize DataOutputBuffer, used by CQL compression and
   CompositeType (CASSANDRA-4072)
 * optimize commitlog checksumming (CASSANDRA-3610)
 * identify and blacklist corrupted SSTables from future compactions 
   (CASSANDRA-2261)
 * Move CfDef and KsDef validation out of thrift (CASSANDRA-4037)
 * Expose API to repair a user provided range (CASSANDRA-3912)
 * Add way to force the cassandra-cli to refresh its schema (CASSANDRA-4052)
 * Avoid having replicate on write tasks stacking up at CL.ONE (CASSANDRA-2889)
 * (cql3) Backwards compatibility for composite comparators in non-cql3-aware
   clients (CASSANDRA-4093)
 * (cql3) Fix order by for reversed queries (CASSANDRA-4160)
 * (cql3) Add ReversedType support (CASSANDRA-4004)
 * (cql3) Add timeuuid type (CASSANDRA-4194)
 * (cql3) Minor fixes (CASSANDRA-4185)
 * (cql3) Fix prepared statement in BATCH (CASSANDRA-4202)
 * (cql3) Reduce the list of reserved keywords (CASSANDRA-4186)
 * (cql3) Move max/min compaction thresholds to compaction strategy options
   (CASSANDRA-4187)
 * Fix exception during move when localhost is the only source (CASSANDRA-4200)
 * (cql3) Allow paging through non-ordered partitioner results (CASSANDRA-3771)
 * (cql3) Fix drop index (CASSANDRA-4192)
 * (cql3) Don't return range ghosts anymore (CASSANDRA-3982)
 * fix re-creating Keyspaces/ColumnFamilies with the same name as dropped
   ones (CASSANDRA-4219)
 * fix SecondaryIndex LeveledManifest save upon snapshot (CASSANDRA-4230)
 * fix missing arrayOffset in FBUtilities.hash (CASSANDRA-4250)
 * (cql3) Add name of parameters in CqlResultSet (CASSANDRA-4242)
 * (cql3) Correctly validate order by queries (CASSANDRA-4246)
 * rename stress to cassandra-stress for saner packaging (CASSANDRA-4256)
 * Fix exception on colum metadata with non-string comparator (CASSANDRA-4269)
 * Check for unknown/invalid compression options (CASSANDRA-4266)
 * (cql3) Adds simple access to column timestamp and ttl (CASSANDRA-4217)
 * (cql3) Fix range queries with secondary indexes (CASSANDRA-4257)
 * Better error messages from improper input in cli (CASSANDRA-3865)
 * Try to stop all compaction upon Keyspace or ColumnFamily drop (CASSANDRA-4221)
 * (cql3) Allow keyspace properties to contain hyphens (CASSANDRA-4278)
 * (cql3) Correctly validate keyspace access in create table (CASSANDRA-4296)
 * Avoid deadlock in migration stage (CASSANDRA-3882)
 * Take supercolumn names and deletion info into account in memtable throughput
   (CASSANDRA-4264)
 * Add back backward compatibility for old style replication factor (CASSANDRA-4294)
 * Preserve compatibility with pre-1.1 index queries (CASSANDRA-4262)
Merged from 1.0:
 * Fix super columns bug where cache is not updated (CASSANDRA-4190)
 * fix maxTimestamp to include row tombstones (CASSANDRA-4116)
 * (CLI) properly handle quotes in create/update keyspace commands (CASSANDRA-4129)
 * Avoids possible deadlock during bootstrap (CASSANDRA-4159)
 * fix stress tool that hangs forever on timeout or error (CASSANDRA-4128)
 * stress tool to return appropriate exit code on failure (CASSANDRA-4188)
 * fix compaction NPE when out of disk space and assertions disabled
   (CASSANDRA-3985)
 * synchronize LCS getEstimatedTasks to avoid CME (CASSANDRA-4255)
 * ensure unique streaming session id's (CASSANDRA-4223)
 * kick off background compaction when min/max thresholds change 
   (CASSANDRA-4279)
 * improve ability of STCS.getBuckets to deal with 100s of 1000s of
   sstables, such as when convertinb back from LCS (CASSANDRA-4287)
 * Oversize integer in CQL throws NumberFormatException (CASSANDRA-4291)
 * fix 1.0.x node join to mixed version cluster, other nodes >= 1.1 (CASSANDRA-4195)
 * Fix LCS splitting sstable base on uncompressed size (CASSANDRA-4419)
 * Push the validation of secondary index values to the SecondaryIndexManager (CASSANDRA-4240)
 * Don't purge columns during upgradesstables (CASSANDRA-4462)
 * Make cqlsh work with piping (CASSANDRA-4113)
 * Validate arguments for nodetool decommission (CASSANDRA-4061)
 * Report thrift status in nodetool info (CASSANDRA-4010)


1.1.0-final
 * average a reduced liveRatio estimate with the previous one (CASSANDRA-4065)
 * Allow KS and CF names up to 48 characters (CASSANDRA-4157)
 * fix stress build (CASSANDRA-4140)
 * add time remaining estimate to nodetool compactionstats (CASSANDRA-4167)
 * (cql) fix NPE in cql3 ALTER TABLE (CASSANDRA-4163)
 * (cql) Add support for CL.TWO and CL.THREE in CQL (CASSANDRA-4156)
 * (cql) Fix type in CQL3 ALTER TABLE preventing update (CASSANDRA-4170)
 * (cql) Throw invalid exception from CQL3 on obsolete options (CASSANDRA-4171)
 * (cqlsh) fix recognizing uppercase SELECT keyword (CASSANDRA-4161)
 * Pig: wide row support (CASSANDRA-3909)
Merged from 1.0:
 * avoid streaming empty files with bulk loader if sstablewriter errors out
   (CASSANDRA-3946)


1.1-rc1
 * Include stress tool in binary builds (CASSANDRA-4103)
 * (Hadoop) fix wide row iteration when last row read was deleted
   (CASSANDRA-4154)
 * fix read_repair_chance to really default to 0.1 in the cli (CASSANDRA-4114)
 * Adds caching and bloomFilterFpChange to CQL options (CASSANDRA-4042)
 * Adds posibility to autoconfigure size of the KeyCache (CASSANDRA-4087)
 * fix KEYS index from skipping results (CASSANDRA-3996)
 * Remove sliced_buffer_size_in_kb dead option (CASSANDRA-4076)
 * make loadNewSStable preserve sstable version (CASSANDRA-4077)
 * Respect 1.0 cache settings as much as possible when upgrading 
   (CASSANDRA-4088)
 * relax path length requirement for sstable files when upgrading on 
   non-Windows platforms (CASSANDRA-4110)
 * fix terminination of the stress.java when errors were encountered
   (CASSANDRA-4128)
 * Move CfDef and KsDef validation out of thrift (CASSANDRA-4037)
 * Fix get_paged_slice (CASSANDRA-4136)
 * CQL3: Support slice with exclusive start and stop (CASSANDRA-3785)
Merged from 1.0:
 * support PropertyFileSnitch in bulk loader (CASSANDRA-4145)
 * add auto_snapshot option allowing disabling snapshot before drop/truncate
   (CASSANDRA-3710)
 * allow short snitch names (CASSANDRA-4130)


1.1-beta2
 * rename loaded sstables to avoid conflicts with local snapshots
   (CASSANDRA-3967)
 * start hint replay as soon as FD notifies that the target is back up
   (CASSANDRA-3958)
 * avoid unproductive deserializing of cached rows during compaction
   (CASSANDRA-3921)
 * fix concurrency issues with CQL keyspace creation (CASSANDRA-3903)
 * Show Effective Owership via Nodetool ring <keyspace> (CASSANDRA-3412)
 * Update ORDER BY syntax for CQL3 (CASSANDRA-3925)
 * Fix BulkRecordWriter to not throw NPE if reducer gets no map data from Hadoop (CASSANDRA-3944)
 * Fix bug with counters in super columns (CASSANDRA-3821)
 * Remove deprecated merge_shard_chance (CASSANDRA-3940)
 * add a convenient way to reset a node's schema (CASSANDRA-2963)
 * fix for intermittent SchemaDisagreementException (CASSANDRA-3884)
 * CLI `list <CF>` to limit number of columns and their order (CASSANDRA-3012)
 * ignore deprecated KsDef/CfDef/ColumnDef fields in native schema (CASSANDRA-3963)
 * CLI to report when unsupported column_metadata pair was given (CASSANDRA-3959)
 * reincarnate removed and deprecated KsDef/CfDef attributes (CASSANDRA-3953)
 * Fix race between writes and read for cache (CASSANDRA-3862)
 * perform static initialization of StorageProxy on start-up (CASSANDRA-3797)
 * support trickling fsync() on writes (CASSANDRA-3950)
 * expose counters for unavailable/timeout exceptions given to thrift clients (CASSANDRA-3671)
 * avoid quadratic startup time in LeveledManifest (CASSANDRA-3952)
 * Add type information to new schema_ columnfamilies and remove thrift
   serialization for schema (CASSANDRA-3792)
 * add missing column validator options to the CLI help (CASSANDRA-3926)
 * skip reading saved key cache if CF's caching strategy is NONE or ROWS_ONLY (CASSANDRA-3954)
 * Unify migration code (CASSANDRA-4017)
Merged from 1.0:
 * cqlsh: guess correct version of Python for Arch Linux (CASSANDRA-4090)
 * (CLI) properly handle quotes in create/update keyspace commands (CASSANDRA-4129)
 * Avoids possible deadlock during bootstrap (CASSANDRA-4159)
 * fix stress tool that hangs forever on timeout or error (CASSANDRA-4128)
 * Fix super columns bug where cache is not updated (CASSANDRA-4190)
 * stress tool to return appropriate exit code on failure (CASSANDRA-4188)


1.0.9
 * improve index sampling performance (CASSANDRA-4023)
 * always compact away deleted hints immediately after handoff (CASSANDRA-3955)
 * delete hints from dropped ColumnFamilies on handoff instead of
   erroring out (CASSANDRA-3975)
 * add CompositeType ref to the CLI doc for create/update column family (CASSANDRA-3980)
 * Pig: support Counter ColumnFamilies (CASSANDRA-3973)
 * Pig: Composite column support (CASSANDRA-3684)
 * Avoid NPE during repair when a keyspace has no CFs (CASSANDRA-3988)
 * Fix division-by-zero error on get_slice (CASSANDRA-4000)
 * don't change manifest level for cleanup, scrub, and upgradesstables
   operations under LeveledCompactionStrategy (CASSANDRA-3989, 4112)
 * fix race leading to super columns assertion failure (CASSANDRA-3957)
 * fix NPE on invalid CQL delete command (CASSANDRA-3755)
 * allow custom types in CLI's assume command (CASSANDRA-4081)
 * fix totalBytes count for parallel compactions (CASSANDRA-3758)
 * fix intermittent NPE in get_slice (CASSANDRA-4095)
 * remove unnecessary asserts in native code interfaces (CASSANDRA-4096)
 * Validate blank keys in CQL to avoid assertion errors (CASSANDRA-3612)
 * cqlsh: fix bad decoding of some column names (CASSANDRA-4003)
 * cqlsh: fix incorrect padding with unicode chars (CASSANDRA-4033)
 * Fix EC2 snitch incorrectly reporting region (CASSANDRA-4026)
 * Shut down thrift during decommission (CASSANDRA-4086)
 * Expose nodetool cfhistograms for 2ndary indexes (CASSANDRA-4063)
Merged from 0.8:
 * Fix ConcurrentModificationException in gossiper (CASSANDRA-4019)


1.1-beta1
 * (cqlsh)
   + add SOURCE and CAPTURE commands, and --file option (CASSANDRA-3479)
   + add ALTER COLUMNFAMILY WITH (CASSANDRA-3523)
   + bundle Python dependencies with Cassandra (CASSANDRA-3507)
   + added to Debian package (CASSANDRA-3458)
   + display byte data instead of erroring out on decode failure 
     (CASSANDRA-3874)
 * add nodetool rebuild_index (CASSANDRA-3583)
 * add nodetool rangekeysample (CASSANDRA-2917)
 * Fix streaming too much data during move operations (CASSANDRA-3639)
 * Nodetool and CLI connect to localhost by default (CASSANDRA-3568)
 * Reduce memory used by primary index sample (CASSANDRA-3743)
 * (Hadoop) separate input/output configurations (CASSANDRA-3197, 3765)
 * avoid returning internal Cassandra classes over JMX (CASSANDRA-2805)
 * add row-level isolation via SnapTree (CASSANDRA-2893)
 * Optimize key count estimation when opening sstable on startup
   (CASSANDRA-2988)
 * multi-dc replication optimization supporting CL > ONE (CASSANDRA-3577)
 * add command to stop compactions (CASSANDRA-1740, 3566, 3582)
 * multithreaded streaming (CASSANDRA-3494)
 * removed in-tree redhat spec (CASSANDRA-3567)
 * "defragment" rows for name-based queries under STCS, again (CASSANDRA-2503)
 * Recycle commitlog segments for improved performance 
   (CASSANDRA-3411, 3543, 3557, 3615)
 * update size-tiered compaction to prioritize small tiers (CASSANDRA-2407)
 * add message expiration logic to OutboundTcpConnection (CASSANDRA-3005)
 * off-heap cache to use sun.misc.Unsafe instead of JNA (CASSANDRA-3271)
 * EACH_QUORUM is only supported for writes (CASSANDRA-3272)
 * replace compactionlock use in schema migration by checking CFS.isValid
   (CASSANDRA-3116)
 * recognize that "SELECT first ... *" isn't really "SELECT *" (CASSANDRA-3445)
 * Use faster bytes comparison (CASSANDRA-3434)
 * Bulk loader is no longer a fat client, (HADOOP) bulk load output format
   (CASSANDRA-3045)
 * (Hadoop) add support for KeyRange.filter
 * remove assumption that keys and token are in bijection
   (CASSANDRA-1034, 3574, 3604)
 * always remove endpoints from delevery queue in HH (CASSANDRA-3546)
 * fix race between cf flush and its 2ndary indexes flush (CASSANDRA-3547)
 * fix potential race in AES when a repair fails (CASSANDRA-3548)
 * Remove columns shadowed by a deleted container even when we cannot purge
   (CASSANDRA-3538)
 * Improve memtable slice iteration performance (CASSANDRA-3545)
 * more efficient allocation of small bloom filters (CASSANDRA-3618)
 * Use separate writer thread in SSTableSimpleUnsortedWriter (CASSANDRA-3619)
 * fsync the directory after new sstable or commitlog segment are created (CASSANDRA-3250)
 * fix minor issues reported by FindBugs (CASSANDRA-3658)
 * global key/row caches (CASSANDRA-3143, 3849)
 * optimize memtable iteration during range scan (CASSANDRA-3638)
 * introduce 'crc_check_chance' in CompressionParameters to support
   a checksum percentage checking chance similarly to read-repair (CASSANDRA-3611)
 * a way to deactivate global key/row cache on per-CF basis (CASSANDRA-3667)
 * fix LeveledCompactionStrategy broken because of generation pre-allocation
   in LeveledManifest (CASSANDRA-3691)
 * finer-grained control over data directories (CASSANDRA-2749)
 * Fix ClassCastException during hinted handoff (CASSANDRA-3694)
 * Upgrade Thrift to 0.7 (CASSANDRA-3213)
 * Make stress.java insert operation to use microseconds (CASSANDRA-3725)
 * Allows (internally) doing a range query with a limit of columns instead of
   rows (CASSANDRA-3742)
 * Allow rangeSlice queries to be start/end inclusive/exclusive (CASSANDRA-3749)
 * Fix BulkLoader to support new SSTable layout and add stream
   throttling to prevent an NPE when there is no yaml config (CASSANDRA-3752)
 * Allow concurrent schema migrations (CASSANDRA-1391, 3832)
 * Add SnapshotCommand to trigger snapshot on remote node (CASSANDRA-3721)
 * Make CFMetaData conversions to/from thrift/native schema inverses
   (CASSANDRA_3559)
 * Add initial code for CQL 3.0-beta (CASSANDRA-2474, 3781, 3753)
 * Add wide row support for ColumnFamilyInputFormat (CASSANDRA-3264)
 * Allow extending CompositeType comparator (CASSANDRA-3657)
 * Avoids over-paging during get_count (CASSANDRA-3798)
 * Add new command to rebuild a node without (repair) merkle tree calculations
   (CASSANDRA-3483, 3922)
 * respect not only row cache capacity but caching mode when
   trying to read data (CASSANDRA-3812)
 * fix system tests (CASSANDRA-3827)
 * CQL support for altering row key type in ALTER TABLE (CASSANDRA-3781)
 * turn compression on by default (CASSANDRA-3871)
 * make hexToBytes refuse invalid input (CASSANDRA-2851)
 * Make secondary indexes CF inherit compression and compaction from their
   parent CF (CASSANDRA-3877)
 * Finish cleanup up tombstone purge code (CASSANDRA-3872)
 * Avoid NPE on aboarted stream-out sessions (CASSANDRA-3904)
 * BulkRecordWriter throws NPE for counter columns (CASSANDRA-3906)
 * Support compression using BulkWriter (CASSANDRA-3907)


1.0.8
 * fix race between cleanup and flush on secondary index CFSes (CASSANDRA-3712)
 * avoid including non-queried nodes in rangeslice read repair
   (CASSANDRA-3843)
 * Only snapshot CF being compacted for snapshot_before_compaction 
   (CASSANDRA-3803)
 * Log active compactions in StatusLogger (CASSANDRA-3703)
 * Compute more accurate compaction score per level (CASSANDRA-3790)
 * Return InvalidRequest when using a keyspace that doesn't exist
   (CASSANDRA-3764)
 * disallow user modification of System keyspace (CASSANDRA-3738)
 * allow using sstable2json on secondary index data (CASSANDRA-3738)
 * (cqlsh) add DESCRIBE COLUMNFAMILIES (CASSANDRA-3586)
 * (cqlsh) format blobs correctly and use colors to improve output
   readability (CASSANDRA-3726)
 * synchronize BiMap of bootstrapping tokens (CASSANDRA-3417)
 * show index options in CLI (CASSANDRA-3809)
 * add optional socket timeout for streaming (CASSANDRA-3838)
 * fix truncate not to leave behind non-CFS backed secondary indexes
   (CASSANDRA-3844)
 * make CLI `show schema` to use output stream directly instead
   of StringBuilder (CASSANDRA-3842)
 * remove the wait on hint future during write (CASSANDRA-3870)
 * (cqlsh) ignore missing CfDef opts (CASSANDRA-3933)
 * (cqlsh) look for cqlshlib relative to realpath (CASSANDRA-3767)
 * Fix short read protection (CASSANDRA-3934)
 * Make sure infered and actual schema match (CASSANDRA-3371)
 * Fix NPE during HH delivery (CASSANDRA-3677)
 * Don't put boostrapping node in 'hibernate' status (CASSANDRA-3737)
 * Fix double quotes in windows bat files (CASSANDRA-3744)
 * Fix bad validator lookup (CASSANDRA-3789)
 * Fix soft reset in EC2MultiRegionSnitch (CASSANDRA-3835)
 * Don't leave zombie connections with THSHA thrift server (CASSANDRA-3867)
 * (cqlsh) fix deserialization of data (CASSANDRA-3874)
 * Fix removetoken force causing an inconsistent state (CASSANDRA-3876)
 * Fix ahndling of some types with Pig (CASSANDRA-3886)
 * Don't allow to drop the system keyspace (CASSANDRA-3759)
 * Make Pig deletes disabled by default and configurable (CASSANDRA-3628)
Merged from 0.8:
 * (Pig) fix CassandraStorage to use correct comparator in Super ColumnFamily
   case (CASSANDRA-3251)
 * fix thread safety issues in commitlog replay, primarily affecting
   systems with many (100s) of CF definitions (CASSANDRA-3751)
 * Fix relevant tombstone ignored with super columns (CASSANDRA-3875)


1.0.7
 * fix regression in HH page size calculation (CASSANDRA-3624)
 * retry failed stream on IOException (CASSANDRA-3686)
 * allow configuring bloom_filter_fp_chance (CASSANDRA-3497)
 * attempt hint delivery every ten minutes, or when failure detector
   notifies us that a node is back up, whichever comes first.  hint
   handoff throttle delay default changed to 1ms, from 50 (CASSANDRA-3554)
 * add nodetool setstreamthroughput (CASSANDRA-3571)
 * fix assertion when dropping a columnfamily with no sstables (CASSANDRA-3614)
 * more efficient allocation of small bloom filters (CASSANDRA-3618)
 * CLibrary.createHardLinkWithExec() to check for errors (CASSANDRA-3101)
 * Avoid creating empty and non cleaned writer during compaction (CASSANDRA-3616)
 * stop thrift service in shutdown hook so we can quiesce MessagingService
   (CASSANDRA-3335)
 * (CQL) compaction_strategy_options and compression_parameters for
   CREATE COLUMNFAMILY statement (CASSANDRA-3374)
 * Reset min/max compaction threshold when creating size tiered compaction
   strategy (CASSANDRA-3666)
 * Don't ignore IOException during compaction (CASSANDRA-3655)
 * Fix assertion error for CF with gc_grace=0 (CASSANDRA-3579)
 * Shutdown ParallelCompaction reducer executor after use (CASSANDRA-3711)
 * Avoid < 0 value for pending tasks in leveled compaction (CASSANDRA-3693)
 * (Hadoop) Support TimeUUID in Pig CassandraStorage (CASSANDRA-3327)
 * Check schema is ready before continuing boostrapping (CASSANDRA-3629)
 * Catch overflows during parsing of chunk_length_kb (CASSANDRA-3644)
 * Improve stream protocol mismatch errors (CASSANDRA-3652)
 * Avoid multiple thread doing HH to the same target (CASSANDRA-3681)
 * Add JMX property for rp_timeout_in_ms (CASSANDRA-2940)
 * Allow DynamicCompositeType to compare component of different types
   (CASSANDRA-3625)
 * Flush non-cfs backed secondary indexes (CASSANDRA-3659)
 * Secondary Indexes should report memory consumption (CASSANDRA-3155)
 * fix for SelectStatement start/end key are not set correctly
   when a key alias is involved (CASSANDRA-3700)
 * fix CLI `show schema` command insert of an extra comma in
   column_metadata (CASSANDRA-3714)
Merged from 0.8:
 * avoid logging (harmless) exception when GC takes < 1ms (CASSANDRA-3656)
 * prevent new nodes from thinking down nodes are up forever (CASSANDRA-3626)
 * use correct list of replicas for LOCAL_QUORUM reads when read repair
   is disabled (CASSANDRA-3696)
 * block on flush before compacting hints (may prevent OOM) (CASSANDRA-3733)


1.0.6
 * (CQL) fix cqlsh support for replicate_on_write (CASSANDRA-3596)
 * fix adding to leveled manifest after streaming (CASSANDRA-3536)
 * filter out unavailable cipher suites when using encryption (CASSANDRA-3178)
 * (HADOOP) add old-style api support for CFIF and CFRR (CASSANDRA-2799)
 * Support TimeUUIDType column names in Stress.java tool (CASSANDRA-3541)
 * (CQL) INSERT/UPDATE/DELETE/TRUNCATE commands should allow CF names to
   be qualified by keyspace (CASSANDRA-3419)
 * always remove endpoints from delevery queue in HH (CASSANDRA-3546)
 * fix race between cf flush and its 2ndary indexes flush (CASSANDRA-3547)
 * fix potential race in AES when a repair fails (CASSANDRA-3548)
 * fix default value validation usage in CLI SET command (CASSANDRA-3553)
 * Optimize componentsFor method for compaction and startup time
   (CASSANDRA-3532)
 * (CQL) Proper ColumnFamily metadata validation on CREATE COLUMNFAMILY 
   (CASSANDRA-3565)
 * fix compression "chunk_length_kb" option to set correct kb value for 
   thrift/avro (CASSANDRA-3558)
 * fix missing response during range slice repair (CASSANDRA-3551)
 * 'describe ring' moved from CLI to nodetool and available through JMX (CASSANDRA-3220)
 * add back partitioner to sstable metadata (CASSANDRA-3540)
 * fix NPE in get_count for counters (CASSANDRA-3601)
Merged from 0.8:
 * remove invalid assertion that table was opened before dropping it
   (CASSANDRA-3580)
 * range and index scans now only send requests to enough replicas to
   satisfy requested CL + RR (CASSANDRA-3598)
 * use cannonical host for local node in nodetool info (CASSANDRA-3556)
 * remove nonlocal DC write optimization since it only worked with
   CL.ONE or CL.LOCAL_QUORUM (CASSANDRA-3577, 3585)
 * detect misuses of CounterColumnType (CASSANDRA-3422)
 * turn off string interning in json2sstable, take 2 (CASSANDRA-2189)
 * validate compression parameters on add/update of the ColumnFamily 
   (CASSANDRA-3573)
 * Check for 0.0.0.0 is incorrect in CFIF (CASSANDRA-3584)
 * Increase vm.max_map_count in debian packaging (CASSANDRA-3563)
 * gossiper will never add itself to saved endpoints (CASSANDRA-3485)


1.0.5
 * revert CASSANDRA-3407 (see CASSANDRA-3540)
 * fix assertion error while forwarding writes to local nodes (CASSANDRA-3539)


1.0.4
 * fix self-hinting of timed out read repair updates and make hinted handoff
   less prone to OOMing a coordinator (CASSANDRA-3440)
 * expose bloom filter sizes via JMX (CASSANDRA-3495)
 * enforce RP tokens 0..2**127 (CASSANDRA-3501)
 * canonicalize paths exposed through JMX (CASSANDRA-3504)
 * fix "liveSize" stat when sstables are removed (CASSANDRA-3496)
 * add bloom filter FP rates to nodetool cfstats (CASSANDRA-3347)
 * record partitioner in sstable metadata component (CASSANDRA-3407)
 * add new upgradesstables nodetool command (CASSANDRA-3406)
 * skip --debug requirement to see common exceptions in CLI (CASSANDRA-3508)
 * fix incorrect query results due to invalid max timestamp (CASSANDRA-3510)
 * make sstableloader recognize compressed sstables (CASSANDRA-3521)
 * avoids race in OutboundTcpConnection in multi-DC setups (CASSANDRA-3530)
 * use SETLOCAL in cassandra.bat (CASSANDRA-3506)
 * fix ConcurrentModificationException in Table.all() (CASSANDRA-3529)
Merged from 0.8:
 * fix concurrence issue in the FailureDetector (CASSANDRA-3519)
 * fix array out of bounds error in counter shard removal (CASSANDRA-3514)
 * avoid dropping tombstones when they might still be needed to shadow
   data in a different sstable (CASSANDRA-2786)


1.0.3
 * revert name-based query defragmentation aka CASSANDRA-2503 (CASSANDRA-3491)
 * fix invalidate-related test failures (CASSANDRA-3437)
 * add next-gen cqlsh to bin/ (CASSANDRA-3188, 3131, 3493)
 * (CQL) fix handling of rows with no columns (CASSANDRA-3424, 3473)
 * fix querying supercolumns by name returning only a subset of
   subcolumns or old subcolumn versions (CASSANDRA-3446)
 * automatically compute sha1 sum for uncompressed data files (CASSANDRA-3456)
 * fix reading metadata/statistics component for version < h (CASSANDRA-3474)
 * add sstable forward-compatibility (CASSANDRA-3478)
 * report compression ratio in CFSMBean (CASSANDRA-3393)
 * fix incorrect size exception during streaming of counters (CASSANDRA-3481)
 * (CQL) fix for counter decrement syntax (CASSANDRA-3418)
 * Fix race introduced by CASSANDRA-2503 (CASSANDRA-3482)
 * Fix incomplete deletion of delivered hints (CASSANDRA-3466)
 * Avoid rescheduling compactions when no compaction was executed 
   (CASSANDRA-3484)
 * fix handling of the chunk_length_kb compression options (CASSANDRA-3492)
Merged from 0.8:
 * fix updating CF row_cache_provider (CASSANDRA-3414)
 * CFMetaData.convertToThrift method to set RowCacheProvider (CASSANDRA-3405)
 * acquire compactionlock during truncate (CASSANDRA-3399)
 * fix displaying cfdef entries for super columnfamilies (CASSANDRA-3415)
 * Make counter shard merging thread safe (CASSANDRA-3178)
 * Revert CASSANDRA-2855
 * Fix bug preventing the use of efficient cross-DC writes (CASSANDRA-3472)
 * `describe ring` command for CLI (CASSANDRA-3220)
 * (Hadoop) skip empty rows when entire row is requested, redux (CASSANDRA-2855)


1.0.2
 * "defragment" rows for name-based queries under STCS (CASSANDRA-2503)
 * Add timing information to cassandra-cli GET/SET/LIST queries (CASSANDRA-3326)
 * Only create one CompressionMetadata object per sstable (CASSANDRA-3427)
 * cleanup usage of StorageService.setMode() (CASSANDRA-3388)
 * Avoid large array allocation for compressed chunk offsets (CASSANDRA-3432)
 * fix DecimalType bytebuffer marshalling (CASSANDRA-3421)
 * fix bug that caused first column in per row indexes to be ignored 
   (CASSANDRA-3441)
 * add JMX call to clean (failed) repair sessions (CASSANDRA-3316)
 * fix sstableloader reference acquisition bug (CASSANDRA-3438)
 * fix estimated row size regression (CASSANDRA-3451)
 * make sure we don't return more columns than asked (CASSANDRA-3303, 3395)
Merged from 0.8:
 * acquire compactionlock during truncate (CASSANDRA-3399)
 * fix displaying cfdef entries for super columnfamilies (CASSANDRA-3415)


1.0.1
 * acquire references during index build to prevent delete problems
   on Windows (CASSANDRA-3314)
 * describe_ring should include datacenter/topology information (CASSANDRA-2882)
 * Thrift sockets are not properly buffered (CASSANDRA-3261)
 * performance improvement for bytebufferutil compare function (CASSANDRA-3286)
 * add system.versions ColumnFamily (CASSANDRA-3140)
 * reduce network copies (CASSANDRA-3333, 3373)
 * limit nodetool to 32MB of heap (CASSANDRA-3124)
 * (CQL) update parser to accept "timestamp" instead of "date" (CASSANDRA-3149)
 * Fix CLI `show schema` to include "compression_options" (CASSANDRA-3368)
 * Snapshot to include manifest under LeveledCompactionStrategy (CASSANDRA-3359)
 * (CQL) SELECT query should allow CF name to be qualified by keyspace (CASSANDRA-3130)
 * (CQL) Fix internal application error specifying 'using consistency ...'
   in lower case (CASSANDRA-3366)
 * fix Deflate compression when compression actually makes the data bigger
   (CASSANDRA-3370)
 * optimize UUIDGen to avoid lock contention on InetAddress.getLocalHost 
   (CASSANDRA-3387)
 * tolerate index being dropped mid-mutation (CASSANDRA-3334, 3313)
 * CompactionManager is now responsible for checking for new candidates
   post-task execution, enabling more consistent leveled compaction 
   (CASSANDRA-3391)
 * Cache HSHA threads (CASSANDRA-3372)
 * use CF/KS names as snapshot prefix for drop + truncate operations
   (CASSANDRA-2997)
 * Break bloom filters up to avoid heap fragmentation (CASSANDRA-2466)
 * fix cassandra hanging on jsvc stop (CASSANDRA-3302)
 * Avoid leveled compaction getting blocked on errors (CASSANDRA-3408)
 * Make reloading the compaction strategy safe (CASSANDRA-3409)
 * ignore 0.8 hints even if compaction begins before we try to purge
   them (CASSANDRA-3385)
 * remove procrun (bin\daemon) from Cassandra source tree and 
   artifacts (CASSANDRA-3331)
 * make cassandra compile under JDK7 (CASSANDRA-3275)
 * remove dependency of clientutil.jar to FBUtilities (CASSANDRA-3299)
 * avoid truncation errors by using long math on long values (CASSANDRA-3364)
 * avoid clock drift on some Windows machine (CASSANDRA-3375)
 * display cache provider in cli 'describe keyspace' command (CASSANDRA-3384)
 * fix incomplete topology information in describe_ring (CASSANDRA-3403)
 * expire dead gossip states based on time (CASSANDRA-2961)
 * improve CompactionTask extensibility (CASSANDRA-3330)
 * Allow one leveled compaction task to kick off another (CASSANDRA-3363)
 * allow encryption only between datacenters (CASSANDRA-2802)
Merged from 0.8:
 * fix truncate allowing data to be replayed post-restart (CASSANDRA-3297)
 * make iwriter final in IndexWriter to avoid NPE (CASSANDRA-2863)
 * (CQL) update grammar to require key clause in DELETE statement
   (CASSANDRA-3349)
 * (CQL) allow numeric keyspace names in USE statement (CASSANDRA-3350)
 * (Hadoop) skip empty rows when slicing the entire row (CASSANDRA-2855)
 * Fix handling of tombstone by SSTableExport/Import (CASSANDRA-3357)
 * fix ColumnIndexer to use long offsets (CASSANDRA-3358)
 * Improved CLI exceptions (CASSANDRA-3312)
 * Fix handling of tombstone by SSTableExport/Import (CASSANDRA-3357)
 * Only count compaction as active (for throttling) when they have
   successfully acquired the compaction lock (CASSANDRA-3344)
 * Display CLI version string on startup (CASSANDRA-3196)
 * (Hadoop) make CFIF try rpc_address or fallback to listen_address
   (CASSANDRA-3214)
 * (Hadoop) accept comma delimited lists of initial thrift connections
   (CASSANDRA-3185)
 * ColumnFamily min_compaction_threshold should be >= 2 (CASSANDRA-3342)
 * (Pig) add 0.8+ types and key validation type in schema (CASSANDRA-3280)
 * Fix completely removing column metadata using CLI (CASSANDRA-3126)
 * CLI `describe cluster;` output should be on separate lines for separate versions
   (CASSANDRA-3170)
 * fix changing durable_writes keyspace option during CF creation
   (CASSANDRA-3292)
 * avoid locking on update when no indexes are involved (CASSANDRA-3386)
 * fix assertionError during repair with ordered partitioners (CASSANDRA-3369)
 * correctly serialize key_validation_class for avro (CASSANDRA-3391)
 * don't expire counter tombstone after streaming (CASSANDRA-3394)
 * prevent nodes that failed to join from hanging around forever 
   (CASSANDRA-3351)
 * remove incorrect optimization from slice read path (CASSANDRA-3390)
 * Fix race in AntiEntropyService (CASSANDRA-3400)


1.0.0-final
 * close scrubbed sstable fd before deleting it (CASSANDRA-3318)
 * fix bug preventing obsolete commitlog segments from being removed
   (CASSANDRA-3269)
 * tolerate whitespace in seed CDL (CASSANDRA-3263)
 * Change default heap thresholds to max(min(1/2 ram, 1G), min(1/4 ram, 8GB))
   (CASSANDRA-3295)
 * Fix broken CompressedRandomAccessReaderTest (CASSANDRA-3298)
 * (CQL) fix type information returned for wildcard queries (CASSANDRA-3311)
 * add estimated tasks to LeveledCompactionStrategy (CASSANDRA-3322)
 * avoid including compaction cache-warming in keycache stats (CASSANDRA-3325)
 * run compaction and hinted handoff threads at MIN_PRIORITY (CASSANDRA-3308)
 * default hsha thrift server to cpu core count in rpc pool (CASSANDRA-3329)
 * add bin\daemon to binary tarball for Windows service (CASSANDRA-3331)
 * Fix places where uncompressed size of sstables was use in place of the
   compressed one (CASSANDRA-3338)
 * Fix hsha thrift server (CASSANDRA-3346)
 * Make sure repair only stream needed sstables (CASSANDRA-3345)


1.0.0-rc2
 * Log a meaningful warning when a node receives a message for a repair session
   that doesn't exist anymore (CASSANDRA-3256)
 * test for NUMA policy support as well as numactl presence (CASSANDRA-3245)
 * Fix FD leak when internode encryption is enabled (CASSANDRA-3257)
 * Remove incorrect assertion in mergeIterator (CASSANDRA-3260)
 * FBUtilities.hexToBytes(String) to throw NumberFormatException when string
   contains non-hex characters (CASSANDRA-3231)
 * Keep SimpleSnitch proximity ordering unchanged from what the Strategy
   generates, as intended (CASSANDRA-3262)
 * remove Scrub from compactionstats when finished (CASSANDRA-3255)
 * fix counter entry in jdbc TypesMap (CASSANDRA-3268)
 * fix full queue scenario for ParallelCompactionIterator (CASSANDRA-3270)
 * fix bootstrap process (CASSANDRA-3285)
 * don't try delivering hints if when there isn't any (CASSANDRA-3176)
 * CLI documentation change for ColumnFamily `compression_options` (CASSANDRA-3282)
 * ignore any CF ids sent by client for adding CF/KS (CASSANDRA-3288)
 * remove obsolete hints on first startup (CASSANDRA-3291)
 * use correct ISortedColumns for time-optimized reads (CASSANDRA-3289)
 * Evict gossip state immediately when a token is taken over by a new IP 
   (CASSANDRA-3259)


1.0.0-rc1
 * Update CQL to generate microsecond timestamps by default (CASSANDRA-3227)
 * Fix counting CFMetadata towards Memtable liveRatio (CASSANDRA-3023)
 * Kill server on wrapped OOME such as from FileChannel.map (CASSANDRA-3201)
 * remove unnecessary copy when adding to row cache (CASSANDRA-3223)
 * Log message when a full repair operation completes (CASSANDRA-3207)
 * Fix streamOutSession keeping sstables references forever if the remote end
   dies (CASSANDRA-3216)
 * Remove dynamic_snitch boolean from example configuration (defaulting to 
   true) and set default badness threshold to 0.1 (CASSANDRA-3229)
 * Base choice of random or "balanced" token on bootstrap on whether
   schema definitions were found (CASSANDRA-3219)
 * Fixes for LeveledCompactionStrategy score computation, prioritization,
   scheduling, and performance (CASSANDRA-3224, 3234)
 * parallelize sstable open at server startup (CASSANDRA-2988)
 * fix handling of exceptions writing to OutboundTcpConnection (CASSANDRA-3235)
 * Allow using quotes in "USE <keyspace>;" CLI command (CASSANDRA-3208)
 * Don't allow any cache loading exceptions to halt startup (CASSANDRA-3218)
 * Fix sstableloader --ignores option (CASSANDRA-3247)
 * File descriptor limit increased in packaging (CASSANDRA-3206)
 * Fix deadlock in commit log during flush (CASSANDRA-3253) 


1.0.0-beta1
 * removed binarymemtable (CASSANDRA-2692)
 * add commitlog_total_space_in_mb to prevent fragmented logs (CASSANDRA-2427)
 * removed commitlog_rotation_threshold_in_mb configuration (CASSANDRA-2771)
 * make AbstractBounds.normalize de-overlapp overlapping ranges (CASSANDRA-2641)
 * replace CollatingIterator, ReducingIterator with MergeIterator 
   (CASSANDRA-2062)
 * Fixed the ability to set compaction strategy in cli using create column 
   family command (CASSANDRA-2778)
 * clean up tmp files after failed compaction (CASSANDRA-2468)
 * restrict repair streaming to specific columnfamilies (CASSANDRA-2280)
 * don't bother persisting columns shadowed by a row tombstone (CASSANDRA-2589)
 * reset CF and SC deletion times after gc_grace (CASSANDRA-2317)
 * optimize away seek when compacting wide rows (CASSANDRA-2879)
 * single-pass streaming (CASSANDRA-2677, 2906, 2916, 3003)
 * use reference counting for deleting sstables instead of relying on GC
   (CASSANDRA-2521, 3179)
 * store hints as serialized mutations instead of pointers to data row
   (CASSANDRA-2045)
 * store hints in the coordinator node instead of in the closest replica 
   (CASSANDRA-2914)
 * add row_cache_keys_to_save CF option (CASSANDRA-1966)
 * check column family validity in nodetool repair (CASSANDRA-2933)
 * use lazy initialization instead of class initialization in NodeId
   (CASSANDRA-2953)
 * add paging to get_count (CASSANDRA-2894)
 * fix "short reads" in [multi]get (CASSANDRA-2643, 3157, 3192)
 * add optional compression for sstables (CASSANDRA-47, 2994, 3001, 3128)
 * add scheduler JMX metrics (CASSANDRA-2962)
 * add block level checksum for compressed data (CASSANDRA-1717)
 * make column family backed column map pluggable and introduce unsynchronized
   ArrayList backed one to speedup reads (CASSANDRA-2843, 3165, 3205)
 * refactoring of the secondary index api (CASSANDRA-2982)
 * make CL > ONE reads wait for digest reconciliation before returning
   (CASSANDRA-2494)
 * fix missing logging for some exceptions (CASSANDRA-2061)
 * refactor and optimize ColumnFamilyStore.files(...) and Descriptor.fromFilename(String)
   and few other places responsible for work with SSTable files (CASSANDRA-3040)
 * Stop reading from sstables once we know we have the most recent columns,
   for query-by-name requests (CASSANDRA-2498)
 * Add query-by-column mode to stress.java (CASSANDRA-3064)
 * Add "install" command to cassandra.bat (CASSANDRA-292)
 * clean up KSMetadata, CFMetadata from unnecessary
   Thrift<->Avro conversion methods (CASSANDRA-3032)
 * Add timeouts to client request schedulers (CASSANDRA-3079, 3096)
 * Cli to use hashes rather than array of hashes for strategy options (CASSANDRA-3081)
 * LeveledCompactionStrategy (CASSANDRA-1608, 3085, 3110, 3087, 3145, 3154, 3182)
 * Improvements of the CLI `describe` command (CASSANDRA-2630)
 * reduce window where dropped CF sstables may not be deleted (CASSANDRA-2942)
 * Expose gossip/FD info to JMX (CASSANDRA-2806)
 * Fix streaming over SSL when compressed SSTable involved (CASSANDRA-3051)
 * Add support for pluggable secondary index implementations (CASSANDRA-3078)
 * remove compaction_thread_priority setting (CASSANDRA-3104)
 * generate hints for replicas that timeout, not just replicas that are known
   to be down before starting (CASSANDRA-2034)
 * Add throttling for internode streaming (CASSANDRA-3080)
 * make the repair of a range repair all replica (CASSANDRA-2610, 3194)
 * expose the ability to repair the first range (as returned by the
   partitioner) of a node (CASSANDRA-2606)
 * Streams Compression (CASSANDRA-3015)
 * add ability to use multiple threads during a single compaction
   (CASSANDRA-2901)
 * make AbstractBounds.normalize support overlapping ranges (CASSANDRA-2641)
 * fix of the CQL count() behavior (CASSANDRA-3068)
 * use TreeMap backed column families for the SSTable simple writers
   (CASSANDRA-3148)
 * fix inconsistency of the CLI syntax when {} should be used instead of [{}]
   (CASSANDRA-3119)
 * rename CQL type names to match expected SQL behavior (CASSANDRA-3149, 3031)
 * Arena-based allocation for memtables (CASSANDRA-2252, 3162, 3163, 3168)
 * Default RR chance to 0.1 (CASSANDRA-3169)
 * Add RowLevel support to secondary index API (CASSANDRA-3147)
 * Make SerializingCacheProvider the default if JNA is available (CASSANDRA-3183)
 * Fix backwards compatibilty for CQL memtable properties (CASSANDRA-3190)
 * Add five-minute delay before starting compactions on a restarted server
   (CASSANDRA-3181)
 * Reduce copies done for intra-host messages (CASSANDRA-1788, 3144)
 * support of compaction strategy option for stress.java (CASSANDRA-3204)
 * make memtable throughput and column count thresholds no-ops (CASSANDRA-2449)
 * Return schema information along with the resultSet in CQL (CASSANDRA-2734)
 * Add new DecimalType (CASSANDRA-2883)
 * Fix assertion error in RowRepairResolver (CASSANDRA-3156)
 * Reduce unnecessary high buffer sizes (CASSANDRA-3171)
 * Pluggable compaction strategy (CASSANDRA-1610)
 * Add new broadcast_address config option (CASSANDRA-2491)


0.8.7
 * Kill server on wrapped OOME such as from FileChannel.map (CASSANDRA-3201)
 * Allow using quotes in "USE <keyspace>;" CLI command (CASSANDRA-3208)
 * Log message when a full repair operation completes (CASSANDRA-3207)
 * Don't allow any cache loading exceptions to halt startup (CASSANDRA-3218)
 * Fix sstableloader --ignores option (CASSANDRA-3247)
 * File descriptor limit increased in packaging (CASSANDRA-3206)
 * Log a meaningfull warning when a node receive a message for a repair session
   that doesn't exist anymore (CASSANDRA-3256)
 * Fix FD leak when internode encryption is enabled (CASSANDRA-3257)
 * FBUtilities.hexToBytes(String) to throw NumberFormatException when string
   contains non-hex characters (CASSANDRA-3231)
 * Keep SimpleSnitch proximity ordering unchanged from what the Strategy
   generates, as intended (CASSANDRA-3262)
 * remove Scrub from compactionstats when finished (CASSANDRA-3255)
 * Fix tool .bat files when CASSANDRA_HOME contains spaces (CASSANDRA-3258)
 * Force flush of status table when removing/updating token (CASSANDRA-3243)
 * Evict gossip state immediately when a token is taken over by a new IP (CASSANDRA-3259)
 * Fix bug where the failure detector can take too long to mark a host
   down (CASSANDRA-3273)
 * (Hadoop) allow wrapping ranges in queries (CASSANDRA-3137)
 * (Hadoop) check all interfaces for a match with split location
   before falling back to random replica (CASSANDRA-3211)
 * (Hadoop) Make Pig storage handle implements LoadMetadata (CASSANDRA-2777)
 * (Hadoop) Fix exception during PIG 'dump' (CASSANDRA-2810)
 * Fix stress COUNTER_GET option (CASSANDRA-3301)
 * Fix missing fields in CLI `show schema` output (CASSANDRA-3304)
 * Nodetool no longer leaks threads and closes JMX connections (CASSANDRA-3309)
 * fix truncate allowing data to be replayed post-restart (CASSANDRA-3297)
 * Move SimpleAuthority and SimpleAuthenticator to examples (CASSANDRA-2922)
 * Fix handling of tombstone by SSTableExport/Import (CASSANDRA-3357)
 * Fix transposition in cfHistograms (CASSANDRA-3222)
 * Allow using number as DC name when creating keyspace in CQL (CASSANDRA-3239)
 * Force flush of system table after updating/removing a token (CASSANDRA-3243)


0.8.6
 * revert CASSANDRA-2388
 * change TokenRange.endpoints back to listen/broadcast address to match
   pre-1777 behavior, and add TokenRange.rpc_endpoints instead (CASSANDRA-3187)
 * avoid trying to watch cassandra-topology.properties when loaded from jar
   (CASSANDRA-3138)
 * prevent users from creating keyspaces with LocalStrategy replication
   (CASSANDRA-3139)
 * fix CLI `show schema;` to output correct keyspace definition statement
   (CASSANDRA-3129)
 * CustomTThreadPoolServer to log TTransportException at DEBUG level
   (CASSANDRA-3142)
 * allow topology sort to work with non-unique rack names between 
   datacenters (CASSANDRA-3152)
 * Improve caching of same-version Messages on digest and repair paths
   (CASSANDRA-3158)
 * Randomize choice of first replica for counter increment (CASSANDRA-2890)
 * Fix using read_repair_chance instead of merge_shard_change (CASSANDRA-3202)
 * Avoid streaming data to nodes that already have it, on move as well as
   decommission (CASSANDRA-3041)
 * Fix divide by zero error in GCInspector (CASSANDRA-3164)
 * allow quoting of the ColumnFamily name in CLI `create column family`
   statement (CASSANDRA-3195)
 * Fix rolling upgrade from 0.7 to 0.8 problem (CASSANDRA-3166)
 * Accomodate missing encryption_options in IncomingTcpConnection.stream
   (CASSANDRA-3212)


0.8.5
 * fix NPE when encryption_options is unspecified (CASSANDRA-3007)
 * include column name in validation failure exceptions (CASSANDRA-2849)
 * make sure truncate clears out the commitlog so replay won't re-
   populate with truncated data (CASSANDRA-2950)
 * fix NPE when debug logging is enabled and dropped CF is present
   in a commitlog segment (CASSANDRA-3021)
 * fix cassandra.bat when CASSANDRA_HOME contains spaces (CASSANDRA-2952)
 * fix to SSTableSimpleUnsortedWriter bufferSize calculation (CASSANDRA-3027)
 * make cleanup and normal compaction able to skip empty rows
   (rows containing nothing but expired tombstones) (CASSANDRA-3039)
 * work around native memory leak in com.sun.management.GarbageCollectorMXBean
   (CASSANDRA-2868)
 * validate that column names in column_metadata are not equal to key_alias
   on create/update of the ColumnFamily and CQL 'ALTER' statement (CASSANDRA-3036)
 * return an InvalidRequestException if an indexed column is assigned
   a value larger than 64KB (CASSANDRA-3057)
 * fix of numeric-only and string column names handling in CLI "drop index" 
   (CASSANDRA-3054)
 * prune index scan resultset back to original request for lazy
   resultset expansion case (CASSANDRA-2964)
 * (Hadoop) fail jobs when Cassandra node has failed but TaskTracker
   has not (CASSANDRA-2388)
 * fix dynamic snitch ignoring nodes when read_repair_chance is zero
   (CASSANDRA-2662)
 * avoid retaining references to dropped CFS objects in 
   CompactionManager.estimatedCompactions (CASSANDRA-2708)
 * expose rpc timeouts per host in MessagingServiceMBean (CASSANDRA-2941)
 * avoid including cwd in classpath for deb and rpm packages (CASSANDRA-2881)
 * remove gossip state when a new IP takes over a token (CASSANDRA-3071)
 * allow sstable2json to work on index sstable files (CASSANDRA-3059)
 * always hint counters (CASSANDRA-3099)
 * fix log4j initialization in EmbeddedCassandraService (CASSANDRA-2857)
 * remove gossip state when a new IP takes over a token (CASSANDRA-3071)
 * work around native memory leak in com.sun.management.GarbageCollectorMXBean
    (CASSANDRA-2868)
 * fix UnavailableException with writes at CL.EACH_QUORM (CASSANDRA-3084)
 * fix parsing of the Keyspace and ColumnFamily names in numeric
   and string representations in CLI (CASSANDRA-3075)
 * fix corner cases in Range.differenceToFetch (CASSANDRA-3084)
 * fix ip address String representation in the ring cache (CASSANDRA-3044)
 * fix ring cache compatibility when mixing pre-0.8.4 nodes with post-
   in the same cluster (CASSANDRA-3023)
 * make repair report failure when a node participating dies (instead of
   hanging forever) (CASSANDRA-2433)
 * fix handling of the empty byte buffer by ReversedType (CASSANDRA-3111)
 * Add validation that Keyspace names are case-insensitively unique (CASSANDRA-3066)
 * catch invalid key_validation_class before instantiating UpdateColumnFamily (CASSANDRA-3102)
 * make Range and Bounds objects client-safe (CASSANDRA-3108)
 * optionally skip log4j configuration (CASSANDRA-3061)
 * bundle sstableloader with the debian package (CASSANDRA-3113)
 * don't try to build secondary indexes when there is none (CASSANDRA-3123)
 * improve SSTableSimpleUnsortedWriter speed for large rows (CASSANDRA-3122)
 * handle keyspace arguments correctly in nodetool snapshot (CASSANDRA-3038)
 * Fix SSTableImportTest on windows (CASSANDRA-3043)
 * expose compactionThroughputMbPerSec through JMX (CASSANDRA-3117)
 * log keyspace and CF of large rows being compacted


0.8.4
 * change TokenRing.endpoints to be a list of rpc addresses instead of 
   listen/broadcast addresses (CASSANDRA-1777)
 * include files-to-be-streamed in StreamInSession.getSources (CASSANDRA-2972)
 * use JAVA env var in cassandra-env.sh (CASSANDRA-2785, 2992)
 * avoid doing read for no-op replicate-on-write at CL=1 (CASSANDRA-2892)
 * refuse counter write for CL.ANY (CASSANDRA-2990)
 * switch back to only logging recent dropped messages (CASSANDRA-3004)
 * always deserialize RowMutation for counters (CASSANDRA-3006)
 * ignore saved replication_factor strategy_option for NTS (CASSANDRA-3011)
 * make sure pre-truncate CL segments are discarded (CASSANDRA-2950)


0.8.3
 * add ability to drop local reads/writes that are going to timeout
   (CASSANDRA-2943)
 * revamp token removal process, keep gossip states for 3 days (CASSANDRA-2496)
 * don't accept extra args for 0-arg nodetool commands (CASSANDRA-2740)
 * log unavailableexception details at debug level (CASSANDRA-2856)
 * expose data_dir though jmx (CASSANDRA-2770)
 * don't include tmp files as sstable when create cfs (CASSANDRA-2929)
 * log Java classpath on startup (CASSANDRA-2895)
 * keep gossipped version in sync with actual on migration coordinator 
   (CASSANDRA-2946)
 * use lazy initialization instead of class initialization in NodeId
   (CASSANDRA-2953)
 * check column family validity in nodetool repair (CASSANDRA-2933)
 * speedup bytes to hex conversions dramatically (CASSANDRA-2850)
 * Flush memtables on shutdown when durable writes are disabled 
   (CASSANDRA-2958)
 * improved POSIX compatibility of start scripts (CASsANDRA-2965)
 * add counter support to Hadoop InputFormat (CASSANDRA-2981)
 * fix bug where dirty commitlog segments were removed (and avoid keeping 
   segments with no post-flush activity permanently dirty) (CASSANDRA-2829)
 * fix throwing exception with batch mutation of counter super columns
   (CASSANDRA-2949)
 * ignore system tables during repair (CASSANDRA-2979)
 * throw exception when NTS is given replication_factor as an option
   (CASSANDRA-2960)
 * fix assertion error during compaction of counter CFs (CASSANDRA-2968)
 * avoid trying to create index names, when no index exists (CASSANDRA-2867)
 * don't sample the system table when choosing a bootstrap token
   (CASSANDRA-2825)
 * gossiper notifies of local state changes (CASSANDRA-2948)
 * add asynchronous and half-sync/half-async (hsha) thrift servers 
   (CASSANDRA-1405)
 * fix potential use of free'd native memory in SerializingCache 
   (CASSANDRA-2951)
 * prune index scan resultset back to original request for lazy
   resultset expansion case (CASSANDRA-2964)
 * (Hadoop) fail jobs when Cassandra node has failed but TaskTracker
    has not (CASSANDRA-2388)


0.8.2
 * CQL: 
   - include only one row per unique key for IN queries (CASSANDRA-2717)
   - respect client timestamp on full row deletions (CASSANDRA-2912)
 * improve thread-safety in StreamOutSession (CASSANDRA-2792)
 * allow deleting a row and updating indexed columns in it in the
   same mutation (CASSANDRA-2773)
 * Expose number of threads blocked on submitting memtable to flush
   in JMX (CASSANDRA-2817)
 * add ability to return "endpoints" to nodetool (CASSANDRA-2776)
 * Add support for multiple (comma-delimited) coordinator addresses
   to ColumnFamilyInputFormat (CASSANDRA-2807)
 * fix potential NPE while scheduling read repair for range slice
   (CASSANDRA-2823)
 * Fix race in SystemTable.getCurrentLocalNodeId (CASSANDRA-2824)
 * Correctly set default for replicate_on_write (CASSANDRA-2835)
 * improve nodetool compactionstats formatting (CASSANDRA-2844)
 * fix index-building status display (CASSANDRA-2853)
 * fix CLI perpetuating obsolete KsDef.replication_factor (CASSANDRA-2846)
 * improve cli treatment of multiline comments (CASSANDRA-2852)
 * handle row tombstones correctly in EchoedRow (CASSANDRA-2786)
 * add MessagingService.get[Recently]DroppedMessages and
   StorageService.getExceptionCount (CASSANDRA-2804)
 * fix possibility of spurious UnavailableException for LOCAL_QUORUM
   reads with dynamic snitch + read repair disabled (CASSANDRA-2870)
 * add ant-optional as dependence for the debian package (CASSANDRA-2164)
 * add option to specify limit for get_slice in the CLI (CASSANDRA-2646)
 * decrease HH page size (CASSANDRA-2832)
 * reset cli keyspace after dropping the current one (CASSANDRA-2763)
 * add KeyRange option to Hadoop inputformat (CASSANDRA-1125)
 * fix protocol versioning (CASSANDRA-2818, 2860)
 * support spaces in path to log4j configuration (CASSANDRA-2383)
 * avoid including inferred types in CF update (CASSANDRA-2809)
 * fix JMX bulkload call (CASSANDRA-2908)
 * fix updating KS with durable_writes=false (CASSANDRA-2907)
 * add simplified facade to SSTableWriter for bulk loading use
   (CASSANDRA-2911)
 * fix re-using index CF sstable names after drop/recreate (CASSANDRA-2872)
 * prepend CF to default index names (CASSANDRA-2903)
 * fix hint replay (CASSANDRA-2928)
 * Properly synchronize repair's merkle tree computation (CASSANDRA-2816)


0.8.1
 * CQL:
   - support for insert, delete in BATCH (CASSANDRA-2537)
   - support for IN to SELECT, UPDATE (CASSANDRA-2553)
   - timestamp support for INSERT, UPDATE, and BATCH (CASSANDRA-2555)
   - TTL support (CASSANDRA-2476)
   - counter support (CASSANDRA-2473)
   - ALTER COLUMNFAMILY (CASSANDRA-1709)
   - DROP INDEX (CASSANDRA-2617)
   - add SCHEMA/TABLE as aliases for KS/CF (CASSANDRA-2743)
   - server handles wait-for-schema-agreement (CASSANDRA-2756)
   - key alias support (CASSANDRA-2480)
 * add support for comparator parameters and a generic ReverseType
   (CASSANDRA-2355)
 * add CompositeType and DynamicCompositeType (CASSANDRA-2231)
 * optimize batches containing multiple updates to the same row
   (CASSANDRA-2583)
 * adjust hinted handoff page size to avoid OOM with large columns 
   (CASSANDRA-2652)
 * mark BRAF buffer invalid post-flush so we don't re-flush partial
   buffers again, especially on CL writes (CASSANDRA-2660)
 * add DROP INDEX support to CLI (CASSANDRA-2616)
 * don't perform HH to client-mode [storageproxy] nodes (CASSANDRA-2668)
 * Improve forceDeserialize/getCompactedRow encapsulation (CASSANDRA-2659)
 * Don't write CounterUpdateColumn to disk in tests (CASSANDRA-2650)
 * Add sstable bulk loading utility (CASSANDRA-1278)
 * avoid replaying hints to dropped columnfamilies (CASSANDRA-2685)
 * add placeholders for missing rows in range query pseudo-RR (CASSANDRA-2680)
 * remove no-op HHOM.renameHints (CASSANDRA-2693)
 * clone super columns to avoid modifying them during flush (CASSANDRA-2675)
 * allow writes to bypass the commitlog for certain keyspaces (CASSANDRA-2683)
 * avoid NPE when bypassing commitlog during memtable flush (CASSANDRA-2781)
 * Added support for making bootstrap retry if nodes flap (CASSANDRA-2644)
 * Added statusthrift to nodetool to report if thrift server is running (CASSANDRA-2722)
 * Fixed rows being cached if they do not exist (CASSANDRA-2723)
 * Support passing tableName and cfName to RowCacheProviders (CASSANDRA-2702)
 * close scrub file handles (CASSANDRA-2669)
 * throttle migration replay (CASSANDRA-2714)
 * optimize column serializer creation (CASSANDRA-2716)
 * Added support for making bootstrap retry if nodes flap (CASSANDRA-2644)
 * Added statusthrift to nodetool to report if thrift server is running
   (CASSANDRA-2722)
 * Fixed rows being cached if they do not exist (CASSANDRA-2723)
 * fix truncate/compaction race (CASSANDRA-2673)
 * workaround large resultsets causing large allocation retention
   by nio sockets (CASSANDRA-2654)
 * fix nodetool ring use with Ec2Snitch (CASSANDRA-2733)
 * fix removing columns and subcolumns that are supressed by a row or
   supercolumn tombstone during replica resolution (CASSANDRA-2590)
 * support sstable2json against snapshot sstables (CASSANDRA-2386)
 * remove active-pull schema requests (CASSANDRA-2715)
 * avoid marking entire list of sstables as actively being compacted
   in multithreaded compaction (CASSANDRA-2765)
 * seek back after deserializing a row to update cache with (CASSANDRA-2752)
 * avoid skipping rows in scrub for counter column family (CASSANDRA-2759)
 * fix ConcurrentModificationException in repair when dealing with 0.7 node
   (CASSANDRA-2767)
 * use threadsafe collections for StreamInSession (CASSANDRA-2766)
 * avoid infinite loop when creating merkle tree (CASSANDRA-2758)
 * avoids unmarking compacting sstable prematurely in cleanup (CASSANDRA-2769)
 * fix NPE when the commit log is bypassed (CASSANDRA-2718)
 * don't throw an exception in SS.isRPCServerRunning (CASSANDRA-2721)
 * make stress.jar executable (CASSANDRA-2744)
 * add daemon mode to java stress (CASSANDRA-2267)
 * expose the DC and rack of a node through JMX and nodetool ring (CASSANDRA-2531)
 * fix cache mbean getSize (CASSANDRA-2781)
 * Add Date, Float, Double, and Boolean types (CASSANDRA-2530)
 * Add startup flag to renew counter node id (CASSANDRA-2788)
 * add jamm agent to cassandra.bat (CASSANDRA-2787)
 * fix repair hanging if a neighbor has nothing to send (CASSANDRA-2797)
 * purge tombstone even if row is in only one sstable (CASSANDRA-2801)
 * Fix wrong purge of deleted cf during compaction (CASSANDRA-2786)
 * fix race that could result in Hadoop writer failing to throw an
   exception encountered after close() (CASSANDRA-2755)
 * fix scan wrongly throwing assertion error (CASSANDRA-2653)
 * Always use even distribution for merkle tree with RandomPartitionner
   (CASSANDRA-2841)
 * fix describeOwnership for OPP (CASSANDRA-2800)
 * ensure that string tokens do not contain commas (CASSANDRA-2762)


0.8.0-final
 * fix CQL grammar warning and cqlsh regression from CASSANDRA-2622
 * add ant generate-cql-html target (CASSANDRA-2526)
 * update CQL consistency levels (CASSANDRA-2566)
 * debian packaging fixes (CASSANDRA-2481, 2647)
 * fix UUIDType, IntegerType for direct buffers (CASSANDRA-2682, 2684)
 * switch to native Thrift for Hadoop map/reduce (CASSANDRA-2667)
 * fix StackOverflowError when building from eclipse (CASSANDRA-2687)
 * only provide replication_factor to strategy_options "help" for
   SimpleStrategy, OldNetworkTopologyStrategy (CASSANDRA-2678, 2713)
 * fix exception adding validators to non-string columns (CASSANDRA-2696)
 * avoid instantiating DatabaseDescriptor in JDBC (CASSANDRA-2694)
 * fix potential stack overflow during compaction (CASSANDRA-2626)
 * clone super columns to avoid modifying them during flush (CASSANDRA-2675)
 * reset underlying iterator in EchoedRow constructor (CASSANDRA-2653)


0.8.0-rc1
 * faster flushes and compaction from fixing excessively pessimistic 
   rebuffering in BRAF (CASSANDRA-2581)
 * fix returning null column values in the python cql driver (CASSANDRA-2593)
 * fix merkle tree splitting exiting early (CASSANDRA-2605)
 * snapshot_before_compaction directory name fix (CASSANDRA-2598)
 * Disable compaction throttling during bootstrap (CASSANDRA-2612) 
 * fix CQL treatment of > and < operators in range slices (CASSANDRA-2592)
 * fix potential double-application of counter updates on commitlog replay
   by moving replay position from header to sstable metadata (CASSANDRA-2419)
 * JDBC CQL driver exposes getColumn for access to timestamp
 * JDBC ResultSetMetadata properties added to AbstractType
 * r/m clustertool (CASSANDRA-2607)
 * add support for presenting row key as a column in CQL result sets 
   (CASSANDRA-2622)
 * Don't allow {LOCAL|EACH}_QUORUM unless strategy is NTS (CASSANDRA-2627)
 * validate keyspace strategy_options during CQL create (CASSANDRA-2624)
 * fix empty Result with secondary index when limit=1 (CASSANDRA-2628)
 * Fix regression where bootstrapping a node with no schema fails
   (CASSANDRA-2625)
 * Allow removing LocationInfo sstables (CASSANDRA-2632)
 * avoid attempting to replay mutations from dropped keyspaces (CASSANDRA-2631)
 * avoid using cached position of a key when GT is requested (CASSANDRA-2633)
 * fix counting bloom filter true positives (CASSANDRA-2637)
 * initialize local ep state prior to gossip startup if needed (CASSANDRA-2638)
 * fix counter increment lost after restart (CASSANDRA-2642)
 * add quote-escaping via backslash to CLI (CASSANDRA-2623)
 * fix pig example script (CASSANDRA-2487)
 * fix dynamic snitch race in adding latencies (CASSANDRA-2618)
 * Start/stop cassandra after more important services such as mdadm in
   debian packaging (CASSANDRA-2481)


0.8.0-beta2
 * fix NPE compacting index CFs (CASSANDRA-2528)
 * Remove checking all column families on startup for compaction candidates 
   (CASSANDRA-2444)
 * validate CQL create keyspace options (CASSANDRA-2525)
 * fix nodetool setcompactionthroughput (CASSANDRA-2550)
 * move	gossip heartbeat back to its own thread (CASSANDRA-2554)
 * validate cql TRUNCATE columnfamily before truncating (CASSANDRA-2570)
 * fix batch_mutate for mixed standard-counter mutations (CASSANDRA-2457)
 * disallow making schema changes to system keyspace (CASSANDRA-2563)
 * fix sending mutation messages multiple times (CASSANDRA-2557)
 * fix incorrect use of NBHM.size in ReadCallback that could cause
   reads to time out even when responses were received (CASSANDRA-2552)
 * trigger read repair correctly for LOCAL_QUORUM reads (CASSANDRA-2556)
 * Allow configuring the number of compaction thread (CASSANDRA-2558)
 * forceUserDefinedCompaction will attempt to compact what it is given
   even if the pessimistic estimate is that there is not enough disk space;
   automatic compactions will only compact 2 or more sstables (CASSANDRA-2575)
 * refuse to apply migrations with older timestamps than the current 
   schema (CASSANDRA-2536)
 * remove unframed Thrift transport option
 * include indexes in snapshots (CASSANDRA-2596)
 * improve ignoring of obsolete mutations in index maintenance (CASSANDRA-2401)
 * recognize attempt to drop just the index while leaving the column
   definition alone (CASSANDRA-2619)
  

0.8.0-beta1
 * remove Avro RPC support (CASSANDRA-926)
 * support for columns that act as incr/decr counters 
   (CASSANDRA-1072, 1937, 1944, 1936, 2101, 2093, 2288, 2105, 2384, 2236, 2342,
   2454)
 * CQL (CASSANDRA-1703, 1704, 1705, 1706, 1707, 1708, 1710, 1711, 1940, 
   2124, 2302, 2277, 2493)
 * avoid double RowMutation serialization on write path (CASSANDRA-1800)
 * make NetworkTopologyStrategy the default (CASSANDRA-1960)
 * configurable internode encryption (CASSANDRA-1567, 2152)
 * human readable column names in sstable2json output (CASSANDRA-1933)
 * change default JMX port to 7199 (CASSANDRA-2027)
 * backwards compatible internal messaging (CASSANDRA-1015)
 * atomic switch of memtables and sstables (CASSANDRA-2284)
 * add pluggable SeedProvider (CASSANDRA-1669)
 * Fix clustertool to not throw exception when calling get_endpoints (CASSANDRA-2437)
 * upgrade to thrift 0.6 (CASSANDRA-2412) 
 * repair works on a token range instead of full ring (CASSANDRA-2324)
 * purge tombstones from row cache (CASSANDRA-2305)
 * push replication_factor into strategy_options (CASSANDRA-1263)
 * give snapshots the same name on each node (CASSANDRA-1791)
 * remove "nodetool loadbalance" (CASSANDRA-2448)
 * multithreaded compaction (CASSANDRA-2191)
 * compaction throttling (CASSANDRA-2156)
 * add key type information and alias (CASSANDRA-2311, 2396)
 * cli no longer divides read_repair_chance by 100 (CASSANDRA-2458)
 * made CompactionInfo.getTaskType return an enum (CASSANDRA-2482)
 * add a server-wide cap on measured memtable memory usage and aggressively
   flush to keep under that threshold (CASSANDRA-2006)
 * add unified UUIDType (CASSANDRA-2233)
 * add off-heap row cache support (CASSANDRA-1969)


0.7.5
 * improvements/fixes to PIG driver (CASSANDRA-1618, CASSANDRA-2387,
   CASSANDRA-2465, CASSANDRA-2484)
 * validate index names (CASSANDRA-1761)
 * reduce contention on Table.flusherLock (CASSANDRA-1954)
 * try harder to detect failures during streaming, cleaning up temporary
   files more reliably (CASSANDRA-2088)
 * shut down server for OOM on a Thrift thread (CASSANDRA-2269)
 * fix tombstone handling in repair and sstable2json (CASSANDRA-2279)
 * preserve version when streaming data from old sstables (CASSANDRA-2283)
 * don't start repair if a neighboring node is marked as dead (CASSANDRA-2290)
 * purge tombstones from row cache (CASSANDRA-2305)
 * Avoid seeking when sstable2json exports the entire file (CASSANDRA-2318)
 * clear Built flag in system table when dropping an index (CASSANDRA-2320)
 * don't allow arbitrary argument for stress.java (CASSANDRA-2323)
 * validate values for index predicates in get_indexed_slice (CASSANDRA-2328)
 * queue secondary indexes for flush before the parent (CASSANDRA-2330)
 * allow job configuration to set the CL used in Hadoop jobs (CASSANDRA-2331)
 * add memtable_flush_queue_size defaulting to 4 (CASSANDRA-2333)
 * Allow overriding of initial_token, storage_port and rpc_port from system
   properties (CASSANDRA-2343)
 * fix comparator used for non-indexed secondary expressions in index scan
   (CASSANDRA-2347)
 * ensure size calculation and write phase of large-row compaction use
   the same threshold for TTL expiration (CASSANDRA-2349)
 * fix race when iterating CFs during add/drop (CASSANDRA-2350)
 * add ConsistencyLevel command to CLI (CASSANDRA-2354)
 * allow negative numbers in the cli (CASSANDRA-2358)
 * hard code serialVersionUID for tokens class (CASSANDRA-2361)
 * fix potential infinite loop in ByteBufferUtil.inputStream (CASSANDRA-2365)
 * fix encoding bugs in HintedHandoffManager, SystemTable when default
   charset is not UTF8 (CASSANDRA-2367)
 * avoids having removed node reappearing in Gossip (CASSANDRA-2371)
 * fix incorrect truncation of long to int when reading columns via block
   index (CASSANDRA-2376)
 * fix NPE during stream session (CASSANDRA-2377)
 * fix race condition that could leave orphaned data files when dropping CF or
   KS (CASSANDRA-2381)
 * fsync statistics component on write (CASSANDRA-2382)
 * fix duplicate results from CFS.scan (CASSANDRA-2406)
 * add IntegerType to CLI help (CASSANDRA-2414)
 * avoid caching token-only decoratedkeys (CASSANDRA-2416)
 * convert mmap assertion to if/throw so scrub can catch it (CASSANDRA-2417)
 * don't overwrite gc log (CASSANDR-2418)
 * invalidate row cache for streamed row to avoid inconsitencies
   (CASSANDRA-2420)
 * avoid copies in range/index scans (CASSANDRA-2425)
 * make sure we don't wipe data during cleanup if the node has not join
   the ring (CASSANDRA-2428)
 * Try harder to close files after compaction (CASSANDRA-2431)
 * re-set bootstrapped flag after move finishes (CASSANDRA-2435)
 * display validation_class in CLI 'describe keyspace' (CASSANDRA-2442)
 * make cleanup compactions cleanup the row cache (CASSANDRA-2451)
 * add column fields validation to scrub (CASSANDRA-2460)
 * use 64KB flush buffer instead of in_memory_compaction_limit (CASSANDRA-2463)
 * fix backslash substitutions in CLI (CASSANDRA-2492)
 * disable cache saving for system CFS (CASSANDRA-2502)
 * fixes for verifying destination availability under hinted conditions
   so UE can be thrown intead of timing out (CASSANDRA-2514)
 * fix update of validation class in column metadata (CASSANDRA-2512)
 * support LOCAL_QUORUM, EACH_QUORUM CLs outside of NTS (CASSANDRA-2516)
 * preserve version when streaming data from old sstables (CASSANDRA-2283)
 * fix backslash substitutions in CLI (CASSANDRA-2492)
 * count a row deletion as one operation towards memtable threshold 
   (CASSANDRA-2519)
 * support LOCAL_QUORUM, EACH_QUORUM CLs outside of NTS (CASSANDRA-2516)


0.7.4
 * add nodetool join command (CASSANDRA-2160)
 * fix secondary indexes on pre-existing or streamed data (CASSANDRA-2244)
 * initialize endpoint in gossiper earlier (CASSANDRA-2228)
 * add ability to write to Cassandra from Pig (CASSANDRA-1828)
 * add rpc_[min|max]_threads (CASSANDRA-2176)
 * add CL.TWO, CL.THREE (CASSANDRA-2013)
 * avoid exporting an un-requested row in sstable2json, when exporting 
   a key that does not exist (CASSANDRA-2168)
 * add incremental_backups option (CASSANDRA-1872)
 * add configurable row limit to Pig loadfunc (CASSANDRA-2276)
 * validate column values in batches as well as single-Column inserts
   (CASSANDRA-2259)
 * move sample schema from cassandra.yaml to schema-sample.txt,
   a cli scripts (CASSANDRA-2007)
 * avoid writing empty rows when scrubbing tombstoned rows (CASSANDRA-2296)
 * fix assertion error in range and index scans for CL < ALL
   (CASSANDRA-2282)
 * fix commitlog replay when flush position refers to data that didn't
   get synced before server died (CASSANDRA-2285)
 * fix fd leak in sstable2json with non-mmap'd i/o (CASSANDRA-2304)
 * reduce memory use during streaming of multiple sstables (CASSANDRA-2301)
 * purge tombstoned rows from cache after GCGraceSeconds (CASSANDRA-2305)
 * allow zero replicas in a NTS datacenter (CASSANDRA-1924)
 * make range queries respect snitch for local replicas (CASSANDRA-2286)
 * fix HH delivery when column index is larger than 2GB (CASSANDRA-2297)
 * make 2ary indexes use parent CF flush thresholds during initial build
   (CASSANDRA-2294)
 * update memtable_throughput to be a long (CASSANDRA-2158)


0.7.3
 * Keep endpoint state until aVeryLongTime (CASSANDRA-2115)
 * lower-latency read repair (CASSANDRA-2069)
 * add hinted_handoff_throttle_delay_in_ms option (CASSANDRA-2161)
 * fixes for cache save/load (CASSANDRA-2172, -2174)
 * Handle whole-row deletions in CFOutputFormat (CASSANDRA-2014)
 * Make memtable_flush_writers flush in parallel (CASSANDRA-2178)
 * Add compaction_preheat_key_cache option (CASSANDRA-2175)
 * refactor stress.py to have only one copy of the format string 
   used for creating row keys (CASSANDRA-2108)
 * validate index names for \w+ (CASSANDRA-2196)
 * Fix Cassandra cli to respect timeout if schema does not settle 
   (CASSANDRA-2187)
 * fix for compaction and cleanup writing old-format data into new-version 
   sstable (CASSANDRA-2211, -2216)
 * add nodetool scrub (CASSANDRA-2217, -2240)
 * fix sstable2json large-row pagination (CASSANDRA-2188)
 * fix EOFing on requests for the last bytes in a file (CASSANDRA-2213)
 * fix BufferedRandomAccessFile bugs (CASSANDRA-2218, -2241)
 * check for memtable flush_after_mins exceeded every 10s (CASSANDRA-2183)
 * fix cache saving on Windows (CASSANDRA-2207)
 * add validateSchemaAgreement call + synchronization to schema
   modification operations (CASSANDRA-2222)
 * fix for reversed slice queries on large rows (CASSANDRA-2212)
 * fat clients were writing local data (CASSANDRA-2223)
 * set DEFAULT_MEMTABLE_LIFETIME_IN_MINS to 24h
 * improve detection and cleanup of partially-written sstables 
   (CASSANDRA-2206)
 * fix supercolumn de/serialization when subcolumn comparator is different
   from supercolumn's (CASSANDRA-2104)
 * fix starting up on Windows when CASSANDRA_HOME contains whitespace
   (CASSANDRA-2237)
 * add [get|set][row|key]cacheSavePeriod to JMX (CASSANDRA-2100)
 * fix Hadoop ColumnFamilyOutputFormat dropping of mutations
   when batch fills up (CASSANDRA-2255)
 * move file deletions off of scheduledtasks executor (CASSANDRA-2253)


0.7.2
 * copy DecoratedKey.key when inserting into caches to avoid retaining
   a reference to the underlying buffer (CASSANDRA-2102)
 * format subcolumn names with subcomparator (CASSANDRA-2136)
 * fix column bloom filter deserialization (CASSANDRA-2165)


0.7.1
 * refactor MessageDigest creation code. (CASSANDRA-2107)
 * buffer network stack to avoid inefficient small TCP messages while avoiding
   the nagle/delayed ack problem (CASSANDRA-1896)
 * check log4j configuration for changes every 10s (CASSANDRA-1525, 1907)
 * more-efficient cross-DC replication (CASSANDRA-1530, -2051, -2138)
 * avoid polluting page cache with commitlog or sstable writes
   and seq scan operations (CASSANDRA-1470)
 * add RMI authentication options to nodetool (CASSANDRA-1921)
 * make snitches configurable at runtime (CASSANDRA-1374)
 * retry hadoop split requests on connection failure (CASSANDRA-1927)
 * implement describeOwnership for BOP, COPP (CASSANDRA-1928)
 * make read repair behave as expected for ConsistencyLevel > ONE
   (CASSANDRA-982, 2038)
 * distributed test harness (CASSANDRA-1859, 1964)
 * reduce flush lock contention (CASSANDRA-1930)
 * optimize supercolumn deserialization (CASSANDRA-1891)
 * fix CFMetaData.apply to only compare objects of the same class 
   (CASSANDRA-1962)
 * allow specifying specific SSTables to compact from JMX (CASSANDRA-1963)
 * fix race condition in MessagingService.targets (CASSANDRA-1959, 2094, 2081)
 * refuse to open sstables from a future version (CASSANDRA-1935)
 * zero-copy reads (CASSANDRA-1714)
 * fix copy bounds for word Text in wordcount demo (CASSANDRA-1993)
 * fixes for contrib/javautils (CASSANDRA-1979)
 * check more frequently for memtable expiration (CASSANDRA-2000)
 * fix writing SSTable column count statistics (CASSANDRA-1976)
 * fix streaming of multiple CFs during bootstrap (CASSANDRA-1992)
 * explicitly set JVM GC new generation size with -Xmn (CASSANDRA-1968)
 * add short options for CLI flags (CASSANDRA-1565)
 * make keyspace argument to "describe keyspace" in CLI optional
   when authenticated to keyspace already (CASSANDRA-2029)
 * added option to specify -Dcassandra.join_ring=false on startup
   to allow "warm spare" nodes or performing JMX maintenance before
   joining the ring (CASSANDRA-526)
 * log migrations at INFO (CASSANDRA-2028)
 * add CLI verbose option in file mode (CASSANDRA-2030)
 * add single-line "--" comments to CLI (CASSANDRA-2032)
 * message serialization tests (CASSANDRA-1923)
 * switch from ivy to maven-ant-tasks (CASSANDRA-2017)
 * CLI attempts to block for new schema to propagate (CASSANDRA-2044)
 * fix potential overflow in nodetool cfstats (CASSANDRA-2057)
 * add JVM shutdownhook to sync commitlog (CASSANDRA-1919)
 * allow nodes to be up without being part of  normal traffic (CASSANDRA-1951)
 * fix CLI "show keyspaces" with null options on NTS (CASSANDRA-2049)
 * fix possible ByteBuffer race conditions (CASSANDRA-2066)
 * reduce garbage generated by MessagingService to prevent load spikes
   (CASSANDRA-2058)
 * fix math in RandomPartitioner.describeOwnership (CASSANDRA-2071)
 * fix deletion of sstable non-data components (CASSANDRA-2059)
 * avoid blocking gossip while deleting handoff hints (CASSANDRA-2073)
 * ignore messages from newer versions, keep track of nodes in gossip 
   regardless of version (CASSANDRA-1970)
 * cache writing moved to CompactionManager to reduce i/o contention and
   updated to use non-cache-polluting writes (CASSANDRA-2053)
 * page through large rows when exporting to JSON (CASSANDRA-2041)
 * add flush_largest_memtables_at and reduce_cache_sizes_at options
   (CASSANDRA-2142)
 * add cli 'describe cluster' command (CASSANDRA-2127)
 * add cli support for setting username/password at 'connect' command 
   (CASSANDRA-2111)
 * add -D option to Stress.java to allow reading hosts from a file 
   (CASSANDRA-2149)
 * bound hints CF throughput between 32M and 256M (CASSANDRA-2148)
 * continue starting when invalid saved cache entries are encountered
   (CASSANDRA-2076)
 * add max_hint_window_in_ms option (CASSANDRA-1459)


0.7.0-final
 * fix offsets to ByteBuffer.get (CASSANDRA-1939)


0.7.0-rc4
 * fix cli crash after backgrounding (CASSANDRA-1875)
 * count timeouts in storageproxy latencies, and include latency 
   histograms in StorageProxyMBean (CASSANDRA-1893)
 * fix CLI get recognition of supercolumns (CASSANDRA-1899)
 * enable keepalive on intra-cluster sockets (CASSANDRA-1766)
 * count timeouts towards dynamicsnitch latencies (CASSANDRA-1905)
 * Expose index-building status in JMX + cli schema description
   (CASSANDRA-1871)
 * allow [LOCAL|EACH]_QUORUM to be used with non-NetworkTopology 
   replication Strategies
 * increased amount of index locks for faster commitlog replay
 * collect secondary index tombstones immediately (CASSANDRA-1914)
 * revert commitlog changes from #1780 (CASSANDRA-1917)
 * change RandomPartitioner min token to -1 to avoid collision w/
   tokens on actual nodes (CASSANDRA-1901)
 * examine the right nibble when validating TimeUUID (CASSANDRA-1910)
 * include secondary indexes in cleanup (CASSANDRA-1916)
 * CFS.scrubDataDirectories should also cleanup invalid secondary indexes
   (CASSANDRA-1904)
 * ability to disable/enable gossip on nodes to force them down
   (CASSANDRA-1108)


0.7.0-rc3
 * expose getNaturalEndpoints in StorageServiceMBean taking byte[]
   key; RMI cannot serialize ByteBuffer (CASSANDRA-1833)
 * infer org.apache.cassandra.locator for replication strategy classes
   when not otherwise specified
 * validation that generates less garbage (CASSANDRA-1814)
 * add TTL support to CLI (CASSANDRA-1838)
 * cli defaults to bytestype for subcomparator when creating
   column families (CASSANDRA-1835)
 * unregister index MBeans when index is dropped (CASSANDRA-1843)
 * make ByteBufferUtil.clone thread-safe (CASSANDRA-1847)
 * change exception for read requests during bootstrap from 
   InvalidRequest to Unavailable (CASSANDRA-1862)
 * respect row-level tombstones post-flush in range scans
   (CASSANDRA-1837)
 * ReadResponseResolver check digests against each other (CASSANDRA-1830)
 * return InvalidRequest when remove of subcolumn without supercolumn
   is requested (CASSANDRA-1866)
 * flush before repair (CASSANDRA-1748)
 * SSTableExport validates key order (CASSANDRA-1884)
 * large row support for SSTableExport (CASSANDRA-1867)
 * Re-cache hot keys post-compaction without hitting disk (CASSANDRA-1878)
 * manage read repair in coordinator instead of data source, to
   provide latency information to dynamic snitch (CASSANDRA-1873)


0.7.0-rc2
 * fix live-column-count of slice ranges including tombstoned supercolumn 
   with live subcolumn (CASSANDRA-1591)
 * rename o.a.c.internal.AntientropyStage -> AntiEntropyStage,
   o.a.c.request.Request_responseStage -> RequestResponseStage,
   o.a.c.internal.Internal_responseStage -> InternalResponseStage
 * add AbstractType.fromString (CASSANDRA-1767)
 * require index_type to be present when specifying index_name
   on ColumnDef (CASSANDRA-1759)
 * fix add/remove index bugs in CFMetadata (CASSANDRA-1768)
 * rebuild Strategy during system_update_keyspace (CASSANDRA-1762)
 * cli updates prompt to ... in continuation lines (CASSANDRA-1770)
 * support multiple Mutations per key in hadoop ColumnFamilyOutputFormat
   (CASSANDRA-1774)
 * improvements to Debian init script (CASSANDRA-1772)
 * use local classloader to check for version.properties (CASSANDRA-1778)
 * Validate that column names in column_metadata are valid for the
   defined comparator, and decode properly in cli (CASSANDRA-1773)
 * use cross-platform newlines in cli (CASSANDRA-1786)
 * add ExpiringColumn support to sstable import/export (CASSANDRA-1754)
 * add flush for each append to periodic commitlog mode; added
   periodic_without_flush option to disable this (CASSANDRA-1780)
 * close file handle used for post-flush truncate (CASSANDRA-1790)
 * various code cleanup (CASSANDRA-1793, -1794, -1795)
 * fix range queries against wrapped range (CASSANDRA-1781)
 * fix consistencylevel calculations for NetworkTopologyStrategy
   (CASSANDRA-1804)
 * cli support index type enum names (CASSANDRA-1810)
 * improved validation of column_metadata (CASSANDRA-1813)
 * reads at ConsistencyLevel > 1 throw UnavailableException
   immediately if insufficient live nodes exist (CASSANDRA-1803)
 * copy bytebuffers for local writes to avoid retaining the entire
   Thrift frame (CASSANDRA-1801)
 * fix NPE adding index to column w/o prior metadata (CASSANDRA-1764)
 * reduce fat client timeout (CASSANDRA-1730)
 * fix botched merge of CASSANDRA-1316


0.7.0-rc1
 * fix compaction and flush races with schema updates (CASSANDRA-1715)
 * add clustertool, config-converter, sstablekeys, and schematool 
   Windows .bat files (CASSANDRA-1723)
 * reject range queries received during bootstrap (CASSANDRA-1739)
 * fix wrapping-range queries on non-minimum token (CASSANDRA-1700)
 * add nodetool cfhistogram (CASSANDRA-1698)
 * limit repaired ranges to what the nodes have in common (CASSANDRA-1674)
 * index scan treats missing columns as not matching secondary
   expressions (CASSANDRA-1745)
 * Fix misuse of DataOutputBuffer.getData in AntiEntropyService
   (CASSANDRA-1729)
 * detect and warn when obsolete version of JNA is present (CASSANDRA-1760)
 * reduce fat client timeout (CASSANDRA-1730)
 * cleanup smallest CFs first to increase free temp space for larger ones
   (CASSANDRA-1811)
 * Update windows .bat files to work outside of main Cassandra
   directory (CASSANDRA-1713)
 * fix read repair regression from 0.6.7 (CASSANDRA-1727)
 * more-efficient read repair (CASSANDRA-1719)
 * fix hinted handoff replay (CASSANDRA-1656)
 * log type of dropped messages (CASSANDRA-1677)
 * upgrade to SLF4J 1.6.1
 * fix ByteBuffer bug in ExpiringColumn.updateDigest (CASSANDRA-1679)
 * fix IntegerType.getString (CASSANDRA-1681)
 * make -Djava.net.preferIPv4Stack=true the default (CASSANDRA-628)
 * add INTERNAL_RESPONSE verb to differentiate from responses related
   to client requests (CASSANDRA-1685)
 * log tpstats when dropping messages (CASSANDRA-1660)
 * include unreachable nodes in describeSchemaVersions (CASSANDRA-1678)
 * Avoid dropping messages off the client request path (CASSANDRA-1676)
 * fix jna errno reporting (CASSANDRA-1694)
 * add friendlier error for UnknownHostException on startup (CASSANDRA-1697)
 * include jna dependency in RPM package (CASSANDRA-1690)
 * add --skip-keys option to stress.py (CASSANDRA-1696)
 * improve cli handling of non-string keys and column names 
   (CASSANDRA-1701, -1693)
 * r/m extra subcomparator line in cli keyspaces output (CASSANDRA-1712)
 * add read repair chance to cli "show keyspaces"
 * upgrade to ConcurrentLinkedHashMap 1.1 (CASSANDRA-975)
 * fix index scan routing (CASSANDRA-1722)
 * fix tombstoning of supercolumns in range queries (CASSANDRA-1734)
 * clear endpoint cache after updating keyspace metadata (CASSANDRA-1741)
 * fix wrapping-range queries on non-minimum token (CASSANDRA-1700)
 * truncate includes secondary indexes (CASSANDRA-1747)
 * retain reference to PendingFile sstables (CASSANDRA-1749)
 * fix sstableimport regression (CASSANDRA-1753)
 * fix for bootstrap when no non-system tables are defined (CASSANDRA-1732)
 * handle replica unavailability in index scan (CASSANDRA-1755)
 * fix service initialization order deadlock (CASSANDRA-1756)
 * multi-line cli commands (CASSANDRA-1742)
 * fix race between snapshot and compaction (CASSANDRA-1736)
 * add listEndpointsPendingHints, deleteHintsForEndpoint JMX methods 
   (CASSANDRA-1551)


0.7.0-beta3
 * add strategy options to describe_keyspace output (CASSANDRA-1560)
 * log warning when using randomly generated token (CASSANDRA-1552)
 * re-organize JMX into .db, .net, .internal, .request (CASSANDRA-1217)
 * allow nodes to change IPs between restarts (CASSANDRA-1518)
 * remember ring state between restarts by default (CASSANDRA-1518)
 * flush index built flag so we can read it before log replay (CASSANDRA-1541)
 * lock row cache updates to prevent race condition (CASSANDRA-1293)
 * remove assertion causing rare (and harmless) error messages in
   commitlog (CASSANDRA-1330)
 * fix moving nodes with no keyspaces defined (CASSANDRA-1574)
 * fix unbootstrap when no data is present in a transfer range (CASSANDRA-1573)
 * take advantage of AVRO-495 to simplify our avro IDL (CASSANDRA-1436)
 * extend authorization hierarchy to column family (CASSANDRA-1554)
 * deletion support in secondary indexes (CASSANDRA-1571)
 * meaningful error message for invalid replication strategy class 
   (CASSANDRA-1566)
 * allow keyspace creation with RF > N (CASSANDRA-1428)
 * improve cli error handling (CASSANDRA-1580)
 * add cache save/load ability (CASSANDRA-1417, 1606, 1647)
 * add StorageService.getDrainProgress (CASSANDRA-1588)
 * Disallow bootstrap to an in-use token (CASSANDRA-1561)
 * Allow dynamic secondary index creation and destruction (CASSANDRA-1532)
 * log auto-guessed memtable thresholds (CASSANDRA-1595)
 * add ColumnDef support to cli (CASSANDRA-1583)
 * reduce index sample time by 75% (CASSANDRA-1572)
 * add cli support for column, strategy metadata (CASSANDRA-1578, 1612)
 * add cli support for schema modification (CASSANDRA-1584)
 * delete temp files on failed compactions (CASSANDRA-1596)
 * avoid blocking for dead nodes during removetoken (CASSANDRA-1605)
 * remove ConsistencyLevel.ZERO (CASSANDRA-1607)
 * expose in-progress compaction type in jmx (CASSANDRA-1586)
 * removed IClock & related classes from internals (CASSANDRA-1502)
 * fix removing tokens from SystemTable on decommission and removetoken
   (CASSANDRA-1609)
 * include CF metadata in cli 'show keyspaces' (CASSANDRA-1613)
 * switch from Properties to HashMap in PropertyFileSnitch to
   avoid synchronization bottleneck (CASSANDRA-1481)
 * PropertyFileSnitch configuration file renamed to 
   cassandra-topology.properties
 * add cli support for get_range_slices (CASSANDRA-1088, CASSANDRA-1619)
 * Make memtable flush thresholds per-CF instead of global 
   (CASSANDRA-1007, 1637)
 * add cli support for binary data without CfDef hints (CASSANDRA-1603)
 * fix building SSTable statistics post-stream (CASSANDRA-1620)
 * fix potential infinite loop in 2ary index queries (CASSANDRA-1623)
 * allow creating NTS keyspaces with no replicas configured (CASSANDRA-1626)
 * add jmx histogram of sstables accessed per read (CASSANDRA-1624)
 * remove system_rename_column_family and system_rename_keyspace from the
   client API until races can be fixed (CASSANDRA-1630, CASSANDRA-1585)
 * add cli sanity tests (CASSANDRA-1582)
 * update GC settings in cassandra.bat (CASSANDRA-1636)
 * cli support for index queries (CASSANDRA-1635)
 * cli support for updating schema memtable settings (CASSANDRA-1634)
 * cli --file option (CASSANDRA-1616)
 * reduce automatically chosen memtable sizes by 50% (CASSANDRA-1641)
 * move endpoint cache from snitch to strategy (CASSANDRA-1643)
 * fix commitlog recovery deleting the newly-created segment as well as
   the old ones (CASSANDRA-1644)
 * upgrade to Thrift 0.5 (CASSANDRA-1367)
 * renamed CL.DCQUORUM to LOCAL_QUORUM and DCQUORUMSYNC to EACH_QUORUM
 * cli truncate support (CASSANDRA-1653)
 * update GC settings in cassandra.bat (CASSANDRA-1636)
 * avoid logging when a node's ip/token is gossipped back to it (CASSANDRA-1666)


0.7-beta2
 * always use UTF-8 for hint keys (CASSANDRA-1439)
 * remove cassandra.yaml dependency from Hadoop and Pig (CASSADRA-1322)
 * expose CfDef metadata in describe_keyspaces (CASSANDRA-1363)
 * restore use of mmap_index_only option (CASSANDRA-1241)
 * dropping a keyspace with no column families generated an error 
   (CASSANDRA-1378)
 * rename RackAwareStrategy to OldNetworkTopologyStrategy, RackUnawareStrategy 
   to SimpleStrategy, DatacenterShardStrategy to NetworkTopologyStrategy,
   AbstractRackAwareSnitch to AbstractNetworkTopologySnitch (CASSANDRA-1392)
 * merge StorageProxy.mutate, mutateBlocking (CASSANDRA-1396)
 * faster UUIDType, LongType comparisons (CASSANDRA-1386, 1393)
 * fix setting read_repair_chance from CLI addColumnFamily (CASSANDRA-1399)
 * fix updates to indexed columns (CASSANDRA-1373)
 * fix race condition leaving to FileNotFoundException (CASSANDRA-1382)
 * fix sharded lock hash on index write path (CASSANDRA-1402)
 * add support for GT/E, LT/E in subordinate index clauses (CASSANDRA-1401)
 * cfId counter got out of sync when CFs were added (CASSANDRA-1403)
 * less chatty schema updates (CASSANDRA-1389)
 * rename column family mbeans. 'type' will now include either 
   'IndexColumnFamilies' or 'ColumnFamilies' depending on the CFS type.
   (CASSANDRA-1385)
 * disallow invalid keyspace and column family names. This includes name that
   matches a '^\w+' regex. (CASSANDRA-1377)
 * use JNA, if present, to take snapshots (CASSANDRA-1371)
 * truncate hints if starting 0.7 for the first time (CASSANDRA-1414)
 * fix FD leak in single-row slicepredicate queries (CASSANDRA-1416)
 * allow index expressions against columns that are not part of the 
   SlicePredicate (CASSANDRA-1410)
 * config-converter properly handles snitches and framed support 
   (CASSANDRA-1420)
 * remove keyspace argument from multiget_count (CASSANDRA-1422)
 * allow specifying cassandra.yaml location as (local or remote) URL
   (CASSANDRA-1126)
 * fix using DynamicEndpointSnitch with NetworkTopologyStrategy
   (CASSANDRA-1429)
 * Add CfDef.default_validation_class (CASSANDRA-891)
 * fix EstimatedHistogram.max (CASSANDRA-1413)
 * quorum read optimization (CASSANDRA-1622)
 * handle zero-length (or missing) rows during HH paging (CASSANDRA-1432)
 * include secondary indexes during schema migrations (CASSANDRA-1406)
 * fix commitlog header race during schema change (CASSANDRA-1435)
 * fix ColumnFamilyStoreMBeanIterator to use new type name (CASSANDRA-1433)
 * correct filename generated by xml->yaml converter (CASSANDRA-1419)
 * add CMSInitiatingOccupancyFraction=75 and UseCMSInitiatingOccupancyOnly
   to default JVM options
 * decrease jvm heap for cassandra-cli (CASSANDRA-1446)
 * ability to modify keyspaces and column family definitions on a live cluster
   (CASSANDRA-1285)
 * support for Hadoop Streaming [non-jvm map/reduce via stdin/out]
   (CASSANDRA-1368)
 * Move persistent sstable stats from the system table to an sstable component
   (CASSANDRA-1430)
 * remove failed bootstrap attempt from pending ranges when gossip times
   it out after 1h (CASSANDRA-1463)
 * eager-create tcp connections to other cluster members (CASSANDRA-1465)
 * enumerate stages and derive stage from message type instead of 
   transmitting separately (CASSANDRA-1465)
 * apply reversed flag during collation from different data sources
   (CASSANDRA-1450)
 * make failure to remove commitlog segment non-fatal (CASSANDRA-1348)
 * correct ordering of drain operations so CL.recover is no longer 
   necessary (CASSANDRA-1408)
 * removed keyspace from describe_splits method (CASSANDRA-1425)
 * rename check_schema_agreement to describe_schema_versions
   (CASSANDRA-1478)
 * fix QUORUM calculation for RF > 3 (CASSANDRA-1487)
 * remove tombstones during non-major compactions when bloom filter
   verifies that row does not exist in other sstables (CASSANDRA-1074)
 * nodes that coordinated a loadbalance in the past could not be seen by
   newly added nodes (CASSANDRA-1467)
 * exposed endpoint states (gossip details) via jmx (CASSANDRA-1467)
 * ensure that compacted sstables are not included when new readers are
   instantiated (CASSANDRA-1477)
 * by default, calculate heap size and memtable thresholds at runtime (CASSANDRA-1469)
 * fix races dealing with adding/dropping keyspaces and column families in
   rapid succession (CASSANDRA-1477)
 * clean up of Streaming system (CASSANDRA-1503, 1504, 1506)
 * add options to configure Thrift socket keepalive and buffer sizes (CASSANDRA-1426)
 * make contrib CassandraServiceDataCleaner recursive (CASSANDRA-1509)
 * min, max compaction threshold are configurable and persistent 
   per-ColumnFamily (CASSANDRA-1468)
 * fix replaying the last mutation in a commitlog unnecessarily 
   (CASSANDRA-1512)
 * invoke getDefaultUncaughtExceptionHandler from DTPE with the original
   exception rather than the ExecutionException wrapper (CASSANDRA-1226)
 * remove Clock from the Thrift (and Avro) API (CASSANDRA-1501)
 * Close intra-node sockets when connection is broken (CASSANDRA-1528)
 * RPM packaging spec file (CASSANDRA-786)
 * weighted request scheduler (CASSANDRA-1485)
 * treat expired columns as deleted (CASSANDRA-1539)
 * make IndexInterval configurable (CASSANDRA-1488)
 * add describe_snitch to Thrift API (CASSANDRA-1490)
 * MD5 authenticator compares plain text submitted password with MD5'd
   saved property, instead of vice versa (CASSANDRA-1447)
 * JMX MessagingService pending and completed counts (CASSANDRA-1533)
 * fix race condition processing repair responses (CASSANDRA-1511)
 * make repair blocking (CASSANDRA-1511)
 * create EndpointSnitchInfo and MBean to expose rack and DC (CASSANDRA-1491)
 * added option to contrib/word_count to output results back to Cassandra
   (CASSANDRA-1342)
 * rewrite Hadoop ColumnFamilyRecordWriter to pool connections, retry to
   multiple Cassandra nodes, and smooth impact on the Cassandra cluster
   by using smaller batch sizes (CASSANDRA-1434)
 * fix setting gc_grace_seconds via CLI (CASSANDRA-1549)
 * support TTL'd index values (CASSANDRA-1536)
 * make removetoken work like decommission (CASSANDRA-1216)
 * make cli comparator-aware and improve quote rules (CASSANDRA-1523,-1524)
 * make nodetool compact and cleanup blocking (CASSANDRA-1449)
 * add memtable, cache information to GCInspector logs (CASSANDRA-1558)
 * enable/disable HintedHandoff via JMX (CASSANDRA-1550)
 * Ignore stray files in the commit log directory (CASSANDRA-1547)
 * Disallow bootstrap to an in-use token (CASSANDRA-1561)


0.7-beta1
 * sstable versioning (CASSANDRA-389)
 * switched to slf4j logging (CASSANDRA-625)
 * add (optional) expiration time for column (CASSANDRA-699)
 * access levels for authentication/authorization (CASSANDRA-900)
 * add ReadRepairChance to CF definition (CASSANDRA-930)
 * fix heisenbug in system tests, especially common on OS X (CASSANDRA-944)
 * convert to byte[] keys internally and all public APIs (CASSANDRA-767)
 * ability to alter schema definitions on a live cluster (CASSANDRA-44)
 * renamed configuration file to cassandra.xml, and log4j.properties to
   log4j-server.properties, which must now be loaded from
   the classpath (which is how our scripts in bin/ have always done it)
   (CASSANDRA-971)
 * change get_count to require a SlicePredicate. create multi_get_count
   (CASSANDRA-744)
 * re-organized endpointsnitch implementations and added SimpleSnitch
   (CASSANDRA-994)
 * Added preload_row_cache option (CASSANDRA-946)
 * add CRC to commitlog header (CASSANDRA-999)
 * removed deprecated batch_insert and get_range_slice methods (CASSANDRA-1065)
 * add truncate thrift method (CASSANDRA-531)
 * http mini-interface using mx4j (CASSANDRA-1068)
 * optimize away copy of sliced row on memtable read path (CASSANDRA-1046)
 * replace constant-size 2GB mmaped segments and special casing for index 
   entries spanning segment boundaries, with SegmentedFile that computes 
   segments that always contain entire entries/rows (CASSANDRA-1117)
 * avoid reading large rows into memory during compaction (CASSANDRA-16)
 * added hadoop OutputFormat (CASSANDRA-1101)
 * efficient Streaming (no more anticompaction) (CASSANDRA-579)
 * split commitlog header into separate file and add size checksum to
   mutations (CASSANDRA-1179)
 * avoid allocating a new byte[] for each mutation on replay (CASSANDRA-1219)
 * revise HH schema to be per-endpoint (CASSANDRA-1142)
 * add joining/leaving status to nodetool ring (CASSANDRA-1115)
 * allow multiple repair sessions per node (CASSANDRA-1190)
 * optimize away MessagingService for local range queries (CASSANDRA-1261)
 * make framed transport the default so malformed requests can't OOM the 
   server (CASSANDRA-475)
 * significantly faster reads from row cache (CASSANDRA-1267)
 * take advantage of row cache during range queries (CASSANDRA-1302)
 * make GCGraceSeconds a per-ColumnFamily value (CASSANDRA-1276)
 * keep persistent row size and column count statistics (CASSANDRA-1155)
 * add IntegerType (CASSANDRA-1282)
 * page within a single row during hinted handoff (CASSANDRA-1327)
 * push DatacenterShardStrategy configuration into keyspace definition,
   eliminating datacenter.properties. (CASSANDRA-1066)
 * optimize forward slices starting with '' and single-index-block name 
   queries by skipping the column index (CASSANDRA-1338)
 * streaming refactor (CASSANDRA-1189)
 * faster comparison for UUID types (CASSANDRA-1043)
 * secondary index support (CASSANDRA-749 and subtasks)
 * make compaction buckets deterministic (CASSANDRA-1265)


0.6.6
 * Allow using DynamicEndpointSnitch with RackAwareStrategy (CASSANDRA-1429)
 * remove the remaining vestiges of the unfinished DatacenterShardStrategy 
   (replaced by NetworkTopologyStrategy in 0.7)
   

0.6.5
 * fix key ordering in range query results with RandomPartitioner
   and ConsistencyLevel > ONE (CASSANDRA-1145)
 * fix for range query starting with the wrong token range (CASSANDRA-1042)
 * page within a single row during hinted handoff (CASSANDRA-1327)
 * fix compilation on non-sun JDKs (CASSANDRA-1061)
 * remove String.trim() call on row keys in batch mutations (CASSANDRA-1235)
 * Log summary of dropped messages instead of spamming log (CASSANDRA-1284)
 * add dynamic endpoint snitch (CASSANDRA-981)
 * fix streaming for keyspaces with hyphens in their name (CASSANDRA-1377)
 * fix errors in hard-coded bloom filter optKPerBucket by computing it
   algorithmically (CASSANDRA-1220
 * remove message deserialization stage, and uncap read/write stages
   so slow reads/writes don't block gossip processing (CASSANDRA-1358)
 * add jmx port configuration to Debian package (CASSANDRA-1202)
 * use mlockall via JNA, if present, to prevent Linux from swapping
   out parts of the JVM (CASSANDRA-1214)


0.6.4
 * avoid queuing multiple hint deliveries for the same endpoint
   (CASSANDRA-1229)
 * better performance for and stricter checking of UTF8 column names
   (CASSANDRA-1232)
 * extend option to lower compaction priority to hinted handoff
   as well (CASSANDRA-1260)
 * log errors in gossip instead of re-throwing (CASSANDRA-1289)
 * avoid aborting commitlog replay prematurely if a flushed-but-
   not-removed commitlog segment is encountered (CASSANDRA-1297)
 * fix duplicate rows being read during mapreduce (CASSANDRA-1142)
 * failure detection wasn't closing command sockets (CASSANDRA-1221)
 * cassandra-cli.bat works on windows (CASSANDRA-1236)
 * pre-emptively drop requests that cannot be processed within RPCTimeout
   (CASSANDRA-685)
 * add ack to Binary write verb and update CassandraBulkLoader
   to wait for acks for each row (CASSANDRA-1093)
 * added describe_partitioner Thrift method (CASSANDRA-1047)
 * Hadoop jobs no longer require the Cassandra storage-conf.xml
   (CASSANDRA-1280, CASSANDRA-1047)
 * log thread pool stats when GC is excessive (CASSANDRA-1275)
 * remove gossip message size limit (CASSANDRA-1138)
 * parallelize local and remote reads during multiget, and respect snitch 
   when determining whether to do local read for CL.ONE (CASSANDRA-1317)
 * fix read repair to use requested consistency level on digest mismatch,
   rather than assuming QUORUM (CASSANDRA-1316)
 * process digest mismatch re-reads in parallel (CASSANDRA-1323)
 * switch hints CF comparator to BytesType (CASSANDRA-1274)


0.6.3
 * retry to make streaming connections up to 8 times. (CASSANDRA-1019)
 * reject describe_ring() calls on invalid keyspaces (CASSANDRA-1111)
 * fix cache size calculation for size of 100% (CASSANDRA-1129)
 * fix cache capacity only being recalculated once (CASSANDRA-1129)
 * remove hourly scan of all hints on the off chance that the gossiper
   missed a status change; instead, expose deliverHintsToEndpoint to JMX
   so it can be done manually, if necessary (CASSANDRA-1141)
 * don't reject reads at CL.ALL (CASSANDRA-1152)
 * reject deletions to supercolumns in CFs containing only standard
   columns (CASSANDRA-1139)
 * avoid preserving login information after client disconnects
   (CASSANDRA-1057)
 * prefer sun jdk to openjdk in debian init script (CASSANDRA-1174)
 * detect partioner config changes between restarts and fail fast 
   (CASSANDRA-1146)
 * use generation time to resolve node token reassignment disagreements
   (CASSANDRA-1118)
 * restructure the startup ordering of Gossiper and MessageService to avoid
   timing anomalies (CASSANDRA-1160)
 * detect incomplete commit log hearders (CASSANDRA-1119)
 * force anti-entropy service to stream files on the stream stage to avoid
   sending streams out of order (CASSANDRA-1169)
 * remove inactive stream managers after AES streams files (CASSANDRA-1169)
 * allow removing entire row through batch_mutate Deletion (CASSANDRA-1027)
 * add JMX metrics for row-level bloom filter false positives (CASSANDRA-1212)
 * added a redhat init script to contrib (CASSANDRA-1201)
 * use midpoint when bootstrapping a new machine into range with not
   much data yet instead of random token (CASSANDRA-1112)
 * kill server on OOM in executor stage as well as Thrift (CASSANDRA-1226)
 * remove opportunistic repairs, when two machines with overlapping replica
   responsibilities happen to finish major compactions of the same CF near
   the same time.  repairs are now fully manual (CASSANDRA-1190)
 * add ability to lower compaction priority (default is no change from 0.6.2)
   (CASSANDRA-1181)


0.6.2
 * fix contrib/word_count build. (CASSANDRA-992)
 * split CommitLogExecutorService into BatchCommitLogExecutorService and 
   PeriodicCommitLogExecutorService (CASSANDRA-1014)
 * add latency histograms to CFSMBean (CASSANDRA-1024)
 * make resolving timestamp ties deterministic by using value bytes
   as a tiebreaker (CASSANDRA-1039)
 * Add option to turn off Hinted Handoff (CASSANDRA-894)
 * fix windows startup (CASSANDRA-948)
 * make concurrent_reads, concurrent_writes configurable at runtime via JMX
   (CASSANDRA-1060)
 * disable GCInspector on non-Sun JVMs (CASSANDRA-1061)
 * fix tombstone handling in sstable rows with no other data (CASSANDRA-1063)
 * fix size of row in spanned index entries (CASSANDRA-1056)
 * install json2sstable, sstable2json, and sstablekeys to Debian package
 * StreamingService.StreamDestinations wouldn't empty itself after streaming
   finished (CASSANDRA-1076)
 * added Collections.shuffle(splits) before returning the splits in 
   ColumnFamilyInputFormat (CASSANDRA-1096)
 * do not recalculate cache capacity post-compaction if it's been manually 
   modified (CASSANDRA-1079)
 * better defaults for flush sorter + writer executor queue sizes
   (CASSANDRA-1100)
 * windows scripts for SSTableImport/Export (CASSANDRA-1051)
 * windows script for nodetool (CASSANDRA-1113)
 * expose PhiConvictThreshold (CASSANDRA-1053)
 * make repair of RF==1 a no-op (CASSANDRA-1090)
 * improve default JVM GC options (CASSANDRA-1014)
 * fix SlicePredicate serialization inside Hadoop jobs (CASSANDRA-1049)
 * close Thrift sockets in Hadoop ColumnFamilyRecordReader (CASSANDRA-1081)


0.6.1
 * fix NPE in sstable2json when no excluded keys are given (CASSANDRA-934)
 * keep the replica set constant throughout the read repair process
   (CASSANDRA-937)
 * allow querying getAllRanges with empty token list (CASSANDRA-933)
 * fix command line arguments inversion in clustertool (CASSANDRA-942)
 * fix race condition that could trigger a false-positive assertion
   during post-flush discard of old commitlog segments (CASSANDRA-936)
 * fix neighbor calculation for anti-entropy repair (CASSANDRA-924)
 * perform repair even for small entropy differences (CASSANDRA-924)
 * Use hostnames in CFInputFormat to allow Hadoop's naive string-based
   locality comparisons to work (CASSANDRA-955)
 * cache read-only BufferedRandomAccessFile length to avoid
   3 system calls per invocation (CASSANDRA-950)
 * nodes with IPv6 (and no IPv4) addresses could not join cluster
   (CASSANDRA-969)
 * Retrieve the correct number of undeleted columns, if any, from
   a supercolumn in a row that had been deleted previously (CASSANDRA-920)
 * fix index scans that cross the 2GB mmap boundaries for both mmap
   and standard i/o modes (CASSANDRA-866)
 * expose drain via nodetool (CASSANDRA-978)


0.6.0-RC1
 * JMX drain to flush memtables and run through commit log (CASSANDRA-880)
 * Bootstrapping can skip ranges under the right conditions (CASSANDRA-902)
 * fix merging row versions in range_slice for CL > ONE (CASSANDRA-884)
 * default write ConsistencyLeven chaned from ZERO to ONE
 * fix for index entries spanning mmap buffer boundaries (CASSANDRA-857)
 * use lexical comparison if time part of TimeUUIDs are the same 
   (CASSANDRA-907)
 * bound read, mutation, and response stages to fix possible OOM
   during log replay (CASSANDRA-885)
 * Use microseconds-since-epoch (UTC) in cli, instead of milliseconds
 * Treat batch_mutate Deletion with null supercolumn as "apply this predicate 
   to top level supercolumns" (CASSANDRA-834)
 * Streaming destination nodes do not update their JMX status (CASSANDRA-916)
 * Fix internal RPC timeout calculation (CASSANDRA-911)
 * Added Pig loadfunc to contrib/pig (CASSANDRA-910)


0.6.0-beta3
 * fix compaction bucketing bug (CASSANDRA-814)
 * update windows batch file (CASSANDRA-824)
 * deprecate KeysCachedFraction configuration directive in favor
   of KeysCached; move to unified-per-CF key cache (CASSANDRA-801)
 * add invalidateRowCache to ColumnFamilyStoreMBean (CASSANDRA-761)
 * send Handoff hints to natural locations to reduce load on
   remaining nodes in a failure scenario (CASSANDRA-822)
 * Add RowWarningThresholdInMB configuration option to warn before very 
   large rows get big enough to threaten node stability, and -x option to
   be able to remove them with sstable2json if the warning is unheeded
   until it's too late (CASSANDRA-843)
 * Add logging of GC activity (CASSANDRA-813)
 * fix ConcurrentModificationException in commitlog discard (CASSANDRA-853)
 * Fix hardcoded row count in Hadoop RecordReader (CASSANDRA-837)
 * Add a jmx status to the streaming service and change several DEBUG
   messages to INFO (CASSANDRA-845)
 * fix classpath in cassandra-cli.bat for Windows (CASSANDRA-858)
 * allow re-specifying host, port to cassandra-cli if invalid ones
   are first tried (CASSANDRA-867)
 * fix race condition handling rpc timeout in the coordinator
   (CASSANDRA-864)
 * Remove CalloutLocation and StagingFileDirectory from storage-conf files 
   since those settings are no longer used (CASSANDRA-878)
 * Parse a long from RowWarningThresholdInMB instead of an int (CASSANDRA-882)
 * Remove obsolete ControlPort code from DatabaseDescriptor (CASSANDRA-886)
 * move skipBytes side effect out of assert (CASSANDRA-899)
 * add "double getLoad" to StorageServiceMBean (CASSANDRA-898)
 * track row stats per CF at compaction time (CASSANDRA-870)
 * disallow CommitLogDirectory matching a DataFileDirectory (CASSANDRA-888)
 * default key cache size is 200k entries, changed from 10% (CASSANDRA-863)
 * add -Dcassandra-foreground=yes to cassandra.bat
 * exit if cluster name is changed unexpectedly (CASSANDRA-769)


0.6.0-beta1/beta2
 * add batch_mutate thrift command, deprecating batch_insert (CASSANDRA-336)
 * remove get_key_range Thrift API, deprecated in 0.5 (CASSANDRA-710)
 * add optional login() Thrift call for authentication (CASSANDRA-547)
 * support fat clients using gossiper and StorageProxy to perform
   replication in-process [jvm-only] (CASSANDRA-535)
 * support mmapped I/O for reads, on by default on 64bit JVMs 
   (CASSANDRA-408, CASSANDRA-669)
 * improve insert concurrency, particularly during Hinted Handoff
   (CASSANDRA-658)
 * faster network code (CASSANDRA-675)
 * stress.py moved to contrib (CASSANDRA-635)
 * row caching [must be explicitly enabled per-CF in config] (CASSANDRA-678)
 * present a useful measure of compaction progress in JMX (CASSANDRA-599)
 * add bin/sstablekeys (CASSNADRA-679)
 * add ConsistencyLevel.ANY (CASSANDRA-687)
 * make removetoken remove nodes from gossip entirely (CASSANDRA-644)
 * add ability to set cache sizes at runtime (CASSANDRA-708)
 * report latency and cache hit rate statistics with lifetime totals
   instead of average over the last minute (CASSANDRA-702)
 * support get_range_slice for RandomPartitioner (CASSANDRA-745)
 * per-keyspace replication factory and replication strategy (CASSANDRA-620)
 * track latency in microseconds (CASSANDRA-733)
 * add describe_ Thrift methods, deprecating get_string_property and 
   get_string_list_property
 * jmx interface for tracking operation mode and streams in general.
   (CASSANDRA-709)
 * keep memtables in sorted order to improve range query performance
   (CASSANDRA-799)
 * use while loop instead of recursion when trimming sstables compaction list 
   to avoid blowing stack in pathological cases (CASSANDRA-804)
 * basic Hadoop map/reduce support (CASSANDRA-342)


0.5.1
 * ensure all files for an sstable are streamed to the same directory.
   (CASSANDRA-716)
 * more accurate load estimate for bootstrapping (CASSANDRA-762)
 * tolerate dead or unavailable bootstrap target on write (CASSANDRA-731)
 * allow larger numbers of keys (> 140M) in a sstable bloom filter
   (CASSANDRA-790)
 * include jvm argument improvements from CASSANDRA-504 in debian package
 * change streaming chunk size to 32MB to accomodate Windows XP limitations
   (was 64MB) (CASSANDRA-795)
 * fix get_range_slice returning results in the wrong order (CASSANDRA-781)
 

0.5.0 final
 * avoid attempting to delete temporary bootstrap files twice (CASSANDRA-681)
 * fix bogus NaN in nodeprobe cfstats output (CASSANDRA-646)
 * provide a policy for dealing with single thread executors w/ a full queue
   (CASSANDRA-694)
 * optimize inner read in MessagingService, vastly improving multiple-node
   performance (CASSANDRA-675)
 * wait for table flush before streaming data back to a bootstrapping node.
   (CASSANDRA-696)
 * keep track of bootstrapping sources by table so that bootstrapping doesn't 
   give the indication of finishing early (CASSANDRA-673)


0.5.0 RC3
 * commit the correct version of the patch for CASSANDRA-663


0.5.0 RC2 (unreleased)
 * fix bugs in converting get_range_slice results to Thrift 
   (CASSANDRA-647, CASSANDRA-649)
 * expose java.util.concurrent.TimeoutException in StorageProxy methods
   (CASSANDRA-600)
 * TcpConnectionManager was holding on to disconnected connections, 
   giving the false indication they were being used. (CASSANDRA-651)
 * Remove duplicated write. (CASSANDRA-662)
 * Abort bootstrap if IP is already in the token ring (CASSANDRA-663)
 * increase default commitlog sync period, and wait for last sync to 
   finish before submitting another (CASSANDRA-668)


0.5.0 RC1
 * Fix potential NPE in get_range_slice (CASSANDRA-623)
 * add CRC32 to commitlog entries (CASSANDRA-605)
 * fix data streaming on windows (CASSANDRA-630)
 * GC compacted sstables after cleanup and compaction (CASSANDRA-621)
 * Speed up anti-entropy validation (CASSANDRA-629)
 * Fix anti-entropy assertion error (CASSANDRA-639)
 * Fix pending range conflicts when bootstapping or moving
   multiple nodes at once (CASSANDRA-603)
 * Handle obsolete gossip related to node movement in the case where
   one or more nodes is down when the movement occurs (CASSANDRA-572)
 * Include dead nodes in gossip to avoid a variety of problems
   and fix HH to removed nodes (CASSANDRA-634)
 * return an InvalidRequestException for mal-formed SlicePredicates
   (CASSANDRA-643)
 * fix bug determining closest neighbor for use in multiple datacenters
   (CASSANDRA-648)
 * Vast improvements in anticompaction speed (CASSANDRA-607)
 * Speed up log replay and writes by avoiding redundant serializations
   (CASSANDRA-652)


0.5.0 beta 2
 * Bootstrap improvements (several tickets)
 * add nodeprobe repair anti-entropy feature (CASSANDRA-193, CASSANDRA-520)
 * fix possibility of partition when many nodes restart at once
   in clusters with multiple seeds (CASSANDRA-150)
 * fix NPE in get_range_slice when no data is found (CASSANDRA-578)
 * fix potential NPE in hinted handoff (CASSANDRA-585)
 * fix cleanup of local "system" keyspace (CASSANDRA-576)
 * improve computation of cluster load balance (CASSANDRA-554)
 * added super column read/write, column count, and column/row delete to
   cassandra-cli (CASSANDRA-567, CASSANDRA-594)
 * fix returning live subcolumns of deleted supercolumns (CASSANDRA-583)
 * respect JAVA_HOME in bin/ scripts (several tickets)
 * add StorageService.initClient for fat clients on the JVM (CASSANDRA-535)
   (see contrib/client_only for an example of use)
 * make consistency_level functional in get_range_slice (CASSANDRA-568)
 * optimize key deserialization for RandomPartitioner (CASSANDRA-581)
 * avoid GCing tombstones except on major compaction (CASSANDRA-604)
 * increase failure conviction threshold, resulting in less nodes
   incorrectly (and temporarily) marked as down (CASSANDRA-610)
 * respect memtable thresholds during log replay (CASSANDRA-609)
 * support ConsistencyLevel.ALL on read (CASSANDRA-584)
 * add nodeprobe removetoken command (CASSANDRA-564)


0.5.0 beta
 * Allow multiple simultaneous flushes, improving flush throughput 
   on multicore systems (CASSANDRA-401)
 * Split up locks to improve write and read throughput on multicore systems
   (CASSANDRA-444, CASSANDRA-414)
 * More efficient use of memory during compaction (CASSANDRA-436)
 * autobootstrap option: when enabled, all non-seed nodes will attempt
   to bootstrap when started, until bootstrap successfully
   completes. -b option is removed.  (CASSANDRA-438)
 * Unless a token is manually specified in the configuration xml,
   a bootstraping node will use a token that gives it half the
   keys from the most-heavily-loaded node in the cluster,
   instead of generating a random token. 
   (CASSANDRA-385, CASSANDRA-517)
 * Miscellaneous bootstrap fixes (several tickets)
 * Ability to change a node's token even after it has data on it
   (CASSANDRA-541)
 * Ability to decommission a live node from the ring (CASSANDRA-435)
 * Semi-automatic loadbalancing via nodeprobe (CASSANDRA-192)
 * Add ability to set compaction thresholds at runtime via
   JMX / nodeprobe.  (CASSANDRA-465)
 * Add "comment" field to ColumnFamily definition. (CASSANDRA-481)
 * Additional JMX metrics (CASSANDRA-482)
 * JSON based export and import tools (several tickets)
 * Hinted Handoff fixes (several tickets)
 * Add key cache to improve read performance (CASSANDRA-423)
 * Simplified construction of custom ReplicationStrategy classes
   (CASSANDRA-497)
 * Graphical application (Swing) for ring integrity verification and 
   visualization was added to contrib (CASSANDRA-252)
 * Add DCQUORUM, DCQUORUMSYNC consistency levels and corresponding
   ReplicationStrategy / EndpointSnitch classes.  Experimental.
   (CASSANDRA-492)
 * Web client interface added to contrib (CASSANDRA-457)
 * More-efficient flush for Random, CollatedOPP partitioners 
   for normal writes (CASSANDRA-446) and bulk load (CASSANDRA-420)
 * Add MemtableFlushAfterMinutes, a global replacement for the old 
   per-CF FlushPeriodInMinutes setting (CASSANDRA-463)
 * optimizations to slice reading (CASSANDRA-350) and supercolumn
   queries (CASSANDRA-510)
 * force binding to given listenaddress for nodes with multiple
   interfaces (CASSANDRA-546)
 * stress.py benchmarking tool improvements (several tickets)
 * optimized replica placement code (CASSANDRA-525)
 * faster log replay on restart (CASSANDRA-539, CASSANDRA-540)
 * optimized local-node writes (CASSANDRA-558)
 * added get_range_slice, deprecating get_key_range (CASSANDRA-344)
 * expose TimedOutException to thrift (CASSANDRA-563)
 

0.4.2
 * Add validation disallowing null keys (CASSANDRA-486)
 * Fix race conditions in TCPConnectionManager (CASSANDRA-487)
 * Fix using non-utf8-aware comparison as a sanity check.
   (CASSANDRA-493)
 * Improve default garbage collector options (CASSANDRA-504)
 * Add "nodeprobe flush" (CASSANDRA-505)
 * remove NotFoundException from get_slice throws list (CASSANDRA-518)
 * fix get (not get_slice) of entire supercolumn (CASSANDRA-508)
 * fix null token during bootstrap (CASSANDRA-501)


0.4.1
 * Fix FlushPeriod columnfamily configuration regression
   (CASSANDRA-455)
 * Fix long column name support (CASSANDRA-460)
 * Fix for serializing a row that only contains tombstones
   (CASSANDRA-458)
 * Fix for discarding unneeded commitlog segments (CASSANDRA-459)
 * Add SnapshotBeforeCompaction configuration option (CASSANDRA-426)
 * Fix compaction abort under insufficient disk space (CASSANDRA-473)
 * Fix reading subcolumn slice from tombstoned CF (CASSANDRA-484)
 * Fix race condition in RVH causing occasional NPE (CASSANDRA-478)


0.4.0
 * fix get_key_range problems when a node is down (CASSANDRA-440)
   and add UnavailableException to more Thrift methods
 * Add example EndPointSnitch contrib code (several tickets)


0.4.0 RC2
 * fix SSTable generation clash during compaction (CASSANDRA-418)
 * reject method calls with null parameters (CASSANDRA-308)
 * properly order ranges in nodeprobe output (CASSANDRA-421)
 * fix logging of certain errors on executor threads (CASSANDRA-425)


0.4.0 RC1
 * Bootstrap feature is live; use -b on startup (several tickets)
 * Added multiget api (CASSANDRA-70)
 * fix Deadlock with SelectorManager.doProcess and TcpConnection.write
   (CASSANDRA-392)
 * remove key cache b/c of concurrency bugs in third-party
   CLHM library (CASSANDRA-405)
 * update non-major compaction logic to use two threshold values
   (CASSANDRA-407)
 * add periodic / batch commitlog sync modes (several tickets)
 * inline BatchMutation into batch_insert params (CASSANDRA-403)
 * allow setting the logging level at runtime via mbean (CASSANDRA-402)
 * change default comparator to BytesType (CASSANDRA-400)
 * add forwards-compatible ConsistencyLevel parameter to get_key_range
   (CASSANDRA-322)
 * r/m special case of blocking for local destination when writing with 
   ConsistencyLevel.ZERO (CASSANDRA-399)
 * Fixes to make BinaryMemtable [bulk load interface] useful (CASSANDRA-337);
   see contrib/bmt_example for an example of using it.
 * More JMX properties added (several tickets)
 * Thrift changes (several tickets)
    - Merged _super get methods with the normal ones; return values
      are now of ColumnOrSuperColumn.
    - Similarly, merged batch_insert_super into batch_insert.



0.4.0 beta
 * On-disk data format has changed to allow billions of keys/rows per
   node instead of only millions
 * Multi-keyspace support
 * Scan all sstables for all queries to avoid situations where
   different types of operation on the same ColumnFamily could
   disagree on what data was present
 * Snapshot support via JMX
 * Thrift API has changed a _lot_:
    - removed time-sorted CFs; instead, user-defined comparators
      may be defined on the column names, which are now byte arrays.
      Default comparators are provided for UTF8, Bytes, Ascii, Long (i64),
      and UUID types.
    - removed colon-delimited strings in thrift api in favor of explicit
      structs such as ColumnPath, ColumnParent, etc.  Also normalized
      thrift struct and argument naming.
    - Added columnFamily argument to get_key_range.
    - Change signature of get_slice to accept starting and ending
      columns as well as an offset.  (This allows use of indexes.)
      Added "ascending" flag to allow reasonably-efficient reverse
      scans as well.  Removed get_slice_by_range as redundant.
    - get_key_range operates on one CF at a time
    - changed `block` boolean on insert methods to ConsistencyLevel enum,
      with options of NONE, ONE, QUORUM, and ALL.
    - added similar consistency_level parameter to read methods
    - column-name-set slice with no names given now returns zero columns
      instead of all of them.  ("all" can run your server out of memory.
      use a range-based slice with a high max column count instead.)
 * Removed the web interface. Node information can now be obtained by 
   using the newly introduced nodeprobe utility.
 * More JMX stats
 * Remove magic values from internals (e.g. special key to indicate
   when to flush memtables)
 * Rename configuration "table" to "keyspace"
 * Moved to crash-only design; no more shutdown (just kill the process)
 * Lots of bug fixes

Full list of issues resolved in 0.4 is at https://issues.apache.org/jira/secure/IssueNavigator.jspa?reset=true&&pid=12310865&fixfor=12313862&resolution=1&sorter/field=issuekey&sorter/order=DESC


0.3.0 RC3
 * Fix potential deadlock under load in TCPConnection.
   (CASSANDRA-220)


0.3.0 RC2
 * Fix possible data loss when server is stopped after replaying
   log but before new inserts force memtable flush.
   (CASSANDRA-204)
 * Added BUGS file


0.3.0 RC1
 * Range queries on keys, including user-defined key collation
 * Remove support
 * Workarounds for a weird bug in JDK select/register that seems
   particularly common on VM environments. Cassandra should deploy
   fine on EC2 now
 * Much improved infrastructure: the beginnings of a decent test suite
   ("ant test" for unit tests; "nosetests" for system tests), code
   coverage reporting, etc.
 * Expanded node status reporting via JMX
 * Improved error reporting/logging on both server and client
 * Reduced memory footprint in default configuration
 * Combined blocking and non-blocking versions of insert APIs
 * Added FlushPeriodInMinutes configuration parameter to force
   flushing of infrequently-updated ColumnFamilies<|MERGE_RESOLUTION|>--- conflicted
+++ resolved
@@ -1,4 +1,3 @@
-<<<<<<< HEAD
 2.1.1
  * Properly track added size (CASSANDRA-7239)
  * Allow compilation in java 8 (CASSANDRA-7208)
@@ -60,10 +59,7 @@
  * Fix snapshot repair error on indexed tables (CASSANDRA-8020)
  * Do not exit nodetool repair when receiving JMX NOTIF_LOST (CASSANDRA-7909)
 Merged from 2.0:
-=======
-2.0.11:
  * SSL does not work in cassandra-cli (CASSANDRA-7899)
->>>>>>> df046dfe
  * Fix potential exception when using ReversedType in DynamicCompositeType
    (CASSANDRA-7898)
  * Better validation of collection values (CASSANDRA-7833)
