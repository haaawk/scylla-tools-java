/*
 * Licensed to the Apache Software Foundation (ASF) under one
 * or more contributor license agreements.  See the NOTICE file
 * distributed with this work for additional information
 * regarding copyright ownership.  The ASF licenses this file
 * to you under the Apache License, Version 2.0 (the
 * "License"); you may not use this file except in compliance
 * with the License.  You may obtain a copy of the License at
 *
 *     http://www.apache.org/licenses/LICENSE-2.0
 *
 * Unless required by applicable law or agreed to in writing, software
 * distributed under the License is distributed on an "AS IS" BASIS,
 * WITHOUT WARRANTIES OR CONDITIONS OF ANY KIND, either express or implied.
 * See the License for the specific language governing permissions and
 * limitations under the License.
 */
package org.apache.cassandra.service;

import java.io.IOException;
import java.lang.management.ManagementFactory;
import java.net.InetAddress;
import java.nio.ByteBuffer;
import java.util.*;
import java.util.concurrent.*;
import java.util.concurrent.atomic.AtomicInteger;
import java.util.concurrent.atomic.AtomicLong;
import javax.management.MBeanServer;
import javax.management.ObjectName;

import com.google.common.base.Function;
import com.google.common.collect.*;
import com.google.common.util.concurrent.Uninterruptibles;
import org.apache.commons.lang.StringUtils;
import org.slf4j.Logger;
import org.slf4j.LoggerFactory;

import org.apache.cassandra.concurrent.Stage;
import org.apache.cassandra.concurrent.StageManager;
import org.apache.cassandra.config.CFMetaData;
import org.apache.cassandra.config.DatabaseDescriptor;
import org.apache.cassandra.config.Schema;
import org.apache.cassandra.db.*;
import org.apache.cassandra.db.Table;
import org.apache.cassandra.db.filter.ColumnSlice;
import org.apache.cassandra.db.filter.IDiskAtomFilter;
import org.apache.cassandra.db.filter.NamesQueryFilter;
import org.apache.cassandra.db.filter.SliceQueryFilter;
import org.apache.cassandra.db.marshal.UUIDType;
import org.apache.cassandra.dht.AbstractBounds;
import org.apache.cassandra.dht.Bounds;
import org.apache.cassandra.dht.RingPosition;
import org.apache.cassandra.dht.Token;
import org.apache.cassandra.exceptions.*;
import org.apache.cassandra.gms.FailureDetector;
import org.apache.cassandra.gms.Gossiper;
import org.apache.cassandra.io.util.DataOutputBuffer;
import org.apache.cassandra.locator.AbstractReplicationStrategy;
import org.apache.cassandra.locator.IEndpointSnitch;
import org.apache.cassandra.locator.TokenMetadata;
import org.apache.cassandra.metrics.ClientRequestMetrics;
import org.apache.cassandra.metrics.ReadRepairMetrics;
import org.apache.cassandra.net.*;
import org.apache.cassandra.service.paxos.*;
import org.apache.cassandra.tracing.Tracing;
import org.apache.cassandra.triggers.TriggerExecutor;
import org.apache.cassandra.utils.*;

public class StorageProxy implements StorageProxyMBean
{
    public static final String MBEAN_NAME = "org.apache.cassandra.db:type=StorageProxy";
    private static final Logger logger = LoggerFactory.getLogger(StorageProxy.class);
    static final boolean OPTIMIZE_LOCAL_REQUESTS = true; // set to false to test messagingservice path on single node

    public static final String UNREACHABLE = "UNREACHABLE";

    private static final WritePerformer standardWritePerformer;
    private static final WritePerformer counterWritePerformer;
    private static final WritePerformer counterWriteOnCoordinatorPerformer;

    public static final StorageProxy instance = new StorageProxy();

    private static volatile boolean hintedHandoffEnabled = DatabaseDescriptor.hintedHandoffEnabled();
    private static volatile int maxHintWindow = DatabaseDescriptor.getMaxHintWindow();
    private static volatile int maxHintsInProgress = 1024 * FBUtilities.getAvailableProcessors();
    private static final AtomicInteger totalHintsInProgress = new AtomicInteger();
    private static final Map<InetAddress, AtomicInteger> hintsInProgress = new MapMaker().concurrencyLevel(1).makeComputingMap(new Function<InetAddress, AtomicInteger>()
    {
        public AtomicInteger apply(InetAddress inetAddress)
        {
            return new AtomicInteger(0);
        }
    });
    private static final AtomicLong totalHints = new AtomicLong();
    private static final ClientRequestMetrics readMetrics = new ClientRequestMetrics("Read");
    private static final ClientRequestMetrics rangeMetrics = new ClientRequestMetrics("RangeSlice");
    private static final ClientRequestMetrics writeMetrics = new ClientRequestMetrics("Write");

    private StorageProxy() {}

    static
    {
        MBeanServer mbs = ManagementFactory.getPlatformMBeanServer();
        try
        {
            mbs.registerMBean(new StorageProxy(), new ObjectName(MBEAN_NAME));
        }
        catch (Exception e)
        {
            throw new RuntimeException(e);
        }

        standardWritePerformer = new WritePerformer()
        {
            public void apply(IMutation mutation,
                              Iterable<InetAddress> targets,
                              AbstractWriteResponseHandler responseHandler,
                              String localDataCenter,
                              ConsistencyLevel consistency_level)
            throws OverloadedException
            {
                assert mutation instanceof RowMutation;
                sendToHintedEndpoints((RowMutation) mutation, targets, responseHandler, localDataCenter, consistency_level);
            }
        };

        /*
         * We execute counter writes in 2 places: either directly in the coordinator node if it is a replica, or
         * in CounterMutationVerbHandler on a replica othewise. The write must be executed on the MUTATION stage
         * but on the latter case, the verb handler already run on the MUTATION stage, so we must not execute the
         * underlying on the stage otherwise we risk a deadlock. Hence two different performer.
         */
        counterWritePerformer = new WritePerformer()
        {
            public void apply(IMutation mutation,
                              Iterable<InetAddress> targets,
                              AbstractWriteResponseHandler responseHandler,
                              String localDataCenter,
                              ConsistencyLevel consistency_level)
            {
                Runnable runnable = counterWriteTask(mutation, targets, responseHandler, localDataCenter, consistency_level);
                runnable.run();
            }
        };

        counterWriteOnCoordinatorPerformer = new WritePerformer()
        {
            public void apply(IMutation mutation,
                              Iterable<InetAddress> targets,
                              AbstractWriteResponseHandler responseHandler,
                              String localDataCenter,
                              ConsistencyLevel consistency_level)
            {
                Runnable runnable = counterWriteTask(mutation, targets, responseHandler, localDataCenter, consistency_level);
                StageManager.getStage(Stage.MUTATION).execute(runnable);
            }
        };
    }

    /**
     * Apply @param updates if and only if the current values in the row for @param key
     * match the ones given by @param old.  The algorithm is "raw" Paxos: that is, Paxos
     * minus leader election -- any node in the cluster may propose changes for any row,
     * which (that is, the row) is the unit of values being proposed, not single columns.
     *
     * The Paxos cohort is only the replicas for the given key, not the entire cluster.
     * So we expect performance to be reasonable, but CAS is still intended to be used
     * "when you really need it," not for all your updates.
     *
     * There are three phases to Paxos:
     *  1. Prepare: the coordinator generates a ballot (timeUUID in our case) and asks replicas to (a) promise
     *     not to accept updates from older ballots and (b) tell us about the most recent update it has already
     *     accepted.
     *  2. Accept: if a majority of replicas reply, the coordinator asks replicas to accept the value of the
     *     highest proposal ballot it heard about, or a new value if no in-progress proposals were reported.
     *  3. Commit (Learn): if a majority of replicas acknowledge the accept request, we can commit the new
     *     value.
     *
     *  Commit procedure is not covered in "Paxos Made Simple," and only briefly mentioned in "Paxos Made Live,"
     *  so here is our approach:
     *   3a. The coordinator sends a commit message to all replicas with the ballot and value.
     *   3b. Because of 1-2, this will be the highest-seen commit ballot.  The replicas will note that,
     *       and send it with subsequent promise replies.  This allows us to discard acceptance records
     *       for successfully committed replicas, without allowing incomplete proposals to commit erroneously
     *       later on.
     *
     *  Note that since we are performing a CAS rather than a simple update, we perform a read (of committed
     *  values) between the prepare and accept phases.  This gives us a slightly longer window for another
     *  coordinator to come along and trump our own promise with a newer one but is otherwise safe.
     *
     * @return true if the operation succeeds in updating the row
     */
    public static boolean cas(String table, String cfName, ByteBuffer key, ColumnFamily expected, ColumnFamily updates, ConsistencyLevel consistencyLevel)
    throws UnavailableException, IsBootstrappingException, ReadTimeoutException, WriteTimeoutException, InvalidRequestException
    {
        consistencyLevel.validateForCas(table);

        CFMetaData metadata = Schema.instance.getCFMetaData(table, cfName);

        long start = System.nanoTime();
        long timeout = TimeUnit.MILLISECONDS.toNanos(DatabaseDescriptor.getCasContentionTimeout());
        while (System.nanoTime() - start < timeout)
        {
            // for simplicity, we'll do a single liveness check at the start of each attempt
            Pair<List<InetAddress>, Integer> p = getPaxosParticipants(table, key);
            List<InetAddress> liveEndpoints = p.left;
            int requiredParticipants = p.right;

            UUID ballot = beginAndRepairPaxos(key, metadata, liveEndpoints, requiredParticipants);
            if (ballot == null)
                continue;

            // read the current value and compare with expected
            Tracing.trace("Reading existing values for CAS precondition");
            long timestamp = System.currentTimeMillis();
            IDiskAtomFilter filter = expected == null
                                   ? new SliceQueryFilter(ByteBufferUtil.EMPTY_BYTE_BUFFER, ByteBufferUtil.EMPTY_BYTE_BUFFER, false, 1)
                                   : new NamesQueryFilter(ImmutableSortedSet.copyOf(expected.getColumnNames()));
            ReadCommand readCommand = filter instanceof SliceQueryFilter
                                    ? new SliceFromReadCommand(table, key, cfName, timestamp, (SliceQueryFilter) filter)
                                    : new SliceByNamesReadCommand(table, key, cfName, timestamp, (NamesQueryFilter) filter);
            List<Row> rows = read(Arrays.asList(readCommand), ConsistencyLevel.QUORUM);
            ColumnFamily current = rows.get(0).cf;
            if (!casApplies(expected, current))
            {
                Tracing.trace("CAS precondition {} does not match current values {}", expected, current);
                return false;
            }

            // finish the paxos round w/ the desired updates
            // TODO turn null updates into delete?
            Commit proposal = Commit.newProposal(key, ballot, updates);
            Tracing.trace("CAS precondition is met; proposing client-requested updates for {}", ballot);
            if (proposePaxos(proposal, liveEndpoints, requiredParticipants))
            {
                if (consistencyLevel == ConsistencyLevel.SERIAL)
                    sendCommit(proposal, liveEndpoints);
                else
                    commitPaxos(proposal, consistencyLevel);
                Tracing.trace("CAS successful");
                return true;
            }

            Tracing.trace("Paxos proposal not accepted (pre-empted by a higher ballot)");
            Uninterruptibles.sleepUninterruptibly(FBUtilities.threadLocalRandom().nextInt(100), TimeUnit.MILLISECONDS);
            // continue to retry
        }

        throw new WriteTimeoutException(WriteType.CAS, ConsistencyLevel.SERIAL, -1, -1);
    }

    private static boolean hasLiveColumns(ColumnFamily cf, long now)
    {
        return cf != null && !cf.hasOnlyTombstones(now);
    }

    private static boolean casApplies(ColumnFamily expected, ColumnFamily current)
    {
        long now = System.currentTimeMillis();

        if (!hasLiveColumns(expected, now))
            return !hasLiveColumns(current, now);
        else if (!hasLiveColumns(current, now))
            return false;

        // current has been built from expected, so we know that it can't have columns
        // that excepted don't have. So we just check that for each columns in expected:
        //   - if it is a tombstone, whether current has no column or a tombstone;
        //   - otherwise, that current has a live column with the same value.
        for (Column e : expected)
        {
            Column c = current.getColumn(e.name());
            if (e.isLive(now))
            {
                if (!(c != null && c.isLive(now) && c.value().equals(e.value())))
                    return false;
            }
            else
            {
                if (c != null && c.isLive(now))
                    return false;
            }
        }
        return true;
    }

    private static Pair<List<InetAddress>, Integer> getPaxosParticipants(String table, ByteBuffer key) throws UnavailableException
    {
        Token tk = StorageService.getPartitioner().getToken(key);
        List<InetAddress> naturalEndpoints = StorageService.instance.getNaturalEndpoints(table, tk);
        Collection<InetAddress> pendingEndpoints = StorageService.instance.getTokenMetadata().pendingEndpointsFor(tk, table);
        int requiredParticipants = pendingEndpoints.size() + 1 + naturalEndpoints.size() / 2; // See CASSANDRA-833
        List<InetAddress> liveEndpoints = ImmutableList.copyOf(Iterables.filter(Iterables.concat(naturalEndpoints, pendingEndpoints), IAsyncCallback.isAlive));
        if (liveEndpoints.size() < requiredParticipants)
            throw new UnavailableException(ConsistencyLevel.SERIAL, requiredParticipants, liveEndpoints.size());
        return Pair.create(liveEndpoints, requiredParticipants);
    }

    /**
     * begin a Paxos session by sending a prepare request and completing any in-progress requests seen in the replies
     *
     * @return the Paxos ballot promised by the replicas if no in-progress requests were seen and a quorum of
     * nodes have seen the mostRecentCommit.  Otherwise, return null.
     */
    private static UUID beginAndRepairPaxos(ByteBuffer key, CFMetaData metadata, List<InetAddress> liveEndpoints, int requiredParticipants)
    throws WriteTimeoutException
    {
        UUID ballot = UUIDGen.getTimeUUID();

        // prepare
        Tracing.trace("Preparing {}", ballot);
        Commit toPrepare = Commit.newPrepare(key, metadata, ballot);
        PrepareCallback summary = preparePaxos(toPrepare, liveEndpoints, requiredParticipants);
        if (!summary.promised)
        {
            Tracing.trace("Some replicas have already promised a higher ballot than ours; aborting");
            // sleep a random amount to give the other proposer a chance to finish
            Uninterruptibles.sleepUninterruptibly(FBUtilities.threadLocalRandom().nextInt(100), TimeUnit.MILLISECONDS);
            return null;
        }

        Commit inProgress = summary.inProgressCommit;
        Commit mostRecent = summary.mostRecentCommit;

        // If we have an in-progress ballot greater than the MRC we know, then it's an in-progress round that
        // needs to be completed, so do it.
        if (!inProgress.update.isEmpty() && inProgress.isAfter(mostRecent))
        {
            Tracing.trace("Finishing incomplete paxos round {}", inProgress);
            if (proposePaxos(inProgress, liveEndpoints, requiredParticipants))
            {
                try
                {
                    commitPaxos(inProgress, ConsistencyLevel.QUORUM);
                }
                catch (WriteTimeoutException e)
                {
                    // let caller retry or turn it into a cas timeout, since it's someone elses' write we're applying
                    return null;
                }
            }
            return null;
        }

        // To be able to propose our value on a new round, we need a quorum of replica to have learn the previous one. Why is explained at:
        // https://issues.apache.org/jira/browse/CASSANDRA-5062?focusedCommentId=13619810&page=com.atlassian.jira.plugin.system.issuetabpanels:comment-tabpanel#comment-13619810)
        // Since we waited for quorum nodes, if some of them haven't seen the last commit (which may just be a timing issue, but may also
        // mean we lost messages), we pro-actively "repair" those nodes, and retry.
        Iterable<InetAddress> missingMRC = summary.replicasMissingMostRecentCommit();
        if (Iterables.size(missingMRC) > 0)
        {
            Tracing.trace("Repairing replicas that missed the most recent commit");
            sendCommit(mostRecent, missingMRC);
            // TODO: provided commits don't invalid the prepare we just did above (which they don't), we could just wait
            // for all the missingMRC to acknowledge this commit and then move on with proposing our value. But that means
            // adding the ability to have commitPaxos block, which is exactly CASSANDRA-5442 will do. So once we have that
            // latter ticket, we can pass CL.ALL to the commit above and remove the 'continue'.
            return null;
        }

        return ballot;
    }

    /**
     * Unlike commitPaxos, this does not wait for replies
     */
    private static void sendCommit(Commit commit, Iterable<InetAddress> replicas)
    {
        MessageOut<Commit> message = new MessageOut<Commit>(MessagingService.Verb.PAXOS_COMMIT, commit, Commit.serializer);
        for (InetAddress target : replicas)
            MessagingService.instance().sendOneWay(message, target);
    }

    private static PrepareCallback preparePaxos(Commit toPrepare, List<InetAddress> endpoints, int requiredParticipants)
    throws WriteTimeoutException
    {
        PrepareCallback callback = new PrepareCallback(toPrepare.key, toPrepare.update.metadata(), requiredParticipants);
        MessageOut<Commit> message = new MessageOut<Commit>(MessagingService.Verb.PAXOS_PREPARE, toPrepare, Commit.serializer);
        for (InetAddress target : endpoints)
            MessagingService.instance().sendRR(message, target, callback);
        callback.await();
        return callback;
    }

    private static boolean proposePaxos(Commit proposal, List<InetAddress> endpoints, int requiredParticipants)
    throws WriteTimeoutException
    {
        ProposeCallback callback = new ProposeCallback(requiredParticipants);
        MessageOut<Commit> message = new MessageOut<Commit>(MessagingService.Verb.PAXOS_PROPOSE, proposal, Commit.serializer);
        for (InetAddress target : endpoints)
            MessagingService.instance().sendRR(message, target, callback);
        callback.await();

        return callback.getSuccessful() >= requiredParticipants;
    }

    private static void commitPaxos(Commit proposal, ConsistencyLevel consistencyLevel) throws WriteTimeoutException
    {
        Table table = Table.open(proposal.update.metadata().ksName);

        Token tk = StorageService.getPartitioner().getToken(proposal.key);
        List<InetAddress> naturalEndpoints = StorageService.instance.getNaturalEndpoints(table.getName(), tk);
        Collection<InetAddress> pendingEndpoints = StorageService.instance.getTokenMetadata().pendingEndpointsFor(tk, table.getName());

        AbstractReplicationStrategy rs = table.getReplicationStrategy();
        AbstractWriteResponseHandler responseHandler = rs.getWriteResponseHandler(naturalEndpoints, pendingEndpoints, consistencyLevel, null, WriteType.SIMPLE);

        MessageOut<Commit> message = new MessageOut<Commit>(MessagingService.Verb.PAXOS_COMMIT, proposal, Commit.serializer);
        for (InetAddress destination : Iterables.concat(naturalEndpoints, pendingEndpoints))
        {
            if (FailureDetector.instance.isAlive(destination))
                MessagingService.instance().sendRR(message, destination, responseHandler);
        }

        responseHandler.get();
    }

    /**
     * Use this method to have these Mutations applied
     * across all replicas. This method will take care
     * of the possibility of a replica being down and hint
     * the data across to some other replica.
     *
     * @param mutations the mutations to be applied across the replicas
     * @param consistency_level the consistency level for the operation
     */
    public static void mutate(Collection<? extends IMutation> mutations, ConsistencyLevel consistency_level)
    throws UnavailableException, OverloadedException, WriteTimeoutException
    {
        Tracing.trace("Determining replicas for mutation");
        final String localDataCenter = DatabaseDescriptor.getEndpointSnitch().getDatacenter(FBUtilities.getBroadcastAddress());

        long startTime = System.nanoTime();
        List<AbstractWriteResponseHandler> responseHandlers = new ArrayList<AbstractWriteResponseHandler>(mutations.size());

        try
        {
            for (IMutation mutation : mutations)
            {
                if (mutation instanceof CounterMutation)
                {
                    responseHandlers.add(mutateCounter((CounterMutation)mutation, localDataCenter));
                }
                else
                {
                    WriteType wt = mutations.size() <= 1 ? WriteType.SIMPLE : WriteType.UNLOGGED_BATCH;
                    responseHandlers.add(performWrite(mutation, consistency_level, localDataCenter, standardWritePerformer, null, wt));
                }
            }

            // wait for writes.  throws TimeoutException if necessary
            for (AbstractWriteResponseHandler responseHandler : responseHandlers)
            {
                responseHandler.get();
            }

        }
        catch (WriteTimeoutException ex)
        {
            writeMetrics.timeouts.mark();
            ClientRequestMetrics.writeTimeouts.inc();
            Tracing.trace("Write timeout; received {} of {} required replies", ex.received, ex.blockFor);
            throw ex;
        }
        catch (UnavailableException e)
        {
            writeMetrics.unavailables.mark();
            ClientRequestMetrics.writeUnavailables.inc();
            Tracing.trace("Unavailable");
            throw e;
        }
        catch (OverloadedException e)
        {
            ClientRequestMetrics.writeUnavailables.inc();
            Tracing.trace("Overloaded");
            throw e;
        }
        finally
        {
            writeMetrics.addNano(System.nanoTime() - startTime);
        }
    }

    public static void mutateWithTriggers(Collection<? extends IMutation> mutations, ConsistencyLevel consistencyLevel, boolean mutateAtomically) throws WriteTimeoutException, UnavailableException,
            OverloadedException, InvalidRequestException
    {
        Collection<RowMutation> tmutations = TriggerExecutor.instance.execute(mutations);
        if (mutateAtomically || tmutations != null)
        {
            Collection<RowMutation> allMutations = (Collection<RowMutation>) mutations;
            if (tmutations != null)
                allMutations.addAll(tmutations);
            StorageProxy.mutateAtomically(allMutations, consistencyLevel);
        }
        else
        {
            StorageProxy.mutate(mutations, consistencyLevel);
        }
    }

    /**
     * See mutate. Adds additional steps before and after writing a batch.
     * Before writing the batch (but after doing availability check against the FD for the row replicas):
     *      write the entire batch to a batchlog elsewhere in the cluster.
     * After: remove the batchlog entry (after writing hints for the batch rows, if necessary).
     *
     * @param mutations the RowMutations to be applied across the replicas
     * @param consistency_level the consistency level for the operation
     */
    public static void mutateAtomically(Collection<RowMutation> mutations, ConsistencyLevel consistency_level)
    throws UnavailableException, OverloadedException, WriteTimeoutException
    {
        Tracing.trace("Determining replicas for atomic batch");
        long startTime = System.nanoTime();

        List<WriteResponseHandlerWrapper> wrappers = new ArrayList<WriteResponseHandlerWrapper>(mutations.size());
        String localDataCenter = DatabaseDescriptor.getEndpointSnitch().getDatacenter(FBUtilities.getBroadcastAddress());

        try
        {
            // add a handler for each mutation - includes checking availability, but doesn't initiate any writes, yet
            for (RowMutation mutation : mutations)
            {
                WriteResponseHandlerWrapper wrapper = wrapResponseHandler(mutation, consistency_level, WriteType.BATCH);
                // exit early if we can't fulfill the CL at this time.
                wrapper.handler.assureSufficientLiveNodes();
                wrappers.add(wrapper);
            }

            // write to the batchlog
            Collection<InetAddress> batchlogEndpoints = getBatchlogEndpoints(localDataCenter);
            UUID batchUUID = UUID.randomUUID();
            syncWriteToBatchlog(mutations, batchlogEndpoints, batchUUID);

            // now actually perform the writes and wait for them to complete
            syncWriteBatchedMutations(wrappers, localDataCenter, consistency_level);

            // remove the batchlog entries asynchronously
            asyncRemoveFromBatchlog(batchlogEndpoints, batchUUID);
        }
        catch (UnavailableException e)
        {
            writeMetrics.unavailables.mark();
            ClientRequestMetrics.writeUnavailables.inc();
            Tracing.trace("Unavailable");
            throw e;
        }
        catch (WriteTimeoutException e)
        {
            writeMetrics.timeouts.mark();
            ClientRequestMetrics.writeTimeouts.inc();
            Tracing.trace("Write timeout");
            throw e;
        }
        finally
        {
            writeMetrics.addNano(System.nanoTime() - startTime);
        }
    }

    private static void syncWriteToBatchlog(Collection<RowMutation> mutations, Collection<InetAddress> endpoints, UUID uuid)
    throws WriteTimeoutException
    {
        RowMutation rm = BatchlogManager.getBatchlogMutationFor(mutations, uuid);
        AbstractWriteResponseHandler handler = new WriteResponseHandler(endpoints,
                                                                        Collections.<InetAddress>emptyList(),
                                                                        ConsistencyLevel.ONE,
                                                                        Table.open(Table.SYSTEM_KS),
                                                                        null,
                                                                        WriteType.BATCH_LOG);
        updateBatchlog(rm, endpoints, handler);
        handler.get();
    }

    private static void asyncRemoveFromBatchlog(Collection<InetAddress> endpoints, UUID uuid)
    {
        ColumnFamily cf = EmptyColumns.factory.create(Schema.instance.getCFMetaData(Table.SYSTEM_KS, SystemTable.BATCHLOG_CF));
        cf.delete(new DeletionInfo(FBUtilities.timestampMicros(), (int) (System.currentTimeMillis() / 1000)));
        AbstractWriteResponseHandler handler = new WriteResponseHandler(endpoints,
                                                                        Collections.<InetAddress>emptyList(),
                                                                        ConsistencyLevel.ANY,
                                                                        Table.open(Table.SYSTEM_KS),
                                                                        null,
                                                                        WriteType.SIMPLE);
        RowMutation rm = new RowMutation(Table.SYSTEM_KS, UUIDType.instance.decompose(uuid), cf);
        updateBatchlog(rm, endpoints, handler);
    }

    private static void updateBatchlog(RowMutation rm, Collection<InetAddress> endpoints, AbstractWriteResponseHandler handler)
    {
        if (endpoints.contains(FBUtilities.getBroadcastAddress()))
        {
            assert endpoints.size() == 1;
            insertLocal(rm, handler);
        }
        else
        {
            MessageOut<RowMutation> message = rm.createMessage();
            for (InetAddress target : endpoints)
                MessagingService.instance().sendRR(message, target, handler);
        }
    }

    private static void syncWriteBatchedMutations(List<WriteResponseHandlerWrapper> wrappers,
                                                  String localDataCenter,
                                                  ConsistencyLevel consistencyLevel)
    throws WriteTimeoutException, OverloadedException
    {
        for (WriteResponseHandlerWrapper wrapper : wrappers)
        {
            Iterable<InetAddress> endpoints = Iterables.concat(wrapper.handler.naturalEndpoints, wrapper.handler.pendingEndpoints);
            sendToHintedEndpoints(wrapper.mutation, endpoints, wrapper.handler, localDataCenter, consistencyLevel);
        }

        for (WriteResponseHandlerWrapper wrapper : wrappers)
        {
            wrapper.handler.get();
        }
    }

    /**
     * Perform the write of a mutation given a WritePerformer.
     * Gather the list of write endpoints, apply locally and/or forward the mutation to
     * said write endpoint (deletaged to the actual WritePerformer) and wait for the
     * responses based on consistency level.
     *
     * @param mutation the mutation to be applied
     * @param consistency_level the consistency level for the write operation
     * @param performer the WritePerformer in charge of appliying the mutation
     * given the list of write endpoints (either standardWritePerformer for
     * standard writes or counterWritePerformer for counter writes).
     * @param callback an optional callback to be run if and when the write is
     * successful.
     */
    public static AbstractWriteResponseHandler performWrite(IMutation mutation,
                                                            ConsistencyLevel consistency_level,
                                                            String localDataCenter,
                                                            WritePerformer performer,
                                                            Runnable callback,
                                                            WriteType writeType)
    throws UnavailableException, OverloadedException
    {
        String table = mutation.getTable();
        AbstractReplicationStrategy rs = Table.open(table).getReplicationStrategy();

        Token tk = StorageService.getPartitioner().getToken(mutation.key());
        List<InetAddress> naturalEndpoints = StorageService.instance.getNaturalEndpoints(table, tk);
        Collection<InetAddress> pendingEndpoints = StorageService.instance.getTokenMetadata().pendingEndpointsFor(tk, table);

        AbstractWriteResponseHandler responseHandler = rs.getWriteResponseHandler(naturalEndpoints, pendingEndpoints, consistency_level, callback, writeType);

        // exit early if we can't fulfill the CL at this time
        responseHandler.assureSufficientLiveNodes();

        performer.apply(mutation, Iterables.concat(naturalEndpoints, pendingEndpoints), responseHandler, localDataCenter, consistency_level);
        return responseHandler;
    }

    // same as above except does not initiate writes (but does perfrom availability checks).
    private static WriteResponseHandlerWrapper wrapResponseHandler(RowMutation mutation, ConsistencyLevel consistency_level, WriteType writeType)
    {
        AbstractReplicationStrategy rs = Table.open(mutation.getTable()).getReplicationStrategy();
        String table = mutation.getTable();
        Token tk = StorageService.getPartitioner().getToken(mutation.key());
        List<InetAddress> naturalEndpoints = StorageService.instance.getNaturalEndpoints(table, tk);
        Collection<InetAddress> pendingEndpoints = StorageService.instance.getTokenMetadata().pendingEndpointsFor(tk, table);
        AbstractWriteResponseHandler responseHandler = rs.getWriteResponseHandler(naturalEndpoints, pendingEndpoints, consistency_level, null, writeType);
        return new WriteResponseHandlerWrapper(responseHandler, mutation);
    }

    // used by atomic_batch_mutate to decouple availability check from the write itself, caches consistency level and endpoints.
    private static class WriteResponseHandlerWrapper
    {
        final AbstractWriteResponseHandler handler;
        final RowMutation mutation;

        WriteResponseHandlerWrapper(AbstractWriteResponseHandler handler, RowMutation mutation)
        {
            this.handler = handler;
            this.mutation = mutation;
        }
    }

    /*
     * Replicas are picked manually:
     * - replicas should be alive according to the failure detector
     * - replicas should be in the local datacenter
     * - choose min(2, number of qualifying candiates above)
     * - allow the local node to be the only replica only if it's a single-node cluster
     */
    private static Collection<InetAddress> getBatchlogEndpoints(String localDataCenter) throws UnavailableException
    {
        // will include every known node in the DC, including localhost.
        TokenMetadata.Topology topology = StorageService.instance.getTokenMetadata().cloneOnlyTokenMap().getTopology();
        Collection<InetAddress> localMembers = topology.getDatacenterEndpoints().get(localDataCenter);

        // special case for single-node datacenters
        if (localMembers.size() == 1)
            return localMembers;

        // not a single-node cluster - don't count the local node.
        localMembers.remove(FBUtilities.getBroadcastAddress());

        // include only alive nodes
        List<InetAddress> candidates = new ArrayList<InetAddress>(localMembers.size());
        for (InetAddress member : localMembers)
        {
            if (FailureDetector.instance.isAlive(member))
                candidates.add(member);
        }

        if (candidates.isEmpty())
            throw new UnavailableException(ConsistencyLevel.ONE, 1, 0);

        if (candidates.size() > 2)
        {
            IEndpointSnitch snitch = DatabaseDescriptor.getEndpointSnitch();
            snitch.sortByProximity(FBUtilities.getBroadcastAddress(), candidates);
            candidates = candidates.subList(0, 2);
        }

        return candidates;
    }

    /**
     * Send the mutations to the right targets, write it locally if it corresponds or writes a hint when the node
     * is not available.
     *
     * Note about hints:
     *
     * | Hinted Handoff | Consist. Level |
     * | on             |       >=1      | --> wait for hints. We DO NOT notify the handler with handler.response() for hints;
     * | on             |       ANY      | --> wait for hints. Responses count towards consistency.
     * | off            |       >=1      | --> DO NOT fire hints. And DO NOT wait for them to complete.
     * | off            |       ANY      | --> DO NOT fire hints. And DO NOT wait for them to complete.
     *
     * @throws TimeoutException if the hints cannot be written/enqueued
     */
    public static void sendToHintedEndpoints(final RowMutation rm,
                                             Iterable<InetAddress> targets,
                                             AbstractWriteResponseHandler responseHandler,
                                             String localDataCenter,
                                             ConsistencyLevel consistency_level)
    throws OverloadedException
    {
<<<<<<< HEAD
        // extra-datacenter replicas, grouped by dc
        Map<String, Collection<InetAddress>> dcGroups = null;
        // only need to create a Message for non-local writes
        MessageOut<RowMutation> message = null;
=======
        // replicas grouped by datacenter
        Map<String, Collection<InetAddress>> dcGroups = null;
>>>>>>> b1d7405f

        for (InetAddress destination : targets)
        {
            // avoid OOMing due to excess hints.  we need to do this check even for "live" nodes, since we can
            // still generate hints for those if it's overloaded or simply dead but not yet known-to-be-dead.
            // The idea is that if we have over maxHintsInProgress hints in flight, this is probably due to
            // a small number of nodes causing problems, so we should avoid shutting down writes completely to
            // healthy nodes.  Any node with no hintsInProgress is considered healthy.
            if (totalHintsInProgress.get() > maxHintsInProgress
                && (hintsInProgress.get(destination).get() > 0 && shouldHint(destination)))
            {
                throw new OverloadedException("Too many in flight hints: " + totalHintsInProgress.get());
            }

            if (FailureDetector.instance.isAlive(destination))
            {
                if (destination.equals(FBUtilities.getBroadcastAddress()) && OPTIMIZE_LOCAL_REQUESTS)
                {
                    insertLocal(rm, responseHandler);
                }
                else
                {
                    // belongs on a different server
                    if (message == null)
                        message = rm.createMessage();
                    String dc = DatabaseDescriptor.getEndpointSnitch().getDatacenter(destination);
<<<<<<< HEAD
                    // direct writes to local DC or old Cassandra versions
                    // (1.1 knows how to forward old-style String message IDs; updated to int in 2.0)
                    if (localDataCenter.equals(dc) || MessagingService.instance().getVersion(destination) < MessagingService.VERSION_20)
                    {
                        MessagingService.instance().sendRR(message, destination, responseHandler);
                    }
                    else
                    {
                        Collection<InetAddress> messages = (dcGroups != null) ? dcGroups.get(dc) : null;
                        if (messages == null)
                        {
                            messages = new ArrayList<InetAddress>(3); // most DCs will have <= 3 replicas
                            if (dcGroups == null)
                                dcGroups = new HashMap<String, Collection<InetAddress>>();
                            dcGroups.put(dc, messages);
                        }
                        messages.add(destination);
                    }
=======
                    Collection<InetAddress> dcTargets = (dcGroups != null) ? dcGroups.get(dc) : null;
                    if (dcTargets == null)
                    {
                        dcTargets = new ArrayList<InetAddress>(3); // most DCs will have <= 3 replicas
                        if (dcGroups == null)
                            dcGroups = new HashMap<String, Collection<InetAddress>>();
                        dcGroups.put(dc, dcTargets);
                    }
                    dcTargets.add(destination);
>>>>>>> b1d7405f
                }
            }
            else
            {
                if (!shouldHint(destination))
                    continue;

                // Schedule a local hint
                submitHint(rm, destination, responseHandler, consistency_level);
            }
        }

        if (dcGroups != null)
        {
<<<<<<< HEAD
            // for each datacenter, send the message to one node to relay the write to other replicas
            if (message == null)
                message = rm.createMessage();

            for (Collection<InetAddress> dcTargets : dcGroups.values())
            {
                // clean out any forwards from previous loop iterations
                message = message.withHeaderRemoved(RowMutation.FORWARD_TO);

                sendMessagesToNonlocalDC(message, dcTargets, responseHandler);
=======
            MessageOut<RowMutation> message = rm.createMessage();
            // for each datacenter, send the message to one node to relay the write to other replicas
            for (Map.Entry<String, Collection<InetAddress>> entry: dcGroups.entrySet())
            {
                boolean isLocalDC = entry.getKey().equals(localDataCenter);
                Collection<InetAddress> dcTargets = entry.getValue();
                sendMessagesToOneDC(message, dcTargets, isLocalDC, responseHandler);
>>>>>>> b1d7405f
            }
        }
    }

    public static Future<Void> submitHint(final RowMutation mutation,
                                          final InetAddress target,
                                          final AbstractWriteResponseHandler responseHandler,
                                          final ConsistencyLevel consistencyLevel)
    {
        // local write that time out should be handled by LocalMutationRunnable
        assert !target.equals(FBUtilities.getBroadcastAddress()) : target;

        HintRunnable runnable = new HintRunnable(target)
        {
            public void runMayThrow()
            {
                int ttl = HintedHandOffManager.calculateHintTTL(mutation);
                if (ttl > 0)
                {
                    logger.debug("Adding hint for {}", target);
                    writeHintForMutation(mutation, ttl, target);
                    // Notify the handler only for CL == ANY
                    if (responseHandler != null && consistencyLevel == ConsistencyLevel.ANY)
                        responseHandler.response(null);
                }
                else
                {
                    logger.debug("Skipped writing hint for {} (ttl {})", target, ttl);
                }
            }
        };

        return submitHint(runnable);
    }

    private static Future<Void> submitHint(HintRunnable runnable)
    {
        totalHintsInProgress.incrementAndGet();
        hintsInProgress.get(runnable.target).incrementAndGet();
        return (Future<Void>) StageManager.getStage(Stage.MUTATION).submit(runnable);
    }

    public static void writeHintForMutation(RowMutation mutation, int ttl, InetAddress target)
    {
        assert ttl > 0;
        UUID hostId = StorageService.instance.getTokenMetadata().getHostId(target);
        assert hostId != null : "Missing host ID for " + target.getHostAddress();
        HintedHandOffManager.hintFor(mutation, ttl, hostId).apply();
        totalHints.incrementAndGet();
    }

<<<<<<< HEAD
    private static void sendMessagesToNonlocalDC(MessageOut message, Collection<InetAddress> targets, AbstractWriteResponseHandler handler)
=======
    private static void sendMessagesToOneDC(MessageOut message, Collection<InetAddress> targets, boolean localDC, AbstractWriteResponseHandler handler)
    {
        try
        {
            sendMessagesToOneDCInternal(message, targets, localDC, handler);
        }
        catch (IOException e)
        {
            throw new RuntimeException(e);
        }
    }

    private static void sendMessagesToOneDCInternal(MessageOut message, Collection<InetAddress> targets, boolean localDC, AbstractWriteResponseHandler handler) throws IOException
>>>>>>> b1d7405f
    {
        Iterator<InetAddress> iter = targets.iterator();
        InetAddress target = iter.next();

        // Add the other destinations of the same message as a FORWARD_HEADER entry
        DataOutputBuffer out = new DataOutputBuffer();
        try
        {
            out.writeInt(targets.size() - 1);
            while (iter.hasNext())
            {
                InetAddress destination = iter.next();
                CompactEndpointSerializationHelper.serialize(destination, out);
                int id = MessagingService.instance().addCallback(handler, message, destination, message.getTimeout());
                out.writeInt(id);
                logger.trace("Adding FWD message to {}@{}", id, destination);
            }
            message = message.withParameter(RowMutation.FORWARD_TO, out.getData());
            // send the combined message + forward headers
            int id = MessagingService.instance().sendRR(message, target, handler);
            logger.trace("Sending message to {}@{}", id, target);
        }
        catch (IOException e)
        {
            // DataOutputBuffer is in-memory, doesn't throw IOException
            throw new AssertionError(e);
        }
    }

    private static void insertLocal(final RowMutation rm, final AbstractWriteResponseHandler responseHandler)
    {
        Runnable runnable = new DroppableRunnable(MessagingService.Verb.MUTATION)
        {
            public void runMayThrow()
            {
                rm.apply();
                responseHandler.response(null);
            }
        };
        StageManager.getStage(Stage.MUTATION).execute(runnable);
    }

    /**
     * Handle counter mutation on the coordinator host.
     *
     * A counter mutation needs to first be applied to a replica (that we'll call the leader for the mutation) before being
     * replicated to the other endpoint. To achieve so, there is two case:
     *   1) the coordinator host is a replica: we proceed to applying the update locally and replicate throug
     *   applyCounterMutationOnCoordinator
     *   2) the coordinator is not a replica: we forward the (counter)mutation to a chosen replica (that will proceed through
     *   applyCounterMutationOnLeader upon receive) and wait for its acknowledgment.
     *
     * Implementation note: We check if we can fulfill the CL on the coordinator host even if he is not a replica to allow
     * quicker response and because the WriteResponseHandlers don't make it easy to send back an error. We also always gather
     * the write latencies at the coordinator node to make gathering point similar to the case of standard writes.
     */
    public static AbstractWriteResponseHandler mutateCounter(CounterMutation cm, String localDataCenter) throws UnavailableException, OverloadedException
    {
        InetAddress endpoint = findSuitableEndpoint(cm.getTable(), cm.key(), localDataCenter, cm.consistency());

        if (endpoint.equals(FBUtilities.getBroadcastAddress()))
        {
            return applyCounterMutationOnCoordinator(cm, localDataCenter);
        }
        else
        {
            // Exit now if we can't fulfill the CL here instead of forwarding to the leader replica
            String table = cm.getTable();
            AbstractReplicationStrategy rs = Table.open(table).getReplicationStrategy();
            Token tk = StorageService.getPartitioner().getToken(cm.key());
            List<InetAddress> naturalEndpoints = StorageService.instance.getNaturalEndpoints(table, tk);
            Collection<InetAddress> pendingEndpoints = StorageService.instance.getTokenMetadata().pendingEndpointsFor(tk, table);

            rs.getWriteResponseHandler(naturalEndpoints, pendingEndpoints, cm.consistency(), null, WriteType.COUNTER).assureSufficientLiveNodes();

            // Forward the actual update to the chosen leader replica
            AbstractWriteResponseHandler responseHandler = new WriteResponseHandler(endpoint, WriteType.COUNTER);

            Tracing.trace("Enqueuing counter update to {}", endpoint);
            MessagingService.instance().sendRR(cm.makeMutationMessage(), endpoint, responseHandler);
            return responseHandler;
        }
    }

    /**
     * Find a suitable replica as leader for counter update.
     * For now, we pick a random replica in the local DC (or ask the snitch if
     * there is no replica alive in the local DC).
     * TODO: if we track the latency of the counter writes (which makes sense
     * contrarily to standard writes since there is a read involved), we could
     * trust the dynamic snitch entirely, which may be a better solution. It
     * is unclear we want to mix those latencies with read latencies, so this
     * may be a bit involved.
     */
    private static InetAddress findSuitableEndpoint(String tableName, ByteBuffer key, String localDataCenter, ConsistencyLevel cl) throws UnavailableException
    {
        Table table = Table.open(tableName);
        IEndpointSnitch snitch = DatabaseDescriptor.getEndpointSnitch();
        List<InetAddress> endpoints = StorageService.instance.getLiveNaturalEndpoints(table, key);
        if (endpoints.isEmpty())
            // TODO have a way to compute the consistency level
            throw new UnavailableException(cl, cl.blockFor(table), 0);

        List<InetAddress> localEndpoints = new ArrayList<InetAddress>();
        for (InetAddress endpoint : endpoints)
        {
            if (snitch.getDatacenter(endpoint).equals(localDataCenter))
                localEndpoints.add(endpoint);
        }
        if (localEndpoints.isEmpty())
        {
            // No endpoint in local DC, pick the closest endpoint according to the snitch
            snitch.sortByProximity(FBUtilities.getBroadcastAddress(), endpoints);
            return endpoints.get(0);
        }
        else
        {
            return localEndpoints.get(FBUtilities.threadLocalRandom().nextInt(localEndpoints.size()));
        }
    }

    // Must be called on a replica of the mutation. This replica becomes the
    // leader of this mutation.
    public static AbstractWriteResponseHandler applyCounterMutationOnLeader(CounterMutation cm, String localDataCenter, Runnable callback)
    throws UnavailableException, OverloadedException
    {
        return performWrite(cm, cm.consistency(), localDataCenter, counterWritePerformer, callback, WriteType.COUNTER);
    }

    // Same as applyCounterMutationOnLeader but must with the difference that it use the MUTATION stage to execute the write (while
    // applyCounterMutationOnLeader assumes it is on the MUTATION stage already)
    public static AbstractWriteResponseHandler applyCounterMutationOnCoordinator(CounterMutation cm, String localDataCenter)
    throws UnavailableException, OverloadedException
    {
        return performWrite(cm, cm.consistency(), localDataCenter, counterWriteOnCoordinatorPerformer, null, WriteType.COUNTER);
    }

    private static Runnable counterWriteTask(final IMutation mutation,
                                             final Iterable<InetAddress> targets,
                                             final AbstractWriteResponseHandler responseHandler,
                                             final String localDataCenter,
                                             final ConsistencyLevel consistency_level)
    {
        return new LocalMutationRunnable()
        {
            public void runMayThrow()
            {
                assert mutation instanceof CounterMutation;
                final CounterMutation cm = (CounterMutation) mutation;

                // apply mutation
                cm.apply();
                responseHandler.response(null);

                // then send to replicas, if any
                final Set<InetAddress> remotes = Sets.difference(ImmutableSet.copyOf(targets), ImmutableSet.of(FBUtilities.getBroadcastAddress()));
                if (cm.shouldReplicateOnWrite() && !remotes.isEmpty())
                {
                    // We do the replication on another stage because it involves a read (see CM.makeReplicationMutation)
                    // and we want to avoid blocking too much the MUTATION stage
                    StageManager.getStage(Stage.REPLICATE_ON_WRITE).execute(new DroppableRunnable(MessagingService.Verb.READ)
                    {
                        public void runMayThrow() throws OverloadedException
                        {
                            // send mutation to other replica
                            sendToHintedEndpoints(cm.makeReplicationMutation(), remotes, responseHandler, localDataCenter, consistency_level);
                        }
                    });
                }
            }
        };
    }

    private static boolean systemTableQuery(List<ReadCommand> cmds)
    {
        for (ReadCommand cmd : cmds)
            if (!cmd.table.equals(Table.SYSTEM_KS))
                return false;
        return true;
    }

    /**
     * Performs the actual reading of a row out of the StorageService, fetching
     * a specific set of column names from a given column family.
     */
    public static List<Row> read(List<ReadCommand> commands, ConsistencyLevel consistency_level)
    throws UnavailableException, IsBootstrappingException, ReadTimeoutException, InvalidRequestException, WriteTimeoutException
    {
        if (StorageService.instance.isBootstrapMode() && !systemTableQuery(commands))
        {
            readMetrics.unavailables.mark();
            ClientRequestMetrics.readUnavailables.inc();
            throw new IsBootstrappingException();
        }

        long startTime = System.nanoTime();
        List<Row> rows = null;
        try
        {
            if (consistency_level == ConsistencyLevel.SERIAL)
            {
                // make sure any in-progress paxos writes are done (i.e., committed to a majority of replicas), before performing a quorum read
                if (commands.size() > 1)
                    throw new InvalidRequestException("SERIAL consistency may only be requested for one row at a time");

                ReadCommand command = commands.get(0);
                CFMetaData metadata = Schema.instance.getCFMetaData(command.table, command.cfName);

                long start = System.nanoTime();
                long timeout = TimeUnit.MILLISECONDS.toNanos(DatabaseDescriptor.getCasContentionTimeout());
                while (true)
                {
                    Pair<List<InetAddress>, Integer> p = getPaxosParticipants(command.table, command.key);
                    List<InetAddress> liveEndpoints = p.left;
                    int requiredParticipants = p.right;

                    if (beginAndRepairPaxos(command.key, metadata, liveEndpoints, requiredParticipants) != null)
                        break;

                    if (System.nanoTime() - start >= timeout)
                        throw new WriteTimeoutException(WriteType.CAS, ConsistencyLevel.SERIAL, -1, -1);
                }

                rows = fetchRows(commands, ConsistencyLevel.QUORUM);
            }
            else
            {
                rows = fetchRows(commands, consistency_level);
            }
        }
        catch (UnavailableException e)
        {
            readMetrics.unavailables.mark();
            ClientRequestMetrics.readUnavailables.inc();
            throw e;
        }
        catch (ReadTimeoutException e)
        {
            readMetrics.timeouts.mark();
            ClientRequestMetrics.readTimeouts.inc();
            throw e;
        }
        finally
        {
            readMetrics.addNano(System.nanoTime() - startTime);
        }
        return rows;
    }

    /**
     * This function executes local and remote reads, and blocks for the results:
     *
     * 1. Get the replica locations, sorted by response time according to the snitch
     * 2. Send a data request to the closest replica, and digest requests to either
     *    a) all the replicas, if read repair is enabled
     *    b) the closest R-1 replicas, where R is the number required to satisfy the ConsistencyLevel
     * 3. Wait for a response from R replicas
     * 4. If the digests (if any) match the data return the data
     * 5. else carry out read repair by getting data from all the nodes.
     */
    private static List<Row> fetchRows(List<ReadCommand> initialCommands, ConsistencyLevel consistency_level)
    throws UnavailableException, ReadTimeoutException
    {
        List<Row> rows = new ArrayList<Row>(initialCommands.size());
        List<ReadCommand> commandsToRetry = Collections.emptyList();

        do
        {
            List<ReadCommand> commands = commandsToRetry.isEmpty() ? initialCommands : commandsToRetry;
            AbstractReadExecutor[] readExecutors = new AbstractReadExecutor[commands.size()];

            if (!commandsToRetry.isEmpty())
                Tracing.trace("Retrying {} commands", commandsToRetry.size());

            // send out read requests
            for (int i = 0; i < commands.size(); i++)
            {
                ReadCommand command = commands.get(i);
                assert !command.isDigestQuery();

                AbstractReadExecutor exec = AbstractReadExecutor.getReadExecutor(command, consistency_level);
                exec.executeAsync();
                readExecutors[i] = exec;
            }

            for (AbstractReadExecutor exec: readExecutors)
                exec.speculate();

            // read results and make a second pass for any digest mismatches
            List<ReadCommand> repairCommands = null;
            List<ReadCallback<ReadResponse, Row>> repairResponseHandlers = null;
            for (AbstractReadExecutor exec: readExecutors)
            {
                try
                {
                    Row row = exec.get();
                    if (row != null)
                    {
                        exec.command.maybeTrim(row);
                        rows.add(row);
                    }
                    if (logger.isDebugEnabled())
                        logger.debug("Read: {} ms.", TimeUnit.NANOSECONDS.toMillis(System.nanoTime() - exec.handler.start));
                }
                catch (DigestMismatchException ex)
                {
                    Tracing.trace("Digest mismatch: {}", ex);

                    ReadRepairMetrics.repairedBlocking.mark();

                    // Do a full data read to resolve the correct response (and repair node that need be)
                    RowDataResolver resolver = new RowDataResolver(exec.command.table, exec.command.key, exec.command.filter(), exec.command.timestamp);
                    ReadCallback<ReadResponse, Row> repairHandler = exec.handler.withNewResolver(resolver);

                    if (repairCommands == null)
                    {
                        repairCommands = new ArrayList<ReadCommand>();
                        repairResponseHandlers = new ArrayList<ReadCallback<ReadResponse, Row>>();
                    }
                    repairCommands.add(exec.command);
                    repairResponseHandlers.add(repairHandler);

                    MessageOut<ReadCommand> message = exec.command.createMessage();
                    for (InetAddress endpoint : exec.handler.endpoints)
                    {
                        Tracing.trace("Enqueuing full data read to {}", endpoint);
                        MessagingService.instance().sendRR(message, endpoint, repairHandler);
                    }
                }
            }

            if (commandsToRetry != Collections.EMPTY_LIST)
                commandsToRetry.clear();

            // read the results for the digest mismatch retries
            if (repairResponseHandlers != null)
            {
                for (int i = 0; i < repairCommands.size(); i++)
                {
                    ReadCommand command = repairCommands.get(i);
                    ReadCallback<ReadResponse, Row> handler = repairResponseHandlers.get(i);

                    Row row;
                    try
                    {
                        row = handler.get();
                    }
                    catch (DigestMismatchException e)
                    {
                        throw new AssertionError(e); // full data requested from each node here, no digests should be sent
                    }

                    RowDataResolver resolver = (RowDataResolver)handler.resolver;
                    try
                    {
                        // wait for the repair writes to be acknowledged, to minimize impact on any replica that's
                        // behind on writes in case the out-of-sync row is read multiple times in quick succession
                        FBUtilities.waitOnFutures(resolver.repairResults, DatabaseDescriptor.getWriteRpcTimeout());
                    }
                    catch (TimeoutException e)
                    {
                        int blockFor = consistency_level.blockFor(Table.open(command.getKeyspace()));
                        throw new ReadTimeoutException(consistency_level, blockFor, blockFor, true);
                    }

                    // retry any potential short reads
                    ReadCommand retryCommand = command.maybeGenerateRetryCommand(resolver, row);
                    if (retryCommand != null)
                    {
                        Tracing.trace("Issuing retry for read command");
                        if (commandsToRetry == Collections.EMPTY_LIST)
                            commandsToRetry = new ArrayList<ReadCommand>();
                        commandsToRetry.add(retryCommand);
                        continue;
                    }

                    if (row != null)
                    {
                        command.maybeTrim(row);
                        rows.add(row);
                    }
                }
            }
        } while (!commandsToRetry.isEmpty());

        return rows;
    }

    static class LocalReadRunnable extends DroppableRunnable
    {
        private final ReadCommand command;
        private final ReadCallback<ReadResponse, Row> handler;
        private final long start = System.nanoTime();

        LocalReadRunnable(ReadCommand command, ReadCallback<ReadResponse, Row> handler)
        {
            super(MessagingService.Verb.READ);
            this.command = command;
            this.handler = handler;
        }

        protected void runMayThrow()
        {
            Table table = Table.open(command.table);
            Row r = command.getRow(table);
            ReadResponse result = ReadVerbHandler.getResponse(command, r);
            MessagingService.instance().addLatency(FBUtilities.getBroadcastAddress(), TimeUnit.NANOSECONDS.toMillis(System.nanoTime() - start));
            handler.response(result);
        }
    }

    static class LocalRangeSliceRunnable extends DroppableRunnable
    {
        private final RangeSliceCommand command;
        private final ReadCallback<RangeSliceReply, Iterable<Row>> handler;
        private final long start = System.nanoTime();

        LocalRangeSliceRunnable(RangeSliceCommand command, ReadCallback<RangeSliceReply, Iterable<Row>> handler)
        {
            super(MessagingService.Verb.READ);
            this.command = command;
            this.handler = handler;
        }

        protected void runMayThrow()
        {
            RangeSliceReply result = new RangeSliceReply(RangeSliceVerbHandler.executeLocally(command));
            MessagingService.instance().addLatency(FBUtilities.getBroadcastAddress(), TimeUnit.NANOSECONDS.toMillis(System.nanoTime() - start));
            handler.response(result);
        }
    }

    public static List<InetAddress> getLiveSortedEndpoints(Table table, ByteBuffer key)
    {
        return getLiveSortedEndpoints(table, StorageService.instance.getPartitioner().decorateKey(key));
    }

    private static List<InetAddress> getLiveSortedEndpoints(Table table, RingPosition pos)
    {
        List<InetAddress> liveEndpoints = StorageService.instance.getLiveNaturalEndpoints(table, pos);
        DatabaseDescriptor.getEndpointSnitch().sortByProximity(FBUtilities.getBroadcastAddress(), liveEndpoints);
        return liveEndpoints;
    }

    private static List<InetAddress> intersection(List<InetAddress> l1, List<InetAddress> l2)
    {
        // Note: we don't use Guava Sets.intersection() for 3 reasons:
        //   1) retainAll would be inefficient if l1 and l2 are large but in practice both are the replicas for a range and
        //   so will be very small (< RF). In that case, retainAll is in fact more efficient.
        //   2) we do ultimately need a list so converting everything to sets don't make sense
        //   3) l1 and l2 are sorted by proximity. The use of retainAll  maintain that sorting in the result, while using sets wouldn't.
        List<InetAddress> inter = new ArrayList<InetAddress>(l1);
        inter.retainAll(l2);
        return inter;
    }

    public static List<Row> getRangeSlice(RangeSliceCommand command, ConsistencyLevel consistency_level)
    throws UnavailableException, ReadTimeoutException
    {
        Tracing.trace("Determining replicas to query");
        long startTime = System.nanoTime();

        Table table = Table.open(command.keyspace);
        List<Row> rows;
        // now scan until we have enough results
        try
        {
            IDiskAtomFilter commandPredicate = command.predicate;

            int cql3RowCount = 0;
            rows = new ArrayList<Row>();
            List<AbstractBounds<RowPosition>> ranges = getRestrictedRanges(command.range);
            int i = 0;
            AbstractBounds<RowPosition> nextRange = null;
            List<InetAddress> nextEndpoints = null;
            List<InetAddress> nextFilteredEndpoints = null;
            while (i < ranges.size())
            {
                AbstractBounds<RowPosition> range = nextRange == null
                                                  ? ranges.get(i)
                                                  : nextRange;
                List<InetAddress> liveEndpoints = nextEndpoints == null
                                                ? getLiveSortedEndpoints(table, range.right)
                                                : nextEndpoints;
                List<InetAddress> filteredEndpoints = nextFilteredEndpoints == null
                                                    ? consistency_level.filterForQuery(table, liveEndpoints)
                                                    : nextFilteredEndpoints;
                ++i;

                // getRestrictedRange has broken the queried range into per-[vnode] token ranges, but this doesn't take
                // the replication factor into account. If the intersection of live endpoints for 2 consecutive ranges
                // still meets the CL requirements, then we can merge both ranges into the same RangeSliceCommand.
                while (i < ranges.size())
                {
                    nextRange = ranges.get(i);
                    nextEndpoints = getLiveSortedEndpoints(table, nextRange.right);
                    nextFilteredEndpoints = consistency_level.filterForQuery(table, nextEndpoints);

                    /*
                     * If the current range right is the min token, we should stop merging because CFS.getRangeSlice
                     * don't know how to deal with a wrapping range.
                     * Note: it would be slightly more efficient to have CFS.getRangeSlice on the destination nodes unwraps
                     * the range if necessary and deal with it. However, we can't start sending wrapped range without breaking
                     * wire compatibility, so It's likely easier not to bother;
                     */
                    if (range.right.isMinimum())
                        break;

                    List<InetAddress> merged = intersection(liveEndpoints, nextEndpoints);

                    // Check if there is enough endpoint for the merge to be possible.
                    if (!consistency_level.isSufficientLiveNodes(table, merged))
                        break;

                    List<InetAddress> filteredMerged = consistency_level.filterForQuery(table, merged);

                    // Estimate whether merging will be a win or not
                    if (!DatabaseDescriptor.getEndpointSnitch().isWorthMergingForRangeQuery(filteredMerged, filteredEndpoints, nextFilteredEndpoints))
                        break;

                    // If we get there, merge this range and the next one
                    range = range.withNewRight(nextRange.right);
                    liveEndpoints = merged;
                    filteredEndpoints = filteredMerged;
                    ++i;
                }

                RangeSliceCommand nodeCmd = new RangeSliceCommand(command.keyspace,
                                                                  command.column_family,
                                                                  command.timestamp,
                                                                  commandPredicate,
                                                                  range,
                                                                  command.row_filter,
                                                                  command.maxResults,
                                                                  command.countCQL3Rows,
                                                                  command.isPaging);

                // collect replies and resolve according to consistency level
                RangeSliceResponseResolver resolver = new RangeSliceResponseResolver(nodeCmd.keyspace, command.timestamp);
                ReadCallback<RangeSliceReply, Iterable<Row>> handler = new ReadCallback(resolver, consistency_level, nodeCmd, filteredEndpoints);
                handler.assureSufficientLiveNodes();
                resolver.setSources(filteredEndpoints);
                if (filteredEndpoints.size() == 1
                    && filteredEndpoints.get(0).equals(FBUtilities.getBroadcastAddress())
                    && OPTIMIZE_LOCAL_REQUESTS)
                {
                    StageManager.getStage(Stage.READ).execute(new LocalRangeSliceRunnable(nodeCmd, handler));
                }
                else
                {
                    MessageOut<RangeSliceCommand> message = nodeCmd.createMessage();
                    for (InetAddress endpoint : filteredEndpoints)
                    {
                        Tracing.trace("Enqueuing request to {}", endpoint);
                        MessagingService.instance().sendRR(message, endpoint, handler);
                    }
                }

                try
                {
                    for (Row row : handler.get())
                    {
                        rows.add(row);
                        if (nodeCmd.countCQL3Rows)
                            cql3RowCount += row.getLiveCount(commandPredicate, command.timestamp);
                    }
                    FBUtilities.waitOnFutures(resolver.repairResults, DatabaseDescriptor.getWriteRpcTimeout());
                }
                catch (TimeoutException ex)
                {
                    logger.debug("Range slice timeout: {}", ex.toString());
                    // We actually got all response at that point
                    int blockFor = consistency_level.blockFor(table);
                    throw new ReadTimeoutException(consistency_level, blockFor, blockFor, true);
                }
                catch (DigestMismatchException e)
                {
                    throw new AssertionError(e); // no digests in range slices yet
                }

                // if we're done, great, otherwise, move to the next range
                int count = nodeCmd.countCQL3Rows ? cql3RowCount : rows.size();
                if (count >= nodeCmd.maxResults)
                    break;

                // if we are paging and already got some rows, reset the column filter predicate,
                // so we start iterating the next row from the first column
                if (!rows.isEmpty() && command.isPaging)
                {
                    // We only allow paging with a slice filter (doesn't make sense otherwise anyway)
                    assert commandPredicate instanceof SliceQueryFilter;
                    commandPredicate = ((SliceQueryFilter)commandPredicate).withUpdatedSlices(ColumnSlice.ALL_COLUMNS_ARRAY);
                }
            }
        }
        finally
        {
            rangeMetrics.addNano(System.nanoTime() - startTime);
        }
        return trim(command, rows);
    }

    private static List<Row> trim(RangeSliceCommand command, List<Row> rows)
    {
        // When countCQL3Rows, we let the caller trim the result.
        if (command.countCQL3Rows)
            return rows;
        else
            return rows.size() > command.maxResults ? rows.subList(0, command.maxResults) : rows;
    }

    /**
     * initiate a request/response session with each live node to check whether or not everybody is using the same
     * migration id. This is useful for determining if a schema change has propagated through the cluster. Disagreement
     * is assumed if any node fails to respond.
     */
    public static Map<String, List<String>> describeSchemaVersions()
    {
        final String myVersion = Schema.instance.getVersion().toString();
        final Map<InetAddress, UUID> versions = new ConcurrentHashMap<InetAddress, UUID>();
        final Set<InetAddress> liveHosts = Gossiper.instance.getLiveMembers();
        final CountDownLatch latch = new CountDownLatch(liveHosts.size());

        IAsyncCallback<UUID> cb = new IAsyncCallback<UUID>()
        {
            public void response(MessageIn<UUID> message)
            {
                // record the response from the remote node.
                versions.put(message.from, message.payload);
                latch.countDown();
            }

            public boolean isLatencyForSnitch()
            {
                return false;
            }
        };
        // an empty message acts as a request to the SchemaCheckVerbHandler.
        MessageOut message = new MessageOut(MessagingService.Verb.SCHEMA_CHECK);
        for (InetAddress endpoint : liveHosts)
            MessagingService.instance().sendRR(message, endpoint, cb);

        try
        {
            // wait for as long as possible. timeout-1s if possible.
            latch.await(DatabaseDescriptor.getRpcTimeout(), TimeUnit.MILLISECONDS);
        }
        catch (InterruptedException ex)
        {
            throw new AssertionError("This latch shouldn't have been interrupted.");
        }

        // maps versions to hosts that are on that version.
        Map<String, List<String>> results = new HashMap<String, List<String>>();
        Iterable<InetAddress> allHosts = Iterables.concat(Gossiper.instance.getLiveMembers(), Gossiper.instance.getUnreachableMembers());
        for (InetAddress host : allHosts)
        {
            UUID version = versions.get(host);
            String stringVersion = version == null ? UNREACHABLE : version.toString();
            List<String> hosts = results.get(stringVersion);
            if (hosts == null)
            {
                hosts = new ArrayList<String>();
                results.put(stringVersion, hosts);
            }
            hosts.add(host.getHostAddress());
        }

        // we're done: the results map is ready to return to the client.  the rest is just debug logging:
        if (results.get(UNREACHABLE) != null)
            logger.debug("Hosts not in agreement. Didn't get a response from everybody: {}", StringUtils.join(results.get(UNREACHABLE), ","));
        for (Map.Entry<String, List<String>> entry : results.entrySet())
        {
            // check for version disagreement. log the hosts that don't agree.
            if (entry.getKey().equals(UNREACHABLE) || entry.getKey().equals(myVersion))
                continue;
            for (String host : entry.getValue())
                logger.debug("{} disagrees ({})", host, entry.getKey());
        }
        if (results.size() == 1)
            logger.debug("Schemas are in agreement.");

        return results;
    }

    /**
     * Compute all ranges we're going to query, in sorted order. Nodes can be replica destinations for many ranges,
     * so we need to restrict each scan to the specific range we want, or else we'd get duplicate results.
     */
    static <T extends RingPosition> List<AbstractBounds<T>> getRestrictedRanges(final AbstractBounds<T> queryRange)
    {
        // special case for bounds containing exactly 1 (non-minimum) token
        if (queryRange instanceof Bounds && queryRange.left.equals(queryRange.right) && !queryRange.left.isMinimum(StorageService.getPartitioner()))
        {
            return Collections.singletonList(queryRange);
        }

        TokenMetadata tokenMetadata = StorageService.instance.getTokenMetadata();

        List<AbstractBounds<T>> ranges = new ArrayList<AbstractBounds<T>>();
        // divide the queryRange into pieces delimited by the ring and minimum tokens
        Iterator<Token> ringIter = TokenMetadata.ringIterator(tokenMetadata.sortedTokens(), queryRange.left.getToken(), true);
        AbstractBounds<T> remainder = queryRange;
        while (ringIter.hasNext())
        {
            /*
             * remainder can be a range/bounds of token _or_ keys and we want to split it with a token:
             *   - if remainder is tokens, then we'll just split using the provided token.
             *   - if remainder is keys, we want to split using token.upperBoundKey. For instance, if remainder
             *     is [DK(10, 'foo'), DK(20, 'bar')], and we have 3 nodes with tokens 0, 15, 30. We want to
             *     split remainder to A=[DK(10, 'foo'), 15] and B=(15, DK(20, 'bar')]. But since we can't mix
             *     tokens and keys at the same time in a range, we uses 15.upperBoundKey() to have A include all
             *     keys having 15 as token and B include none of those (since that is what our node owns).
             * asSplitValue() abstracts that choice.
             */
            Token upperBoundToken = ringIter.next();
            T upperBound = (T)upperBoundToken.upperBound(queryRange.left.getClass());
            if (!remainder.left.equals(upperBound) && !remainder.contains(upperBound))
                // no more splits
                break;
            Pair<AbstractBounds<T>,AbstractBounds<T>> splits = remainder.split(upperBound);
            if (splits == null)
                continue;

            ranges.add(splits.left);
            remainder = splits.right;
        }
        ranges.add(remainder);

        return ranges;
    }

    public long getReadOperations()
    {
        return readMetrics.latency.count();
    }

    public long getTotalReadLatencyMicros()
    {
        return readMetrics.totalLatency.count();
    }

    public double getRecentReadLatencyMicros()
    {
        return readMetrics.getRecentLatency();
    }

    public long[] getTotalReadLatencyHistogramMicros()
    {
        return readMetrics.totalLatencyHistogram.getBuckets(false);
    }

    public long[] getRecentReadLatencyHistogramMicros()
    {
        return readMetrics.recentLatencyHistogram.getBuckets(true);
    }

    public long getRangeOperations()
    {
        return rangeMetrics.latency.count();
    }

    public long getTotalRangeLatencyMicros()
    {
        return rangeMetrics.totalLatency.count();
    }

    public double getRecentRangeLatencyMicros()
    {
        return rangeMetrics.getRecentLatency();
    }

    public long[] getTotalRangeLatencyHistogramMicros()
    {
        return rangeMetrics.totalLatencyHistogram.getBuckets(false);
    }

    public long[] getRecentRangeLatencyHistogramMicros()
    {
        return rangeMetrics.recentLatencyHistogram.getBuckets(true);
    }

    public long getWriteOperations()
    {
        return writeMetrics.latency.count();
    }

    public long getTotalWriteLatencyMicros()
    {
        return writeMetrics.totalLatency.count();
    }

    public double getRecentWriteLatencyMicros()
    {
        return writeMetrics.getRecentLatency();
    }

    public long[] getTotalWriteLatencyHistogramMicros()
    {
        return writeMetrics.totalLatencyHistogram.getBuckets(false);
    }

    public long[] getRecentWriteLatencyHistogramMicros()
    {
        return writeMetrics.recentLatencyHistogram.getBuckets(true);
    }

    public boolean getHintedHandoffEnabled()
    {
        return DatabaseDescriptor.hintedHandoffEnabled();
    }

    public void setHintedHandoffEnabled(boolean b)
    {
        DatabaseDescriptor.setHintedHandoffEnabled(b);
    }

    public int getMaxHintWindow()
    {
        return DatabaseDescriptor.getMaxHintWindow();
    }

    public void setMaxHintWindow(int ms)
    {
        DatabaseDescriptor.setMaxHintWindow(ms);
    }

    public static boolean shouldHint(InetAddress ep)
    {
        if (!DatabaseDescriptor.hintedHandoffEnabled())
        {
            HintedHandOffManager.instance.metrics.incrPastWindow(ep);
            return false;
        }

        boolean hintWindowExpired = Gossiper.instance.getEndpointDowntime(ep) > DatabaseDescriptor.getMaxHintWindow();
        if (hintWindowExpired)
        {
            HintedHandOffManager.instance.metrics.incrPastWindow(ep);
            Tracing.trace("Not hinting {} which has been down {}ms", ep, Gossiper.instance.getEndpointDowntime(ep));
        }
        return !hintWindowExpired;
    }

    /**
     * Performs the truncate operatoin, which effectively deletes all data from
     * the column family cfname
     * @param keyspace
     * @param cfname
     * @throws UnavailableException If some of the hosts in the ring are down.
     * @throws TimeoutException
     * @throws IOException
     */
    public static void truncateBlocking(String keyspace, String cfname) throws UnavailableException, TimeoutException, IOException
    {
        logger.debug("Starting a blocking truncate operation on keyspace {}, CF ", keyspace, cfname);
        if (isAnyHostDown())
        {
            logger.info("Cannot perform truncate, some hosts are down");
            // Since the truncate operation is so aggressive and is typically only
            // invoked by an admin, for simplicity we require that all nodes are up
            // to perform the operation.
            int liveMembers = Gossiper.instance.getLiveMembers().size();
            throw new UnavailableException(ConsistencyLevel.ALL, liveMembers + Gossiper.instance.getUnreachableMembers().size(), liveMembers);
        }

        Set<InetAddress> allEndpoints = Gossiper.instance.getLiveMembers();
        int blockFor = allEndpoints.size();
        final TruncateResponseHandler responseHandler = new TruncateResponseHandler(blockFor);

        // Send out the truncate calls and track the responses with the callbacks.
        Tracing.trace("Enqueuing truncate messages to hosts {}", allEndpoints);
        final Truncation truncation = new Truncation(keyspace, cfname);
        MessageOut<Truncation> message = truncation.createMessage();
        for (InetAddress endpoint : allEndpoints)
            MessagingService.instance().sendRR(message, endpoint, responseHandler);

        // Wait for all
        responseHandler.get();
    }

    /**
     * Asks the gossiper if there are any nodes that are currently down.
     * @return true if the gossiper thinks all nodes are up.
     */
    private static boolean isAnyHostDown()
    {
        return !Gossiper.instance.getUnreachableMembers().isEmpty();
    }

    public interface WritePerformer
    {
        public void apply(IMutation mutation, Iterable<InetAddress> targets, AbstractWriteResponseHandler responseHandler, String localDataCenter, ConsistencyLevel consistency_level) throws OverloadedException;
    }

    /**
     * A Runnable that aborts if it doesn't start running before it times out
     */
    private static abstract class DroppableRunnable implements Runnable
    {
        private final long constructionTime = System.nanoTime();
        private final MessagingService.Verb verb;

        public DroppableRunnable(MessagingService.Verb verb)
        {
            this.verb = verb;
        }

        public final void run()
        {
            if (TimeUnit.NANOSECONDS.toMillis(System.nanoTime() - constructionTime) > DatabaseDescriptor.getTimeout(verb))
            {
                MessagingService.instance().incrementDroppedMessages(verb);
                return;
            }

            try
            {
                runMayThrow();
            }
            catch (Exception e)
            {
                throw new RuntimeException(e);
            }
        }

        abstract protected void runMayThrow() throws Exception;
    }

    /**
     * Like DroppableRunnable, but if it aborts, it will rerun (on the mutation stage) after
     * marking itself as a hint in progress so that the hint backpressure mechanism can function.
     */
    private static abstract class LocalMutationRunnable implements Runnable
    {
        private final long constructionTime = System.nanoTime();

        public final void run()
        {
            if (TimeUnit.NANOSECONDS.toMillis(System.nanoTime() - constructionTime) > DatabaseDescriptor.getTimeout(MessagingService.Verb.MUTATION))
            {
                MessagingService.instance().incrementDroppedMessages(MessagingService.Verb.MUTATION);
                HintRunnable runnable = new HintRunnable(FBUtilities.getBroadcastAddress())
                {
                    protected void runMayThrow() throws Exception
                    {
                        LocalMutationRunnable.this.runMayThrow();
                    }
                };
                submitHint(runnable);
                return;
            }

            try
            {
                runMayThrow();
            }
            catch (Exception e)
            {
                throw new RuntimeException(e);
            }
        }

        abstract protected void runMayThrow() throws Exception;
    }

    /**
     * HintRunnable will decrease totalHintsInProgress and targetHints when finished.
     * It is the caller's responsibility to increment them initially.
     */
    private abstract static class HintRunnable implements Runnable
    {
        public final InetAddress target;

        protected HintRunnable(InetAddress target)
        {
            this.target = target;
        }

        public void run()
        {
            try
            {
                runMayThrow();
            }
            catch (Exception e)
            {
                throw new RuntimeException(e);
            }
            finally
            {
                totalHintsInProgress.decrementAndGet();
                hintsInProgress.get(target).decrementAndGet();
            }
        }

        abstract protected void runMayThrow() throws Exception;
    }

    public long getTotalHints()
    {
        return totalHints.get();
    }

    public int getMaxHintsInProgress()
    {
        return maxHintsInProgress;
    }

    public void setMaxHintsInProgress(int qs)
    {
        maxHintsInProgress = qs;
    }

    public int getHintsInProgress()
    {
        return totalHintsInProgress.get();
    }

    public void verifyNoHintsInProgress()
    {
        if (getHintsInProgress() > 0)
            logger.warn("Some hints were not written before shutdown.  This is not supposed to happen.  You should (a) run repair, and (b) file a bug report");
    }

    public Long getRpcTimeout() { return DatabaseDescriptor.getRpcTimeout(); }
    public void setRpcTimeout(Long timeoutInMillis) { DatabaseDescriptor.setRpcTimeout(timeoutInMillis); }

    public Long getReadRpcTimeout() { return DatabaseDescriptor.getReadRpcTimeout(); }
    public void setReadRpcTimeout(Long timeoutInMillis) { DatabaseDescriptor.setReadRpcTimeout(timeoutInMillis); }

    public Long getWriteRpcTimeout() { return DatabaseDescriptor.getWriteRpcTimeout(); }
    public void setWriteRpcTimeout(Long timeoutInMillis) { DatabaseDescriptor.setWriteRpcTimeout(timeoutInMillis); }

    public Long getCasContentionTimeout() { return DatabaseDescriptor.getCasContentionTimeout(); }
    public void setCasContentionTimeout(Long timeoutInMillis) { DatabaseDescriptor.setCasContentionTimeout(timeoutInMillis); }

    public Long getRangeRpcTimeout() { return DatabaseDescriptor.getRangeRpcTimeout(); }
    public void setRangeRpcTimeout(Long timeoutInMillis) { DatabaseDescriptor.setRangeRpcTimeout(timeoutInMillis); }

    public Long getTruncateRpcTimeout() { return DatabaseDescriptor.getTruncateRpcTimeout(); }
    public void setTruncateRpcTimeout(Long timeoutInMillis) { DatabaseDescriptor.setTruncateRpcTimeout(timeoutInMillis); }
    public void reloadTriggerClass() { TriggerExecutor.instance.reloadClasses(); }

    
    public long getReadRepairAttempted() {
        return ReadRepairMetrics.attempted.count();
    }
    
    public long getReadRepairRepairedBlocking() {
        return ReadRepairMetrics.repairedBlocking.count();
    }
    
    public long getReadRepairRepairedBackground() {
        return ReadRepairMetrics.repairedBackground.count();
    }
}<|MERGE_RESOLUTION|>--- conflicted
+++ resolved
@@ -743,15 +743,10 @@
                                              ConsistencyLevel consistency_level)
     throws OverloadedException
     {
-<<<<<<< HEAD
         // extra-datacenter replicas, grouped by dc
         Map<String, Collection<InetAddress>> dcGroups = null;
         // only need to create a Message for non-local writes
         MessageOut<RowMutation> message = null;
-=======
-        // replicas grouped by datacenter
-        Map<String, Collection<InetAddress>> dcGroups = null;
->>>>>>> b1d7405f
 
         for (InetAddress destination : targets)
         {
@@ -778,7 +773,6 @@
                     if (message == null)
                         message = rm.createMessage();
                     String dc = DatabaseDescriptor.getEndpointSnitch().getDatacenter(destination);
-<<<<<<< HEAD
                     // direct writes to local DC or old Cassandra versions
                     // (1.1 knows how to forward old-style String message IDs; updated to int in 2.0)
                     if (localDataCenter.equals(dc) || MessagingService.instance().getVersion(destination) < MessagingService.VERSION_20)
@@ -797,17 +791,6 @@
                         }
                         messages.add(destination);
                     }
-=======
-                    Collection<InetAddress> dcTargets = (dcGroups != null) ? dcGroups.get(dc) : null;
-                    if (dcTargets == null)
-                    {
-                        dcTargets = new ArrayList<InetAddress>(3); // most DCs will have <= 3 replicas
-                        if (dcGroups == null)
-                            dcGroups = new HashMap<String, Collection<InetAddress>>();
-                        dcGroups.put(dc, dcTargets);
-                    }
-                    dcTargets.add(destination);
->>>>>>> b1d7405f
                 }
             }
             else
@@ -822,27 +805,12 @@
 
         if (dcGroups != null)
         {
-<<<<<<< HEAD
             // for each datacenter, send the message to one node to relay the write to other replicas
             if (message == null)
                 message = rm.createMessage();
 
             for (Collection<InetAddress> dcTargets : dcGroups.values())
-            {
-                // clean out any forwards from previous loop iterations
-                message = message.withHeaderRemoved(RowMutation.FORWARD_TO);
-
                 sendMessagesToNonlocalDC(message, dcTargets, responseHandler);
-=======
-            MessageOut<RowMutation> message = rm.createMessage();
-            // for each datacenter, send the message to one node to relay the write to other replicas
-            for (Map.Entry<String, Collection<InetAddress>> entry: dcGroups.entrySet())
-            {
-                boolean isLocalDC = entry.getKey().equals(localDataCenter);
-                Collection<InetAddress> dcTargets = entry.getValue();
-                sendMessagesToOneDC(message, dcTargets, isLocalDC, responseHandler);
->>>>>>> b1d7405f
-            }
         }
     }
 
@@ -893,23 +861,7 @@
         totalHints.incrementAndGet();
     }
 
-<<<<<<< HEAD
     private static void sendMessagesToNonlocalDC(MessageOut message, Collection<InetAddress> targets, AbstractWriteResponseHandler handler)
-=======
-    private static void sendMessagesToOneDC(MessageOut message, Collection<InetAddress> targets, boolean localDC, AbstractWriteResponseHandler handler)
-    {
-        try
-        {
-            sendMessagesToOneDCInternal(message, targets, localDC, handler);
-        }
-        catch (IOException e)
-        {
-            throw new RuntimeException(e);
-        }
-    }
-
-    private static void sendMessagesToOneDCInternal(MessageOut message, Collection<InetAddress> targets, boolean localDC, AbstractWriteResponseHandler handler) throws IOException
->>>>>>> b1d7405f
     {
         Iterator<InetAddress> iter = targets.iterator();
         InetAddress target = iter.next();
