<?xml version="1.0" encoding="UTF-8" standalone="no"?>
<!--
 ~ Licensed to the Apache Software Foundation (ASF) under one
 ~ or more contributor license agreements.  See the NOTICE file
 ~ distributed with this work for additional information
 ~ regarding copyright ownership.  The ASF licenses this file
 ~ to you under the Apache License, Version 2.0 (the
 ~ "License"); you may not use this file except in compliance
 ~ with the License.  You may obtain a copy of the License at
 ~
 ~    http://www.apache.org/licenses/LICENSE-2.0
 ~
 ~ Unless required by applicable law or agreed to in writing,
 ~ software distributed under the License is distributed on an
 ~ "AS IS" BASIS, WITHOUT WARRANTIES OR CONDITIONS OF ANY
 ~ KIND, either express or implied.  See the License for the
 ~ specific language governing permissions and limitations
 ~ under the License.
 -->
<project basedir="." default="jar" name="apache-cassandra"
         xmlns:artifact="antlib:org.apache.maven.artifact.ant">
    <property environment="env"/>
    <property file="build.properties" />
    <property file="build.properties.default" />
    <property name="debuglevel" value="source,lines,vars"/>

    <!-- default version and SCM information -->
    <property name="base.version" value="3.11.3"/>
    <property name="scm.connection" value="scm:git://git.apache.org/cassandra.git"/>
    <property name="scm.developerConnection" value="scm:git://git.apache.org/cassandra.git"/>
    <property name="scm.url" value="http://git-wip-us.apache.org/repos/asf?p=cassandra.git;a=tree"/>

    <!-- directory details -->
    <property name="basedir" value="."/>
    <property name="build.src" value="${basedir}/src"/>
    <property name="build.src.java" value="${basedir}/src/java"/>
    <property name="build.src.antlr" value="${basedir}/src/antlr"/>
    <property name="build.src.jdkoverride" value="${basedir}/src/jdkoverride" />
    <property name="build.src.resources" value="${basedir}/src/resources"/>
    <property name="build.src.gen-java" value="${basedir}/src/gen-java"/>
    <property name="build.lib" value="${basedir}/lib"/>
    <property name="build.dir" value="${basedir}/build"/>
    <property name="build.dir.lib" value="${basedir}/build/lib"/>
    <property name="build.test.dir" value="${build.dir}/test"/>
    <property name="build.classes" value="${build.dir}/classes"/>
    <property name="build.classes.main" value="${build.classes}/main" />
    <property name="build.classes.thrift" value="${build.classes}/thrift" />
    <property name="javadoc.dir" value="${build.dir}/javadoc"/>
    <property name="javadoc.jars.dir" value="${build.dir}/javadocs"/>
    <property name="interface.dir" value="${basedir}/interface"/>
    <property name="interface.thrift.dir" value="${interface.dir}/thrift"/>
    <property name="interface.thrift.gen-java" value="${interface.thrift.dir}/gen-java"/>
    <property name="test.dir" value="${basedir}/test"/>
    <property name="test.resources" value="${test.dir}/resources"/>
    <property name="test.lib" value="${build.dir}/test/lib"/>
    <property name="test.classes" value="${build.dir}/test/classes"/>
    <property name="test.conf" value="${test.dir}/conf"/>
    <property name="test.data" value="${test.dir}/data"/>
    <property name="test.name" value="*Test"/>
    <property name="test.classlistfile" value="testlist.txt"/>
    <property name="benchmark.name" value=""/>
    <property name="test.methods" value=""/>
    <property name="test.unit.src" value="${test.dir}/unit"/>
    <property name="test.long.src" value="${test.dir}/long"/>
    <property name="test.burn.src" value="${test.dir}/burn"/>
    <property name="test.microbench.src" value="${test.dir}/microbench"/>
    <property name="dist.dir" value="${build.dir}/dist"/>
    <property name="tmp.dir" value="${java.io.tmpdir}"/>

    <property name="doc.dir" value="${basedir}/doc"/>

    <property name="source.version" value="1.8"/>
    <property name="target.version" value="1.8"/>

    <condition property="version" value="${base.version}">
      <isset property="release"/>
    </condition>
    <property name="version" value="${base.version}-SNAPSHOT"/>
    <property name="version.properties.dir"
              value="${build.src.resources}/org/apache/cassandra/config/" />
    <property name="final.name" value="${ant.project.name}-${version}"/>
    <property name="scylla-tools.name" value="scylla-tools"/>
    <property name="final.scylla-tools.name" value="${scylla-tools.name}-${version}"/>

    <!-- details of what version of Maven ANT Tasks to fetch -->
    <property name="maven-ant-tasks.version" value="2.1.3" />
    <property name="maven-ant-tasks.local" value="${user.home}/.m2/repository/org/apache/maven/maven-ant-tasks"/>
    <property name="maven-ant-tasks.url"
              value="http://repo2.maven.org/maven2/org/apache/maven/maven-ant-tasks" />
    <!-- details of how and which Maven repository we publish to -->
    <property name="maven.version" value="3.0.3" />
    <condition property="maven-repository-url" value="https://repository.apache.org/service/local/staging/deploy/maven2">
      <isset property="release"/>
    </condition>
    <condition property="maven-repository-id" value="apache.releases.https">
      <isset property="release"/>
    </condition>
    <property name="maven-repository-url" value="https://repository.apache.org/content/repositories/snapshots"/>
    <property name="maven-repository-id" value="apache.snapshots.https"/>

    <property name="test.timeout" value="240000" />
    <property name="test.long.timeout" value="600000" />
    <property name="test.burn.timeout" value="600000" />

    <!-- default for cql tests. Can be override by -Dcassandra.test.use_prepared=false -->
    <property name="cassandra.test.use_prepared" value="true" />

    <!-- skip flushing schema tables during tests -->
    <property name="cassandra.test.flush_local_schema_changes" value="false" />

    <!-- http://www.eclemma.org/jacoco/ -->
    <property name="jacoco.export.dir" value="${build.dir}/jacoco/" />
    <property name="jacoco.partials.dir" value="${jacoco.export.dir}/partials" />
    <property name="jacoco.partialexecfile" value="${jacoco.partials.dir}/partial.exec" />
    <property name="jacoco.finalexecfile" value="${jacoco.export.dir}/jacoco.exec" />
    <property name="jacoco.version" value="0.7.5.201505241946"/>

    <property name="byteman.version" value="3.0.3"/>

    <property name="ecj.version" value="4.4.2"/>

    <condition property="maven-ant-tasks.jar.exists">
      <available file="${build.dir}/maven-ant-tasks-${maven-ant-tasks.version}.jar" />
    </condition>

    <condition property="maven-ant-tasks.jar.local">
      <available file="${maven-ant-tasks.local}/${maven-ant-tasks.version}/maven-ant-tasks-${maven-ant-tasks.version}.jar" />
    </condition>

    <condition property="is.source.artifact">
      <available file="${build.src.java}" type="dir" />
    </condition>

    <tstamp>
      <format property="YEAR" pattern="yyyy"/>
    </tstamp>

    <!-- Check if all tests are being run or just one. If it's all tests don't spam the console with test output.
         If it's an individual test print the output from the test under the assumption someone is debugging the test
         and wants to know what is going on without having to context switch to the log file that is generated.
         Debug level output still needs to be retrieved from the log file.  -->
    <script language="javascript">
        if (project.getProperty("cassandra.keepBriefBrief") == null)
        {
            if (project.getProperty("test.name").equals("*Test"))
                project.setProperty("cassandra.keepBriefBrief", "true");
            else
                project.setProperty("cassandra.keepBriefBrief", "false");
        }
    </script>

    <!--
         Add all the dependencies.
    -->
    <path id="maven-ant-tasks.classpath" path="${build.dir}/maven-ant-tasks-${maven-ant-tasks.version}.jar" />
    <path id="cassandra.classpath">
        <pathelement location="${build.classes.main}" />
        <pathelement location="${build.classes.thrift}" />
        <fileset dir="${build.lib}">
            <include name="**/*.jar" />
            <exclude name="**/*-sources.jar"/>
            <exclude name="**/ant-*.jar"/>
        </fileset>
        <fileset dir="${build.dir.lib}">
            <include name="**/*.jar" />
            <exclude name="**/*-sources.jar"/>
            <exclude name="**/ant-*.jar"/>
        </fileset>
    </path>

  <macrodef name="create-javadoc">
    <attribute name="destdir"/>
    <element name="filesets"/>
    <sequential>
      <javadoc destdir="@{destdir}" author="true" version="true" use="true"
        windowtitle="${ant.project.name} API" classpathref="cassandra.classpath"
        bottom="Copyright &amp;copy; ${YEAR} The Apache Software Foundation"
        useexternalfile="yes" encoding="UTF-8"
        maxmemory="256m">
        <filesets/>
      </javadoc>
    </sequential>
  </macrodef>

    <!--
        Setup the output directories.
    -->
    <target name="init">
        <fail unless="is.source.artifact"
            message="Not a source artifact, stopping here." />
        <mkdir dir="${build.classes.main}"/>
        <mkdir dir="${build.classes.thrift}"/>
        <mkdir dir="${test.lib}"/>
        <mkdir dir="${test.classes}"/>
        <mkdir dir="${stress.test.classes}"/>
        <mkdir dir="${build.src.gen-java}"/>
        <mkdir dir="${build.dir.lib}"/>
        <mkdir dir="${jacoco.export.dir}"/>
        <mkdir dir="${jacoco.partials.dir}"/>
    </target>

    <target name="clean" description="Remove all locally created artifacts">
        <delete dir="${build.test.dir}" />
        <delete dir="${build.classes}" />
        <delete dir="${build.src.gen-java}" />
        <delete dir="${version.properties.dir}" />
        <delete dir="${jacoco.export.dir}" />
        <delete dir="${jacoco.partials.dir}"/>
    </target>
    <target depends="clean" name="cleanall"/>

    <target name="realclean" depends="clean" description="Remove the entire build directory and all downloaded artifacts">
        <delete dir="${build.dir}" />
    </target>

    <!--
       This generates the CQL grammar files from Cql.g
    -->
    <target name="check-gen-cql3-grammar">
        <uptodate property="cql3current"
                targetfile="${build.src.gen-java}/org/apache/cassandra/cql3/Cql.tokens">
            <srcfiles dir="${build.src.antlr}">
                <include name="*.g"/>
            </srcfiles>
        </uptodate>
    </target>

    <target name="gen-cql3-grammar" depends="check-gen-cql3-grammar" unless="cql3current">
      <echo>Building Grammar ${build.src.antlr}/Cql.g  ...</echo>
      <java classname="org.antlr.Tool"
            classpath="${build.dir.lib}/jars/antlr-3.5.2.jar;${build.lib}/antlr-runtime-3.5.2.jar;${build.lib}/ST4-4.0.8.jar"
            fork="true"
            failonerror="true">
         <jvmarg value="-Xmx512M" />
         <arg value="-Xconversiontimeout" />
         <arg value="10000" />
         <arg value="${build.src.antlr}/Cql.g" />
         <arg value="-fo" />
         <arg value="${build.src.gen-java}/org/apache/cassandra/cql3/" />
         <arg value="-Xmaxinlinedfastates"/>
         <arg value="10"/> <!-- default is 60 -->
      </java>
    </target>

    <target name="generate-cql-html" depends="maven-ant-tasks-init" description="Generate HTML from textile source">
        <artifact:dependencies pathId="wikitext.classpath">
            <dependency groupId="com.datastax.wikitext" artifactId="wikitext-core-ant" version="1.3"/>
            <dependency groupId="org.fusesource.wikitext" artifactId="textile-core" version="1.3"/>
            <remoteRepository refid="central"/>
            <remoteRepository refid="apache"/>
        </artifact:dependencies>
        <taskdef classpathref="wikitext.classpath" resource="wikitexttasks.properties" />
        <wikitext-to-html markupLanguage="Textile">
            <fileset dir="${basedir}">
                <include name="doc/cql3/*.textile"/>
            </fileset>
        </wikitext-to-html>
    </target>

    <target name="gen-doc" depends="maven-ant-tasks-init" description="Generate documentation">
        <exec executable="make" osfamily="unix" dir="${doc.dir}">
            <arg value="html"/>
        </exec>
        <exec executable="cmd" osfamily="dos" dir="${doc.dir}">
            <arg value="/c"/>
            <arg value="make.bat"/>
            <arg value="html"/>
        </exec>
    </target>

    <!--
        Generates Java sources for tokenization support from jflex
        grammar files
    -->
    <target name="generate-jflex-java" description="Generate Java from jflex grammar">
        <taskdef classname="jflex.anttask.JFlexTask" classpath="${build.lib}/jflex-1.6.0.jar" name="jflex" />
        <jflex file="${build.src.java}/org/apache/cassandra/index/sasi/analyzer/StandardTokenizerImpl.jflex" destdir="${build.src.gen-java}/" />
    </target>

    <!--
       Fetch Maven Ant Tasks and Cassandra's dependencies
       These targets are intentionally free of dependencies so that they
       can be run stand-alone from a binary release artifact.
    -->
    <target name="maven-ant-tasks-localrepo" unless="maven-ant-tasks.jar.exists" if="maven-ant-tasks.jar.local"
            depends="init" description="Fetch Maven ANT Tasks from Maven Local Repository">
      <copy file="${maven-ant-tasks.local}/${maven-ant-tasks.version}/maven-ant-tasks-${maven-ant-tasks.version}.jar"
           tofile="${build.dir}/maven-ant-tasks-${maven-ant-tasks.version}.jar"/>
      <property name="maven-ant-tasks.jar.exists" value="true"/>
    </target>

    <target name="maven-ant-tasks-download" depends="init,maven-ant-tasks-localrepo" unless="maven-ant-tasks.jar.exists"
            description="Fetch Maven ANT Tasks from Maven Central Repositroy">
      <echo>Downloading Maven ANT Tasks...</echo>
      <get src="${maven-ant-tasks.url}/${maven-ant-tasks.version}/maven-ant-tasks-${maven-ant-tasks.version}.jar"
           dest="${build.dir}/maven-ant-tasks-${maven-ant-tasks.version}.jar" usetimestamp="true" />
      <copy file="${build.dir}/maven-ant-tasks-${maven-ant-tasks.version}.jar"
            tofile="${maven-ant-tasks.local}/${maven-ant-tasks.version}/maven-ant-tasks-${maven-ant-tasks.version}.jar"/>
    </target>

    <target name="maven-ant-tasks-init" depends="init,maven-ant-tasks-download" unless="maven-ant-tasks.initialized"
            description="Initialize Maven ANT Tasks">
      <typedef uri="antlib:org.apache.maven.artifact.ant" classpathref="maven-ant-tasks.classpath" />

      <!-- define the remote repositories we use -->
      <artifact:remoteRepository id="central"   url="${artifact.remoteRepository.central}"/>
      <artifact:remoteRepository id="apache"    url="${artifact.remoteRepository.apache}"/>

      <macrodef name="install">
        <attribute name="pomFile"/>
        <attribute name="file"/>
        <attribute name="classifier" default=""/>
        <attribute name="packaging" default="jar"/>
        <sequential>
          <artifact:mvn mavenVersion="${maven.version}" fork="true" failonerror="true">
            <arg value="org.apache.maven.plugins:maven-install-plugin:2.3.1:install-file" />
            <arg value="-DpomFile=@{pomFile}" />
            <arg value="-Dfile=@{file}" />
            <arg value="-Dclassifier=@{classifier}" />
            <arg value="-Dpackaging=@{packaging}" />
          </artifact:mvn>
        </sequential>
      </macrodef>

      <macrodef name="deploy">
        <attribute name="pomFile"/>
        <attribute name="file"/>
        <attribute name="classifier" default=""/>
        <attribute name="packaging" default="jar"/>
        <sequential>
          <artifact:mvn mavenVersion="${maven.version}" fork="true" failonerror="true">
            <jvmarg value="-Xmx512m"/>
            <arg value="org.apache.maven.plugins:maven-gpg-plugin:1.4:sign-and-deploy-file" />
            <arg value="-DretryFailedDeploymentCount=5" />
            <arg value="-Durl=${maven-repository-url}" />
            <arg value="-DrepositoryId=${maven-repository-id}" />
            <arg value="-DpomFile=@{pomFile}" />
            <arg value="-Dfile=@{file}" />
            <arg value="-Dclassifier=@{classifier}" />
            <arg value="-Dpackaging=@{packaging}" />
            <arg value="-Papache-release" />
          </artifact:mvn>
        </sequential>
      </macrodef>

      <property name="maven-ant-tasks.initialized" value="true"/>
    </target>

    <!-- this task defines the dependencies that will be fetched by Maven ANT Tasks
         the dependencies are re-used for publishing artifacts to Maven Central
         in order to keep everything consistent -->
    <target name="maven-declare-dependencies" depends="maven-ant-tasks-init"
            description="Define dependencies and dependency versions">
      <!-- The parent pom defines the versions of all dependencies -->
      <artifact:pom id="parent-pom"
                    groupId="org.apache.cassandra"
                    artifactId="cassandra-parent"
                    packaging="pom"
                    version="${version}"
                    url="http://cassandra.apache.org"
                    name="Apache Cassandra"
                    inceptionYear="2009"
                    description="The Apache Cassandra Project develops a highly scalable second-generation distributed database, bringing together Dynamo's fully distributed design and Bigtable's ColumnFamily-based data model.">
        <license name="The Apache Software License, Version 2.0" url="http://www.apache.org/licenses/LICENSE-2.0.txt"/>
        <scm connection="${scm.connection}" developerConnection="${scm.developerConnection}" url="${scm.url}"/>
        <dependencyManagement>
          <dependency groupId="org.xerial.snappy" artifactId="snappy-java" version="1.1.1.7"/>
          <dependency groupId="net.jpountz.lz4" artifactId="lz4" version="1.3.0"/>
          <dependency groupId="com.ning" artifactId="compress-lzf" version="0.8.4"/>
          <dependency groupId="com.google.guava" artifactId="guava" version="18.0"/>
          <dependency groupId="org.hdrhistogram" artifactId="HdrHistogram" version="2.1.9"/>
          <dependency groupId="commons-cli" artifactId="commons-cli" version="1.1"/>
          <dependency groupId="commons-codec" artifactId="commons-codec" version="1.9"/>
          <dependency groupId="org.apache.commons" artifactId="commons-lang3" version="3.1"/>
          <dependency groupId="org.apache.commons" artifactId="commons-math3" version="3.2"/>
          <dependency groupId="com.googlecode.concurrentlinkedhashmap" artifactId="concurrentlinkedhashmap-lru" version="1.4"/>
          <dependency groupId="org.antlr" artifactId="antlr" version="3.5.2">
            <exclusion groupId="org.antlr" artifactId="stringtemplate"/>
          </dependency>
          <dependency groupId="org.antlr" artifactId="antlr-runtime" version="3.5.2">
            <exclusion groupId="org.antlr" artifactId="stringtemplate"/>
          </dependency>
          <dependency groupId="org.slf4j" artifactId="slf4j-api" version="1.7.7"/>
          <dependency groupId="org.slf4j" artifactId="log4j-over-slf4j" version="1.7.7"/>
          <dependency groupId="org.slf4j" artifactId="jcl-over-slf4j" version="1.7.7" />
          <dependency groupId="ch.qos.logback" artifactId="logback-core" version="1.1.3"/>
          <dependency groupId="ch.qos.logback" artifactId="logback-classic" version="1.1.3"/>
          <dependency groupId="org.codehaus.jackson" artifactId="jackson-core-asl" version="1.9.2"/>
          <dependency groupId="org.codehaus.jackson" artifactId="jackson-mapper-asl" version="1.9.2"/>
          <dependency groupId="com.googlecode.json-simple" artifactId="json-simple" version="1.1"/>
          <dependency groupId="com.boundary" artifactId="high-scale-lib" version="1.0.6"/>
          <dependency groupId="com.github.jbellis" artifactId="jamm" version="0.3.0"/>

          <dependency groupId="com.thinkaurelius.thrift" artifactId="thrift-server" version="0.3.7">
            <exclusion groupId="org.slf4j" artifactId="slf4j-log4j12"/>
            <exclusion groupId="junit" artifactId="junit"/>
          </dependency>
          <dependency groupId="org.yaml" artifactId="snakeyaml" version="1.11"/>
          <dependency groupId="org.apache.thrift" artifactId="libthrift" version="0.9.2">
	         <exclusion groupId="commons-logging" artifactId="commons-logging"/>
          </dependency>
          <dependency groupId="junit" artifactId="junit" version="4.6" />
          <dependency groupId="org.apache.rat" artifactId="apache-rat" version="0.10">
             <exclusion groupId="commons-lang" artifactId="commons-lang"/>
          </dependency>
          <dependency groupId="org.apache.hadoop" artifactId="hadoop-core" version="1.0.3">
          	<exclusion groupId="org.mortbay.jetty" artifactId="servlet-api"/>
          	<exclusion groupId="commons-logging" artifactId="commons-logging"/>
          	<exclusion groupId="org.eclipse.jdt" artifactId="core"/>
		    <exclusion groupId="ant" artifactId="ant"/>
		    <exclusion groupId="junit" artifactId="junit"/>
          </dependency>
          <dependency groupId="org.apache.hadoop" artifactId="hadoop-minicluster" version="1.0.3">
		    <exclusion groupId="asm" artifactId="asm"/> <!-- this is the outdated version 3.1 -->
          </dependency>
          <dependency groupId="net.java.dev.jna" artifactId="jna" version="4.2.2"/>

          <dependency groupId="org.jacoco" artifactId="org.jacoco.agent" version="${jacoco.version}"/>
          <dependency groupId="org.jacoco" artifactId="org.jacoco.ant" version="${jacoco.version}"/>

          <dependency groupId="org.jboss.byteman" artifactId="byteman-install" version="${byteman.version}"/>
          <dependency groupId="org.jboss.byteman" artifactId="byteman" version="${byteman.version}"/>
          <dependency groupId="org.jboss.byteman" artifactId="byteman-submit" version="${byteman.version}"/>
          <dependency groupId="org.jboss.byteman" artifactId="byteman-bmunit" version="${byteman.version}"/>


          <dependency groupId="org.openjdk.jmh" artifactId="jmh-core" version="1.21"/>
          <dependency groupId="org.openjdk.jmh" artifactId="jmh-generator-annprocess" version="1.21"/>

          <dependency groupId="org.apache.cassandra" artifactId="cassandra-all" version="${version}" />
          <dependency groupId="org.apache.cassandra" artifactId="cassandra-thrift" version="${version}" />
          <dependency groupId="io.dropwizard.metrics" artifactId="metrics-core" version="3.1.5" />
          <dependency groupId="io.dropwizard.metrics" artifactId="metrics-jvm" version="3.1.5" />
          <dependency groupId="com.addthis.metrics" artifactId="reporter-config3" version="3.0.3" />
          <dependency groupId="org.mindrot" artifactId="jbcrypt" version="0.3m" />
          <dependency groupId="io.airlift" artifactId="airline" version="0.6" />
<<<<<<< HEAD
          <dependency groupId="io.netty" artifactId="netty-all" version="4.0.44.Final" />
          <dependency groupId="com.google.code.findbugs" artifactId="jsr305" version="2.0.2" />
          <dependency groupId="com.clearspring.analytics" artifactId="stream" version="2.5.2" />
          <dependency groupId="com.datastax.cassandra" artifactId="cassandra-driver-core" version="3.0.1" classifier="shaded">
            <exclusion groupId="io.netty" artifactId="netty-buffer"/>
            <exclusion groupId="io.netty" artifactId="netty-codec"/>
            <exclusion groupId="io.netty" artifactId="netty-handler"/>
            <exclusion groupId="io.netty" artifactId="netty-transport"/>
          </dependency>
=======
          <dependency groupId="io.netty" artifactId="netty-all" version="4.0.56.Final" />
          <dependency groupId="com.google.code.findbugs" artifactId="jsr305" version="2.0.2" />
          <dependency groupId="com.clearspring.analytics" artifactId="stream" version="2.5.2" />
          <dependency groupId="com.datastax.cassandra" artifactId="cassandra-driver-core" version="3.5.1" classifier="shaded" />
>>>>>>> 41c94e1a
          <dependency groupId="org.eclipse.jdt.core.compiler" artifactId="ecj" version="4.4.2" />
          <dependency groupId="org.caffinitas.ohc" artifactId="ohc-core" version="0.4.4" />
          <dependency groupId="org.caffinitas.ohc" artifactId="ohc-core-j8" version="0.4.4" />
          <dependency groupId="net.ju-n.compile-command-annotations" artifactId="compile-command-annotations" version="1.2.0" />
          <dependency groupId="org.fusesource" artifactId="sigar" version="1.6.4">
          	<exclusion groupId="log4j" artifactId="log4j"/>
          </dependency>
          <dependency groupId="joda-time" artifactId="joda-time" version="2.4" />
          <dependency groupId="com.carrotsearch" artifactId="hppc" version="0.5.4" />
          <dependency groupId="de.jflex" artifactId="jflex" version="1.6.0" />
          <dependency groupId="com.github.rholder" artifactId="snowball-stemmer" version="1.3.0.581.1" />
          <dependency groupId="com.googlecode.concurrent-trees" artifactId="concurrent-trees" version="2.4.0" />
          <dependency groupId="com.github.ben-manes.caffeine" artifactId="caffeine" version="2.2.6" />
          <dependency groupId="org.jctools" artifactId="jctools-core" version="1.2.1"/>
          <dependency groupId="org.ow2.asm" artifactId="asm" version="5.0.4" />
        </dependencyManagement>
        <developer id="adelapena" name="Andres de la Peña"/>
        <developer id="alakshman" name="Avinash Lakshman"/>
        <developer id="aleksey" name="Aleksey Yeschenko"/>
        <developer id="amorton" name="Aaron Morton"/>
        <developer id="aweisberg" name="Ariel Weisberg"/>
        <developer id="bdeggleston" name="Blake Eggleston"/>
        <developer id="benedict" name="Benedict Elliott Smith"/>
        <developer id="benjamin" name="Benjamin Lerer"/>
        <developer id="blambov" name="Branimir Lambov"/>
        <developer id="brandonwilliams" name="Brandon Williams"/>
        <developer id="carl" name="Carl Yeksigian"/>
        <developer id="dbrosius" name="David Brosiusd"/>
        <developer id="dikang" name="Dikang Gu"/>
        <developer id="eevans" name="Eric Evans"/>
        <developer id="gdusbabek" name="Gary Dusbabek"/>
        <developer id="goffinet" name="Chris Goffinet"/>
        <developer id="ifesdjeen" name="Alex Petrov"/>
        <developer id="jaakko" name="Laine Jaakko Olavi"/>
        <developer id="jake" name="T Jake Luciani"/>
        <developer id="jasonbrown" name="Jason Brown"/>
        <developer id="jbellis" name="Jonathan Ellis"/>
        <developer id="jfarrell" name="Jake Farrell"/>
        <developer id="jjirsa" name="Jeff Jirsa"/>
        <developer id="jkni" name="Joel Knighton"/>
        <developer id="jmckenzie" name="Josh McKenzie"/>
        <developer id="johan" name="Johan Oskarsson"/>
        <developer id="junrao" name="Jun Rao"/>
        <developer id="jzhuang" name="Jay Zhuang"/>
        <developer id="kohlisankalp" name="Sankalp Kohli"/>
        <developer id="marcuse" name="Marcus Eriksson"/>
        <developer id="mck" name="Michael Semb Wever"/>
        <developer id="mishail" name="Mikhail Stepura"/>
        <developer id="mshuler" name="Michael Shuler"/>
        <developer id="paulo" name="Paulo Motta"/>
        <developer id="pmalik" name="Prashant Malik"/>
        <developer id="rstupp" name="Robert Stupp"/>
        <developer id="scode" name="Peter Schuller"/>
        <developer id="beobal" name="Sam Tunnicliffe"/>
        <developer id="slebresne" name="Sylvain Lebresne"/>
        <developer id="stefania" name="Stefania Alborghetti"/>
        <developer id="tylerhobbs" name="Tyler Hobbs"/>
        <developer id="vijay" name="Vijay Parthasarathy"/>
        <developer id="xedin" name="Pavel Yaskevich"/>
        <developer id="yukim" name="Yuki Morishita"/>
        <developer id="zznate" name="Nate McCall"/>
      </artifact:pom>

      <!-- each dependency set then defines the subset of the dependencies for that dependency set -->
      <artifact:pom id="build-deps-pom"
                    artifactId="cassandra-build-deps">
        <parent groupId="org.apache.cassandra"
                artifactId="cassandra-parent"
                version="${version}"/>
        <dependency groupId="junit" artifactId="junit"/>
        <dependency groupId="org.apache.rat" artifactId="apache-rat"/>
        <dependency groupId="org.apache.hadoop" artifactId="hadoop-core"/>
      	<dependency groupId="org.apache.hadoop" artifactId="hadoop-minicluster"/>
      	<dependency groupId="com.google.code.findbugs" artifactId="jsr305"/>
        <dependency groupId="org.antlr" artifactId="antlr"/>
        <dependency groupId="com.datastax.cassandra" artifactId="cassandra-driver-core" classifier="shaded">
          <exclusion groupId="io.netty" artifactId="netty-buffer"/>
          <exclusion groupId="io.netty" artifactId="netty-codec"/>
          <exclusion groupId="io.netty" artifactId="netty-handler"/>
          <exclusion groupId="io.netty" artifactId="netty-transport"/>
        </dependency>
        <dependency groupId="org.eclipse.jdt.core.compiler" artifactId="ecj"/>
        <dependency groupId="org.caffinitas.ohc" artifactId="ohc-core" version="0.4.4" />
        <dependency groupId="org.caffinitas.ohc" artifactId="ohc-core-j8" version="0.4.4" />
        <dependency groupId="org.openjdk.jmh" artifactId="jmh-core"/>
        <dependency groupId="org.openjdk.jmh" artifactId="jmh-generator-annprocess"/>
        <dependency groupId="net.ju-n.compile-command-annotations" artifactId="compile-command-annotations"/>
        <dependency groupId="org.apache.ant" artifactId="ant-junit" version="1.9.4" />
      </artifact:pom>
      <!-- this build-deps-pom-sources "artifact" is the same as build-deps-pom but only with those
           artifacts that have "-source.jar" files -->
      <artifact:pom id="build-deps-pom-sources"
                    artifactId="cassandra-build-deps">
        <parent groupId="org.apache.cassandra"
                artifactId="cassandra-parent"
                version="${version}"/>
        <dependency groupId="junit" artifactId="junit"/>
        <dependency groupId="com.datastax.cassandra" artifactId="cassandra-driver-core" classifier="shaded">
          <exclusion groupId="io.netty" artifactId="netty-buffer"/>
          <exclusion groupId="io.netty" artifactId="netty-codec"/>
          <exclusion groupId="io.netty" artifactId="netty-handler"/>
          <exclusion groupId="io.netty" artifactId="netty-transport"/>
        </dependency>
        <dependency groupId="io.netty" artifactId="netty-all"/>
        <dependency groupId="org.eclipse.jdt.core.compiler" artifactId="ecj"/>
        <dependency groupId="org.caffinitas.ohc" artifactId="ohc-core"/>
        <dependency groupId="org.openjdk.jmh" artifactId="jmh-core"/>
        <dependency groupId="org.openjdk.jmh" artifactId="jmh-generator-annprocess"/>
        <dependency groupId="net.ju-n.compile-command-annotations" artifactId="compile-command-annotations"/>
        <dependency groupId="org.apache.ant" artifactId="ant-junit" version="1.9.4" />
      </artifact:pom>

      <artifact:pom id="coverage-deps-pom"
                    artifactId="cassandra-coverage-deps">
        <parent groupId="org.apache.cassandra"
                artifactId="cassandra-parent"
                version="${version}"/>
        <dependency groupId="org.jacoco" artifactId="org.jacoco.agent"/>
        <dependency groupId="org.jacoco" artifactId="org.jacoco.ant" />
        <dependency groupId="org.jboss.byteman" artifactId="byteman-install"/>
        <dependency groupId="org.jboss.byteman" artifactId="byteman"/>
        <dependency groupId="org.jboss.byteman" artifactId="byteman-submit"/>
        <dependency groupId="org.jboss.byteman" artifactId="byteman-bmunit"/>
      </artifact:pom>

      <artifact:pom id="test-deps-pom"
                    artifactId="cassandra-test-deps">
        <parent groupId="org.apache.cassandra"
                artifactId="cassandra-parent"
                version="${version}"/>
        <dependency groupId="joda-time" artifactId="joda-time"/>
      </artifact:pom>

      <!-- now the pom's for artifacts being deployed to Maven Central -->

      <artifact:pom id="all-pom"
                    artifactId="cassandra-all"
                    url="http://cassandra.apache.org"
                    name="Apache Cassandra">
        <parent groupId="org.apache.cassandra"
                artifactId="cassandra-parent"
                version="${version}"/>
        <scm connection="${scm.connection}" developerConnection="${scm.developerConnection}" url="${scm.url}"/>
        <dependency groupId="org.xerial.snappy" artifactId="snappy-java"/>
        <dependency groupId="net.jpountz.lz4" artifactId="lz4"/>
        <dependency groupId="com.ning" artifactId="compress-lzf"/>
        <dependency groupId="com.google.guava" artifactId="guava"/>
        <dependency groupId="commons-cli" artifactId="commons-cli"/>
        <dependency groupId="commons-codec" artifactId="commons-codec"/>
        <dependency groupId="org.apache.commons" artifactId="commons-lang3"/>
        <dependency groupId="org.apache.commons" artifactId="commons-math3"/>
        <dependency groupId="com.googlecode.concurrentlinkedhashmap" artifactId="concurrentlinkedhashmap-lru"/>
        <dependency groupId="org.antlr" artifactId="antlr"/>
        <dependency groupId="org.antlr" artifactId="antlr-runtime"/>
        <dependency groupId="org.slf4j" artifactId="slf4j-api"/>
        <dependency groupId="org.slf4j" artifactId="log4j-over-slf4j"/>
        <dependency groupId="org.slf4j" artifactId="jcl-over-slf4j"/>
        <dependency groupId="org.codehaus.jackson" artifactId="jackson-core-asl"/>
        <dependency groupId="org.codehaus.jackson" artifactId="jackson-mapper-asl"/>
        <dependency groupId="com.googlecode.json-simple" artifactId="json-simple"/>
        <dependency groupId="com.boundary" artifactId="high-scale-lib"/>
        <dependency groupId="org.yaml" artifactId="snakeyaml"/>
        <dependency groupId="org.mindrot" artifactId="jbcrypt"/>
        <dependency groupId="io.airlift" artifactId="airline"/>
        <dependency groupId="io.dropwizard.metrics" artifactId="metrics-core"/>
        <dependency groupId="io.dropwizard.metrics" artifactId="metrics-jvm"/>
        <dependency groupId="com.addthis.metrics" artifactId="reporter-config3"/>
        <dependency groupId="com.thinkaurelius.thrift" artifactId="thrift-server"/>
        <dependency groupId="com.clearspring.analytics" artifactId="stream"/>

        <dependency groupId="ch.qos.logback" artifactId="logback-core"/>
        <dependency groupId="ch.qos.logback" artifactId="logback-classic"/>

        <dependency groupId="org.apache.thrift" artifactId="libthrift"/>
        <dependency groupId="org.apache.cassandra" artifactId="cassandra-thrift"/>

        <!-- don't need hadoop classes to run, but if you use the hadoop stuff -->
        <dependency groupId="org.apache.hadoop" artifactId="hadoop-core" optional="true"/>
        <dependency groupId="org.apache.hadoop" artifactId="hadoop-minicluster" optional="true"/>

        <!-- don't need the Java Driver to run, but if you use the hadoop stuff or UDFs -->
        <dependency groupId="com.datastax.cassandra" artifactId="cassandra-driver-core" classifier="shaded" optional="true">
          <exclusion groupId="io.netty" artifactId="netty-buffer"/>
          <exclusion groupId="io.netty" artifactId="netty-codec"/>
          <exclusion groupId="io.netty" artifactId="netty-handler"/>
          <exclusion groupId="io.netty" artifactId="netty-transport"/>
        </dependency>

        <!-- don't need jna to run, but nice to have -->
        <dependency groupId="net.java.dev.jna" artifactId="jna"/>

        <!-- don't need jamm unless running a server in which case it needs to be a -javagent to be used anyway -->
        <dependency groupId="com.github.jbellis" artifactId="jamm"/>

        <dependency groupId="io.netty" artifactId="netty-all"/>
        <dependency groupId="joda-time" artifactId="joda-time"/>
        <dependency groupId="org.fusesource" artifactId="sigar"/>
        <dependency groupId="org.eclipse.jdt.core.compiler" artifactId="ecj"/>
        <dependency groupId="org.caffinitas.ohc" artifactId="ohc-core"/>
        <dependency groupId="org.caffinitas.ohc" artifactId="ohc-core-j8"/>
        <dependency groupId="com.github.ben-manes.caffeine" artifactId="caffeine" />
        <dependency groupId="org.jctools" artifactId="jctools-core"/>
        <dependency groupId="org.ow2.asm" artifactId="asm" />
      </artifact:pom>
      <artifact:pom id="thrift-pom"
                    artifactId="cassandra-thrift"
                    url="http://cassandra.apache.org"
                    name="Apache Cassandra">
        <parent groupId="org.apache.cassandra"
                artifactId="cassandra-parent"
                version="${version}"/>
        <scm connection="${scm.connection}" developerConnection="${scm.developerConnection}" url="${scm.url}"/>
        <dependency groupId="org.apache.commons" artifactId="commons-lang3"/>
        <dependency groupId="org.slf4j" artifactId="slf4j-api"/>
        <dependency groupId="org.slf4j" artifactId="log4j-over-slf4j"/>
        <dependency groupId="org.slf4j" artifactId="jcl-over-slf4j"/>
        <dependency groupId="org.apache.thrift" artifactId="libthrift"/>
        <dependency groupId="com.carrotsearch" artifactId="hppc" version="0.5.4" />
        <dependency groupId="de.jflex" artifactId="jflex" version="1.6.0" />
        <dependency groupId="com.github.rholder" artifactId="snowball-stemmer" version="1.3.0.581.1" />
        <dependency groupId="com.googlecode.concurrent-trees" artifactId="concurrent-trees" version="2.4.0" />

      </artifact:pom>
      <artifact:pom id="dist-pom"
                    artifactId="apache-cassandra"
                    packaging="pom"
                    url="http://cassandra.apache.org"
                    name="Apache Cassandra">
        <parent groupId="org.apache.cassandra"
                artifactId="cassandra-parent"
                version="${version}"/>
        <scm connection="${scm.connection}" developerConnection="${scm.developerConnection}" url="${scm.url}"/>
      </artifact:pom>
    </target>

    <target name="maven-ant-tasks-retrieve-build" depends="maven-declare-dependencies" unless="without.maven">
      <!-- retrieve artifacts -->
      <artifact:dependencies pomRefId="build-deps-pom"
                             filesetId="build-dependency-jars"
                             cacheDependencyRefs="true"
                             dependencyRefsBuildFile="${build.dir}/build-dependencies.xml">
          <remoteRepository refid="central"/>
          <remoteRepository refid="apache"/>
      </artifact:dependencies>
      <!-- retrieve -source.jar artifacts using the reference-pom with the artifacts that have these -->
      <artifact:dependencies pomRefId="build-deps-pom-sources"
                             sourcesFilesetId="build-dependency-sources"
                             cacheDependencyRefs="true"
                             dependencyRefsBuildFile="${build.dir}/build-dependencies-sources.xml">
          <remoteRepository refid="central"/>
          <remoteRepository refid="apache"/>
      </artifact:dependencies>
      <copy todir="${build.dir.lib}/jars">
          <fileset refid="build-dependency-jars"/>
          <mapper type="flatten"/>
      </copy>
      <copy todir="${build.dir.lib}/sources">
          <fileset refid="build-dependency-sources"/>
          <mapper type="flatten"/>
      </copy>
      <!-- code coverage tools -->
      <artifact:dependencies pomRefId="coverage-deps-pom"
                             filesetId="coverage-dependency-jars">
          <remoteRepository refid="central"/>
      </artifact:dependencies>
      <copy todir="${build.dir.lib}/jars">
          <fileset refid="coverage-dependency-jars"/>
          <mapper type="flatten"/>
      </copy>
      <!-- jacoco agent jar comes wrapped in a jar -->
      <unzip src="${build.dir.lib}/jars/org.jacoco.agent-${jacoco.version}.jar" dest="${build.dir.lib}/jars">
        <patternset>
            <include name="*.jar"/>
        </patternset>
        <mapper type="flatten"/>
      </unzip>
    </target>

    <target name="maven-ant-tasks-retrieve-test" depends="maven-ant-tasks-init">
      <artifact:dependencies pomRefId="test-deps-pom"
                             filesetId="test-dependency-jars"
                             sourcesFilesetId="test-dependency-sources"
                             cacheDependencyRefs="true"
                             dependencyRefsBuildFile="${build.dir}/test-dependencies.xml">
        <remoteRepository refid="apache"/>
        <remoteRepository refid="central"/>
      </artifact:dependencies>
      <copy todir="${test.lib}/jars">
        <fileset refid="test-dependency-jars"/>
        <mapper type="flatten"/>
      </copy>
      <copy todir="${test.lib}/sources">
        <fileset refid="test-dependency-sources"/>
        <mapper type="flatten"/>
      </copy>
    </target>

    <target name="echo-base-version">
        <echo message="${base.version}" />
    </target>

    <!--
       Generate thrift code.  We have targets to build java because
       Cassandra depends on it, and python because that is what the system
       tests run.
    -->
    <target name="check-gen-thrift-java">
      <uptodate property="thriftUpToDate" srcfile="${interface.dir}/cassandra.thrift"
            targetfile="${interface.thrift.gen-java}/org/apache/cassandra/thrift/Cassandra.java" />
    </target>
    <target name="gen-thrift-java" unless="thriftUpToDate" depends="check-gen-thrift-java"
            description="Generate Thrift Java artifacts">
      <echo>Generating Thrift Java code from ${basedir}/interface/cassandra.thrift...</echo>
      <exec executable="thrift" dir="${basedir}/interface" failonerror="true">
        <arg line="--gen java:hashcode" />
        <arg line="-o ${interface.thrift.dir}" />
        <arg line="cassandra.thrift" />
      </exec>
      <antcall target="write-java-license-headers" />
    </target>

    <target name="_write-java-license-headers" depends="rat-init">
      <java classname="org.apache.rat.Report" fork="true"
            output="${build.dir}/rat-report.log">
        <classpath refid="rat.classpath" />
        <arg value="-a" />
        <arg value="--force" />
        <arg value="interface/thrift" />
      </java>
    </target>

    <target name="write-java-license-headers" unless="without.rat" description="Add missing java license headers">
      <antcall target="_write-java-license-headers" />
    </target>

    <target name="gen-thrift-py" description="Generate Thrift Python artifacts">
      <echo>Generating Thrift Python code from ${basedir}/interface/cassandra.thrift...</echo>
      <exec executable="thrift" dir="${basedir}/interface" failonerror="true">
        <arg line="--gen py" />
        <arg line="-o ${interface.thrift.dir}" />
        <arg line="cassandra.thrift" />
      </exec>
      <exec executable="thrift" dir="${basedir}/interface" failonerror="true">
        <arg line="--gen py:twisted" />
        <arg line="-o ${interface.thrift.dir}" />
        <arg line="cassandra.thrift" />
      </exec>
    </target>

    <!-- create properties file with C version -->
    <target name="createVersionPropFile">
      <taskdef name="propertyfile" classname="org.apache.tools.ant.taskdefs.optional.PropertyFile"/>
      <mkdir dir="${version.properties.dir}"/>
      <propertyfile file="${version.properties.dir}/version.properties">
        <entry key="CassandraVersion" value="${version}"/>
      </propertyfile>
    </target>

    <target name="test-run" depends="build"
            description="Run in test mode.  Not for production use!">
      <java classname="org.apache.cassandra.service.CassandraDaemon" fork="true">
        <classpath>
          <path refid="cassandra.classpath"/>
          <pathelement location="${test.conf}"/>
        </classpath>
        <jvmarg value="-Dstorage-config=${test.conf}"/>
        <jvmarg value="-javaagent:${basedir}/lib/jamm-0.3.0.jar" />
        <jvmarg value="-ea"/>
      </java>
    </target>

    <!--
        The build target builds all the .class files
    -->
    <target name="build"
        depends="maven-ant-tasks-retrieve-build,build-project" description="Compile Cassandra classes"/>
    <target name="codecoverage" depends="jacoco-run,jacoco-report" description="Create code coverage report"/>

    <target depends="init,gen-cql3-grammar,generate-cql-html,generate-jflex-java"
            name="build-project">
        <echo message="${ant.project.name}: ${ant.file}"/>
        <!-- Order matters! -->
        <javac fork="true"
               debug="true" debuglevel="${debuglevel}" encoding="utf-8"
               destdir="${build.classes.thrift}" includeantruntime="false" source="${source.version}" target="${target.version}"
               memorymaximumsize="512M"
               >
            <src path="${interface.thrift.dir}/gen-java"/>
            <classpath refid="cassandra.classpath"/>
        </javac>
        <javac fork="true"
               debug="true" debuglevel="${debuglevel}" encoding="utf-8"
               destdir="${build.classes.main}" includeantruntime="false" source="${source.version}" target="${target.version}"
               memorymaximumsize="512M"
               >
            <src path="${build.src.java}"/>
            <src path="${build.src.gen-java}"/>
            <compilerarg value="-XDignore.symbol.file"/>
            <compilerarg value="-Xbootclasspath/p:${build.src.jdkoverride}"/>
            <classpath refid="cassandra.classpath"/>
        </javac>
        <antcall target="createVersionPropFile"/>
        <copy todir="${build.classes.main}">
            <fileset dir="${build.src.resources}" />
        </copy>
	<copy todir="${basedir}/conf" file="${build.classes.main}/META-INF/hotspot_compiler"/>
    </target>

    <!-- Stress build file -->
    <property name="stress.build.src" value="${basedir}/tools/stress/src" />
    <property name="stress.test.src" value="${basedir}/tools/stress/test/unit" />
    <property name="stress.build.classes" value="${build.classes}/stress" />
    <property name="stress.test.classes" value="${build.dir}/test/stress-classes" />
	<property name="stress.manifest" value="${stress.build.classes}/MANIFEST.MF" />
    <path id="cassandra.classes">
        <pathelement location="${basedir}/build/classes/main" />
        <pathelement location="${basedir}/build/classes/thrift" />
    </path>

    <target name="stress-build-test" depends="stress-build" description="Compile stress tests">
        <javac debug="true" debuglevel="${debuglevel}" destdir="${stress.test.classes}"
               includeantruntime="false"
               source="${source.version}"
               target="${target.version}"
               encoding="utf-8">
            <classpath>
                <path refid="cassandra.classpath"/>
                <pathelement location="${stress.build.classes}" />
            </classpath>
            <src path="${stress.test.src}"/>
        </javac>
    </target>

    <target name="stress-build" depends="build" description="build stress tool">
    	<mkdir dir="${stress.build.classes}" />
        <javac compiler="modern" debug="true" debuglevel="${debuglevel}" encoding="utf-8" destdir="${stress.build.classes}" includeantruntime="true" source="${source.version}" target="${target.version}">
            <src path="${stress.build.src}" />
            <classpath>
                <path refid="cassandra.classes" />
                <path>
                    <fileset dir="${build.lib}">
                        <include name="**/*.jar" />
                    </fileset>
                </path>
            </classpath>
        </javac>
        <copy todir="${stress.build.classes}">
            <fileset dir="${stress.build.src}/resources" />
        </copy>
    </target>

    <target name="stress-test" depends="stress-build-test, build-test" description="Runs stress tests">
        <testmacro inputdir="${stress.test.src}"
                       timeout="${test.timeout}">
        </testmacro>
    </target>

	<target name="_write-poms" depends="maven-declare-dependencies">
	    <artifact:writepom pomRefId="parent-pom" file="${build.dir}/${final.name}-parent.pom"/>
	    <artifact:writepom pomRefId="thrift-pom"
	                       file="${build.dir}/${ant.project.name}-thrift-${version}.pom"/>
	    <artifact:writepom pomRefId="all-pom" file="${build.dir}/${final.name}.pom"/>
	</target>

	<target name="write-poms" unless="without.maven">
	    <antcall target="_write-poms" />
	</target>

    <!--
        The jar target makes cassandra.jar output.
    -->
    <target name="jar"
            depends="build, build-test, stress-build, write-poms"
            description="Assemble Cassandra JAR files">
      <mkdir dir="${build.classes.main}/META-INF" />
      <mkdir dir="${build.classes.thrift}/META-INF" />
      <copy file="LICENSE.txt"
            tofile="${build.classes.main}/META-INF/LICENSE.txt"/>
      <copy file="LICENSE.txt"
            tofile="${build.classes.thrift}/META-INF/LICENSE.txt"/>
      <copy file="NOTICE.txt"
            tofile="${build.classes.main}/META-INF/NOTICE.txt"/>
      <copy file="NOTICE.txt"
            tofile="${build.classes.thrift}/META-INF/NOTICE.txt"/>

      <!-- Thrift Jar -->
      <jar jarfile="${build.dir}/${ant.project.name}-thrift-${version}.jar"
           basedir="${build.classes.thrift}">
        <fileset dir="${build.classes.main}">
          <include name="org/apache/cassandra/thrift/ITransportFactory*.class" />
          <include name="org/apache/cassandra/thrift/TFramedTransportFactory*.class" />
        </fileset>
        <manifest>
          <attribute name="Implementation-Title" value="Cassandra"/>
          <attribute name="Implementation-Version" value="${version}"/>
          <attribute name="Implementation-Vendor" value="Apache"/>
        </manifest>
      </jar>

      <!-- Main Jar -->
      <jar jarfile="${build.dir}/${final.name}.jar">
        <fileset dir="${build.classes.main}">
          <exclude name="org/apache/cassandra/thrift/ITransportFactory*.class" />
          <exclude name="org/apache/cassandra/thrift/TFramedTransportFactory*.class" />
	  <exclude name="com/scylladb/**"/>
        </fileset>
        <manifest>
        <!-- <section name="org/apache/cassandra/infrastructure"> -->
          <attribute name="Implementation-Title" value="Cassandra"/>
          <attribute name="Implementation-Version" value="${version}"/>
          <attribute name="Implementation-Vendor" value="Apache"/>
          <attribute name="Premain-Class"
                     value="org.apache.cassandra.infrastructure.continuations.CAgent"/>
          <attribute name="Class-Path"
                     value="${ant.project.name}-thrift-${version}.jar" />
        <!-- </section> -->
        </manifest>
      </jar>

      <!-- Scylla tools extensions -->
      <jar jarfile="${build.dir}/${final.scylla-tools.name}.jar">
        <fileset dir="${build.classes.main}">
	  <include name="com/scylladb/**"/>
          <exclude name="org/apache/**"/>
        </fileset>
        <manifest>
          <attribute name="Implementation-Title" value="Scylla-Tools"/>
          <attribute name="Implementation-Version" value="${version}"/>
          <attribute name="Implementation-Vendor" value="ScyllaDB"/>
        </manifest>
      </jar>

      <!-- Clientutil Jar -->
      <!-- TODO: write maven pom here -->
      <jar jarfile="${build.dir}/${ant.project.name}-clientutil-${version}.jar">
        <fileset dir="${build.classes.main}">
          <include name="org/apache/cassandra/serializers/*" />
          <include name="org/apache/cassandra/utils/ByteBufferUtil*.class" />
          <include name="org/apache/cassandra/utils/Hex.class" />
          <include name="org/apache/cassandra/utils/UUIDGen*.class" />
          <include name="org/apache/cassandra/utils/FBUtilities*.class" />
          <include name="org/apache/cassandra/exceptions/*.class" />
          <include name="org/apache/cassandra/utils/CloseableIterator.class" />
          <include name="org/apache/cassandra/io/util/*.class" />
        </fileset>
        <manifest>
          <attribute name="Implementation-Title" value="Cassandra"/>
          <attribute name="Implementation-Version" value="${version}"/>
          <attribute name="Implementation-Vendor" value="Apache"/>
        </manifest>
      </jar>

      <!-- Stress jar -->
      <manifest file="${stress.manifest}">
        <attribute name="Built-By" value="Pavel Yaskevich"/>
        <attribute name="Main-Class" value="org.apache.cassandra.stress.Stress"/>
      </manifest>
      <mkdir dir="${stress.build.classes}/META-INF" />
      <mkdir dir="${build.dir}/tools/lib/" />
      <jar destfile="${build.dir}/tools/lib/stress.jar" manifest="${stress.manifest}">
        <fileset dir="${stress.build.classes}"/>
      </jar>
    </target>

    <!--
        The javadoc-jar target makes cassandra-javadoc.jar output required for publishing to Maven central repository.
    -->
    <target name="javadoc-jar" description="Assemble Cassandra JavaDoc JAR file">
      <mkdir dir="${javadoc.jars.dir}"/>
      <create-javadoc destdir="${javadoc.jars.dir}/thrift">
        <filesets>
          <fileset dir="${interface.thrift.dir}/gen-java" defaultexcludes="yes">
            <include name="org/apache/**/*.java"/>
          </fileset>
        </filesets>
      </create-javadoc>
      <jar jarfile="${build.dir}/${ant.project.name}-thrift-${version}-javadoc.jar"
           basedir="${javadoc.jars.dir}/thrift"/>

      <create-javadoc destdir="${javadoc.jars.dir}/main">
        <filesets>
          <fileset dir="${build.src.java}" defaultexcludes="yes">
            <include name="org/apache/**/*.java"/>
          </fileset>
          <fileset dir="${build.src.gen-java}" defaultexcludes="yes">
            <include name="org/apache/**/*.java"/>
          </fileset>
        </filesets>
      </create-javadoc>
      <jar jarfile="${build.dir}/${final.name}-javadoc.jar"
           basedir="${javadoc.jars.dir}/main"/>

      <!-- javadoc task always rebuilds so might as well remove the generated docs to prevent
           being pulled into the distribution by accident -->
      <delete quiet="true" dir="${javadoc.jars.dir}"/>
    </target>

    <!--
        The sources-jar target makes cassandra-sources.jar output required for publishing to Maven central repository.
    -->
    <target name="sources-jar" depends="init" description="Assemble Cassandra Sources JAR file">
      <jar jarfile="${build.dir}/${ant.project.name}-thrift-${version}-sources.jar">
        <fileset dir="${interface.thrift.dir}/gen-java" defaultexcludes="yes">
          <include name="org/apache/**/*.java"/>
        </fileset>
      </jar>
      <jar jarfile="${build.dir}/${final.name}-sources.jar">
        <fileset dir="${build.src.java}" defaultexcludes="yes">
          <include name="org/apache/**/*.java"/>
        </fileset>
        <fileset dir="${build.src.gen-java}" defaultexcludes="yes">
          <include name="org/apache/**/*.java"/>
        </fileset>
      </jar>
    </target>

    <!-- creates release tarballs -->
    <target name="artifacts" depends="jar,javadoc,gen-doc"
            description="Create Cassandra release artifacts">
      <mkdir dir="${dist.dir}"/>
      <!-- fix the control linefeed so that builds on windows works on linux -->
      <fixcrlf srcdir="bin" includes="**/*" excludes="**/*.bat, **/*.ps1" eol="lf" eof="remove" />
      <fixcrlf srcdir="conf" includes="**/*" excludes="**/*.bat, **/*.ps1" eol="lf" eof="remove" />
      <fixcrlf srcdir="tools/bin" includes="**/*" excludes="**/*.bat, **/*.ps1" eol="lf" eof="remove" />
      <copy todir="${dist.dir}/lib">
        <fileset dir="${build.lib}"/>
        <fileset dir="${build.dir}">
          <include name="${final.name}.jar" />
          <include name="${final.scylla-tools.name}.jar" />
          <include name="${ant.project.name}-thrift-${version}.jar" />
        </fileset>
      </copy>
      <copy todir="${dist.dir}/javadoc">
        <fileset dir="${javadoc.dir}"/>
      </copy>
      <copy todir="${dist.dir}/doc">
        <fileset dir="doc">
          <include name="cql3/CQL.html" />
          <include name="cql3/CQL.css" />
          <include name="SASI.md" />
        </fileset>
      </copy>
      <copy todir="${dist.dir}/doc/html">
        <fileset dir="doc" />
        <globmapper from="build/html/*" to="*"/>
      </copy>
      <copy todir="${dist.dir}/bin">
        <fileset dir="bin"/>
      </copy>
      <copy todir="${dist.dir}/conf">
        <fileset dir="conf"/>
      </copy>
      <copy todir="${dist.dir}/interface">
        <fileset dir="interface">
          <include name="**/*.thrift" />
        </fileset>
      </copy>
      <copy todir="${dist.dir}/pylib">
        <fileset dir="pylib">
          <include name="**" />
          <exclude name="**/*.pyc" />
        </fileset>
      </copy>
      <copy todir="${dist.dir}/">
        <fileset dir="${basedir}">
          <include name="*.txt" />
        </fileset>
      </copy>
      <copy todir="${dist.dir}/tools/bin">
        <fileset dir="${basedir}/tools/bin"/>
      </copy>
      <copy todir="${dist.dir}/tools/">
        <fileset dir="${basedir}/tools/">
            <include name="*.yaml"/>
	</fileset>
      </copy>
      <copy todir="${dist.dir}/tools/lib">
        <fileset dir="${build.dir}/tools/lib/">
            <include name="*.jar" />
        </fileset>
      </copy>
      <artifact:writepom pomRefId="dist-pom"
            file="${build.dir}/${final.name}-dist.pom"/>
      <tar compression="gzip" longfile="gnu"
        destfile="${build.dir}/${final.name}-bin.tar.gz">

        <!-- Everything but bin/ (default mode) -->
        <tarfileset dir="${dist.dir}" prefix="${final.name}">
          <include name="**"/>
          <exclude name="bin/*" />
        </tarfileset>
        <!-- Shell includes in bin/ (default mode) -->
        <tarfileset dir="${dist.dir}" prefix="${final.name}">
          <include name="bin/*.in.sh" />
        </tarfileset>
        <!-- Executable scripts in bin/ -->
        <tarfileset dir="${dist.dir}" prefix="${final.name}" mode="755">
          <include name="bin/*"/>
          <include name="tools/bin/*"/>
          <not>
                <filename name="bin/*.in.sh" />
          </not>
        </tarfileset>
      </tar>

      <tar compression="gzip" longfile="gnu"
           destfile="${build.dir}/${final.name}-src.tar.gz">

        <tarfileset dir="${basedir}"
                    prefix="${final.name}-src">
          <include name="**"/>
          <exclude name="build/**" />
          <exclude name="src/gen-java/**" />
          <exclude name=".git/**" />
          <exclude name="bin/*" /> <!-- handled separately below -->
          <!-- exclude Eclipse files -->
          <exclude name=".project" />
          <exclude name=".classpath" />
          <exclude name=".settings/**" />
          <exclude name=".externalToolBuilders/**" />
        </tarfileset>

        <!-- Shell includes and batch files in bin/ -->
        <tarfileset dir="${basedir}" prefix="${final.name}-src">
          <include name="bin/*.in.sh" />
          <include name="bin/*.bat" />
        </tarfileset>
        <!-- Everything else (assumed to be scripts), is executable -->
        <tarfileset dir="${basedir}" prefix="${final.name}-src" mode="755">
          <include name="bin/*"/>
          <exclude name="bin/*.in.sh" />
          <exclude name="bin/*.bat" />
        </tarfileset>
      </tar>
    </target>

    <target name="release" depends="eclipse-warnings,artifacts,rat-init"
            description="Create and QC release artifacts">
      <checksum forceOverwrite="yes" todir="${build.dir}" fileext=".md5"
                algorithm="MD5">
        <fileset dir="${build.dir}">
          <include name="*.tar.gz" />
        </fileset>
      </checksum>
      <checksum forceOverwrite="yes" todir="${build.dir}" fileext=".sha"
                algorithm="SHA">
        <fileset dir="${build.dir}">
          <include name="*.tar.gz" />
        </fileset>
      </checksum>

      <rat:report xmlns:rat="antlib:org.apache.rat.anttasks"
                  reportFile="${build.dir}/${final.name}-bin.rat.txt">
        <tarfileset>
          <gzipresource>
            <file file="${build.dir}/${final.name}-bin.tar.gz" />
          </gzipresource>
        </tarfileset>
      </rat:report>

      <rat:report xmlns:rat="antlib:org.apache.rat.anttasks"
                  reportFile="${build.dir}/${final.name}-src.rat.txt">
        <tarfileset>
          <gzipresource>
            <file file="${build.dir}/${final.name}-src.tar.gz" />
          </gzipresource>
        </tarfileset>
      </rat:report>
    </target>

  <target name="build-jmh" depends="build-test" description="Create JMH uber jar">
      <jar jarfile="${build.test.dir}/deps.jar">
          <zipgroupfileset dir="${build.dir.lib}/jars">
              <include name="*jmh*.jar"/>
              <include name="jopt*.jar"/>
              <include name="commons*.jar"/>
          </zipgroupfileset>
          <zipgroupfileset dir="${build.lib}" includes="*.jar"/>
      </jar>
      <jar jarfile="${build.test.dir}/benchmarks.jar">
          <manifest>
              <attribute name="Main-Class" value="org.openjdk.jmh.Main"/>
          </manifest>
          <zipfileset src="${build.test.dir}/deps.jar" excludes="META-INF/*.SF" />
          <fileset dir="${build.classes.main}"/>
          <fileset dir="${test.classes}"/>
      </jar>
  </target>

    <!-- use https://github.com/krummas/jstackjunit to get thread dumps when unit tests time out -->
  <taskdef name="junit" classname="org.krummas.junit.JStackJUnitTask" classpath="lib/jstackjunit-0.0.1.jar"/>

  <target name="build-test" depends="build" description="Compile test classes">
    <javac
     compiler="modern"
     debug="true"
     debuglevel="${debuglevel}"
     destdir="${test.classes}"
     includeantruntime="true"
     source="${source.version}"
     target="${target.version}"
     encoding="utf-8">
     <classpath>
        <path refid="cassandra.classpath"/>
     </classpath>
     <compilerarg value="-XDignore.symbol.file"/>
     <src path="${test.unit.src}"/>
     <src path="${test.long.src}"/>
     <src path="${test.burn.src}"/>
     <src path="${test.microbench.src}"/>
    </javac>

    <!-- Non-java resources needed by the test suite -->
    <copy todir="${test.classes}">
      <fileset dir="${test.resources}"/>
    </copy>
  </target>

  <!-- Defines how to run a set of tests. If you change the defaults for attributes
       you should also update them in testmacro.,
       The two are split because the helper doesn't generate
       a junit report or fail on errors, since this is called in parallel to run tests
       when we choose to run tests in parallel -->
  <macrodef name="testmacrohelper">
    <attribute name="inputdir" />
    <attribute name="timeout" default="${test.timeout}" />
    <attribute name="forkmode" default="perTest"/>
    <element name="optjvmargs" implicit="true" optional="true" />
    <attribute name="filter" default="**/${test.name}.java"/>
    <attribute name="exclude" default="" />
    <attribute name="filelist" default="" />
    <attribute name="poffset" default="0"/>
    <attribute name="testtag" default=""/>
    <attribute name="usejacoco" default="no"/>

    <sequential>
      <condition property="additionalagent"
                 value="-javaagent:${build.dir.lib}/jars/jacocoagent.jar=destfile=${jacoco.partialexecfile}"
                 else="">
        <istrue value="${usejacoco}"/>
      </condition>
      <mkdir dir="${build.test.dir}/cassandra"/>
      <mkdir dir="${build.test.dir}/output"/>
      <mkdir dir="${build.test.dir}/output/@{testtag}"/>
      <junit fork="on" forkmode="@{forkmode}" failureproperty="testfailed" maxmemory="1024m" timeout="@{timeout}">
        <formatter classname="org.apache.cassandra.CassandraXMLJUnitResultFormatter" extension=".xml" usefile="true"/>
        <formatter classname="org.apache.cassandra.CassandraBriefJUnitResultFormatter" usefile="false"/>
        <jvmarg value="-Dstorage-config=${test.conf}"/>
        <jvmarg value="-Djava.awt.headless=true"/>
        <!-- Cassandra 3.0+ needs <jvmarg line="... ${additionalagent}" /> here! (not value=) -->
        <jvmarg line="-javaagent:${basedir}/lib/jamm-0.3.0.jar ${additionalagent}" />
        <jvmarg value="-ea"/>
        <jvmarg value="-Dcassandra.debugrefcount=true"/>
        <jvmarg value="-Xss256k"/>
        <jvmarg value="-Dcassandra.memtable_row_overhead_computation_step=100"/>
        <jvmarg value="-Dcassandra.test.use_prepared=${cassandra.test.use_prepared}"/>
        <jvmarg value="-Dcassandra.test.offsetseed=@{poffset}"/>
        <jvmarg value="-Dcassandra.test.sstableformatdevelopment=true"/>
        <!-- The first time SecureRandom initializes can be slow if it blocks on /dev/random -->
        <jvmarg value="-Djava.security.egd=file:/dev/urandom" />
        <jvmarg value="-Dcassandra.testtag=@{testtag}"/>
        <jvmarg value="-Dcassandra.keepBriefBrief=${cassandra.keepBriefBrief}" />
	<optjvmargs/>
        <classpath>
          <pathelement path="${java.class.path}"/>
          <pathelement location="${stress.build.classes}"/>
          <path refid="cassandra.classpath" />
          <pathelement location="${test.classes}"/>
          <pathelement location="${stress.test.classes}"/>
          <pathelement location="${test.conf}"/>
          <fileset dir="${test.lib}">
            <include name="**/*.jar" />
          </fileset>
        </classpath>
        <batchtest todir="${build.test.dir}/output/@{testtag}">
            <fileset dir="@{inputdir}" includes="@{filter}" excludes="@{exclude}"/>
            <filelist dir="@{inputdir}" files="@{filelist}"/>
        </batchtest>
      </junit>

      <condition property="fileSep" value=";">
        <os family="windows"/>
      </condition>
      <condition property="fileSep" else=":">
        <isset property="fileSep"/>
      </condition>
      <fail unless="fileSep">Failed to set File Separator. This shouldn't happen.</fail>

      <delete quiet="true" failonerror="false" dir="${build.test.dir}/cassandra/commitlog${fileSep}@{poffset}"/>
      <delete quiet="true" failonerror="false" dir="${build.test.dir}/cassandra/cdc_raw${fileSep}@{poffset}"/>
      <delete quiet="true" failonerror="false" dir="${build.test.dir}/cassandra/data${fileSep}@{poffset}"/>
      <delete quiet="true" failonerror="false" dir="${build.test.dir}/cassandra/saved_caches${fileSep}@{poffset}"/>
      <delete quiet="true" failonerror="false" dir="${build.test.dir}/cassandra/hints${fileSep}@{poffset}"/>
    </sequential>
  </macrodef>

  <target name="testold" depends="build-test" description="Execute unit tests">
    <testmacro inputdir="${test.unit.src}" timeout="${test.timeout}">
      <jvmarg value="-Dlegacy-sstable-root=${test.data}/legacy-sstables"/>
      <jvmarg value="-Dinvalid-legacy-sstable-root=${test.data}/invalid-legacy-sstables"/>
      <jvmarg value="-Dmigration-sstable-root=${test.data}/migration-sstables"/>
      <jvmarg value="-Dcassandra.ring_delay_ms=1000"/>
      <jvmarg value="-Dcassandra.tolerate_sstable_size=true"/>
      <jvmarg value="-Djava.io.tmpdir=${tmp.dir}"/>
      <jvmarg value="-Dcassandra.skip_sync=true" />
    </testmacro>
    <fileset dir="${test.unit.src}" />
  </target>

  <!-- Will not generate a junit report or fail on error since it is called in parallel for test-compression
       That is taken care of by testparallel -->
  <macrodef name="testlist">
    <attribute name="test.file.list"/>
    <attribute name="testlist.offset"/>
    <sequential>
      <testmacrohelper inputdir="${test.unit.src}" filelist="@{test.file.list}" poffset="@{testlist.offset}" exclude="**/*.java" timeout="${test.timeout}">
        <jvmarg value="-Dlegacy-sstable-root=${test.data}/legacy-sstables"/>
        <jvmarg value="-Dinvalid-legacy-sstable-root=${test.data}/invalid-legacy-sstables"/>
        <jvmarg value="-Dmigration-sstable-root=${test.data}/migration-sstables"/>
        <jvmarg value="-Dcassandra.ring_delay_ms=1000"/>
        <jvmarg value="-Dcassandra.tolerate_sstable_size=true"/>
        <jvmarg value="-Dcassandra.config.loader=org.apache.cassandra.OffsetAwareConfigurationLoader"/>
        <jvmarg value="-Dcassandra.skip_sync=true" />
      </testmacrohelper>
    </sequential>
  </macrodef>

  <!-- Will not generate a junit report or fail on error since it is called in parallel for test-compression
       That is taken care of by testparallel -->
  <macrodef name="testlist-compression">
    <attribute name="test.file.list" />
    <attribute name="testlist.offset" />
    <sequential>
      <property name="compressed_yaml" value="${build.test.dir}/cassandra.compressed.yaml"/>
      <testmacrohelper inputdir="${test.unit.src}" filelist="@{test.file.list}" poffset="@{testlist.offset}"
                       exclude="**/*.java" timeout="${test.timeout}" testtag="compression">
        <jvmarg value="-Dlegacy-sstable-root=${test.data}/legacy-sstables"/>
        <jvmarg value="-Dinvalid-legacy-sstable-root=${test.data}/invalid-legacy-sstables"/>
        <jvmarg value="-Dmigration-sstable-root=${test.data}/migration-sstables"/>
        <jvmarg value="-Dcassandra.test.compression=true"/>
        <jvmarg value="-Dcassandra.ring_delay_ms=1000"/>
        <jvmarg value="-Dcassandra.tolerate_sstable_size=true"/>
        <jvmarg value="-Dcassandra.config=file:///${compressed_yaml}"/>
        <jvmarg value="-Dcassandra.skip_sync=true" />
        <jvmarg value="-Dcassandra.config.loader=org.apache.cassandra.OffsetAwareConfigurationLoader"/>
      </testmacrohelper>
    </sequential>
  </macrodef>

  <macrodef name="testlist-cdc">
    <attribute name="test.file.list" />
    <attribute name="testlist.offset" />
    <sequential>
      <property name="cdc_yaml" value="${build.test.dir}/cassandra.cdc.yaml"/>
      <testmacrohelper inputdir="${test.unit.src}" filelist="@{test.file.list}" poffset="@{testlist.offset}"
                       exclude="**/*.java" timeout="${test.timeout}" testtag="cdc">
        <jvmarg value="-Dlegacy-sstable-root=${test.data}/legacy-sstables"/>
        <jvmarg value="-Dinvalid-legacy-sstable-root=${test.data}/invalid-legacy-sstables"/>
        <jvmarg value="-Dmigration-sstable-root=${test.data}/migration-sstables"/>
        <jvmarg value="-Dcassandra.ring_delay_ms=1000"/>
        <jvmarg value="-Dcassandra.tolerate_sstable_size=true"/>
        <jvmarg value="-Dcassandra.config=file:///${cdc_yaml}"/>
        <jvmarg value="-Dcassandra.skip_sync=true" />
        <jvmarg value="-Dcassandra.config.loader=org.apache.cassandra.OffsetAwareConfigurationLoader"/>
      </testmacrohelper>
    </sequential>
  </macrodef>

  <!--
    Run named ant task with jacoco, such as "ant jacoco-run -Dtaskname=test"
    the target run must enable the jacoco agent if usejacoco is 'yes' -->
  <target name="jacoco-run" description="run named task with jacoco instrumentation">
    <condition property="runtask" value="${taskname}" else="test">
      <isset property="taskname"/>
    </condition>
    <antcall target="${runtask}">
      <param name="usejacoco" value="yes"/>
    </antcall>
  </target>

  <!-- Use this with an FQDN for test class, and a csv list of methods like this:
    ant testsome -Dtest.name=org.apache.cassandra.service.StorageServiceServerTest -Dtest.methods=testRegularMode,testGetAllRangesEmpty
  -->
  <target name="testsome" depends="build-test" description="Execute specific unit tests" >
    <testmacro inputdir="${test.unit.src}" timeout="${test.timeout}">
      <test name="${test.name}" methods="${test.methods}"/>
      <jvmarg value="-Dlegacy-sstable-root=${test.data}/legacy-sstables"/>
      <jvmarg value="-Dinvalid-legacy-sstable-root=${test.data}/invalid-legacy-sstables"/>
      <jvmarg value="-Dmigration-sstable-root=${test.data}/migration-sstables"/>
      <jvmarg value="-Dcassandra.ring_delay_ms=1000"/>
      <jvmarg value="-Dcassandra.tolerate_sstable_size=true"/>
      <jvmarg value="-Dcassandra.skip_sync=true" />
    </testmacro>
  </target>

  <target name="test-compression" depends="build-test,stress-build" description="Execute unit tests with sstable compression enabled">
    <property name="compressed_yaml" value="${build.test.dir}/cassandra.compressed.yaml"/>
    <concat destfile="${compressed_yaml}">
      <fileset file="${test.conf}/cassandra.yaml"/>
      <fileset file="${test.conf}/commitlog_compression.yaml"/>
    </concat>
    <path id="all-test-classes-path">
      <fileset dir="${test.unit.src}" includes="**/${test.name}.java" />
    </path>
    <property name="all-test-classes" refid="all-test-classes-path"/>
    <testparallel testdelegate="testlist-compression" />
  </target>

  <target name="test-cdc" depends="build-test" description="Execute unit tests with change-data-capture enabled">
    <property name="cdc_yaml" value="${build.test.dir}/cassandra.cdc.yaml"/>
    <concat destfile="${cdc_yaml}">
      <fileset file="${test.conf}/cassandra.yaml"/>
      <fileset file="${test.conf}/cdc.yaml"/>
    </concat>
    <path id="all-test-classes-path">
      <fileset dir="${test.unit.src}" includes="**/${test.name}.java" />
    </path>
    <property name="all-test-classes" refid="all-test-classes-path"/>
    <testparallel testdelegate="testlist-cdc" />
  </target>

  <target name="msg-ser-gen-test" depends="build-test" description="Generates message serializations">
    <testmacro inputdir="${test.unit.src}"
        timeout="${test.timeout}" filter="**/SerializationsTest.java">
      <jvmarg value="-Dcassandra.test-serialization-writes=True"/>
    </testmacro>
  </target>

  <target name="msg-ser-test" depends="build-test" description="Tests message serializations">
      <testmacro inputdir="${test.unit.src}" timeout="${test.timeout}"
               filter="**/SerializationsTest.java"/>
  </target>

  <target name="msg-ser-test-7" depends="build-test" description="Generates message serializations">
    <testmacro inputdir="${test.unit.src}"
        timeout="${test.timeout}" filter="**/SerializationsTest.java">
      <jvmarg value="-Dcassandra.version=0.7"/>
    </testmacro>
  </target>

  <target name="msg-ser-test-10" depends="build-test" description="Tests message serializations on 1.0 messages">
    <testmacro inputdir="${test.unit.src}"
        timeout="${test.timeout}" filter="**/SerializationsTest.java">
      <jvmarg value="-Dcassandra.version=1.0"/>
    </testmacro>
  </target>

  <target name="test-burn" depends="build-test" description="Execute functional tests">
    <testmacro inputdir="${test.burn.src}"
               timeout="${test.burn.timeout}">
    </testmacro>
  </target>

  <target name="long-test" depends="build-test" description="Execute functional tests">
    <testmacro inputdir="${test.long.src}"
               timeout="${test.long.timeout}">
      <jvmarg value="-Dcassandra.ring_delay_ms=1000"/>
      <jvmarg value="-Dcassandra.tolerate_sstable_size=true"/>
    </testmacro>
  </target>

  <target name="cql-test" depends="build-test" description="Execute CQL tests">
    <sequential>
      <echo message="running CQL tests"/>
      <mkdir dir="${build.test.dir}/cassandra"/>
      <mkdir dir="${build.test.dir}/output"/>
      <junit fork="on" forkmode="once" failureproperty="testfailed" maxmemory="1024m" timeout="${test.timeout}">
        <formatter type="brief" usefile="false"/>
        <jvmarg value="-Dstorage-config=${test.conf}"/>
        <jvmarg value="-Djava.awt.headless=true"/>
        <jvmarg value="-javaagent:${basedir}/lib/jamm-0.3.0.jar" />
        <jvmarg value="-ea"/>
        <jvmarg value="-Xss256k"/>
        <jvmarg value="-Dcassandra.memtable_row_overhead_computation_step=100"/>
        <jvmarg value="-Dcassandra.test.use_prepared=${cassandra.test.use_prepared}"/>
        <jvmarg value="-Dcassandra.skip_sync=true" />
        <classpath>
          <path refid="cassandra.classpath" />
          <pathelement location="${test.classes}"/>
          <pathelement location="${test.conf}"/>
          <fileset dir="${test.lib}">
            <include name="**/*.jar" />
          </fileset>
        </classpath>
        <batchtest todir="${build.test.dir}/output">
            <fileset dir="${test.unit.src}" includes="**/cql3/*Test.java">
                <contains text="CQLTester" casesensitive="yes"/>
            </fileset>
        </batchtest>
      </junit>
      <fail message="Some CQL test(s) failed.">
        <condition>
            <and>
            <isset property="testfailed"/>
            <not>
              <isset property="ant.test.failure.ignore"/>
            </not>
          </and>
        </condition>
      </fail>
    </sequential>
  </target>

  <target name="cql-test-some" depends="build-test" description="Execute specific CQL tests" >
    <sequential>
      <echo message="running ${test.methods} tests from ${test.name}"/>
      <mkdir dir="${build.test.dir}/cassandra"/>
      <mkdir dir="${build.test.dir}/output"/>
      <junit fork="on" forkmode="once" failureproperty="testfailed" maxmemory="1024m" timeout="${test.timeout}">
        <formatter type="brief" usefile="false"/>
        <jvmarg value="-Dstorage-config=${test.conf}"/>
        <jvmarg value="-Djava.awt.headless=true"/>
        <jvmarg value="-javaagent:${basedir}/lib/jamm-0.3.0.jar" />
        <jvmarg value="-ea"/>
        <jvmarg value="-Xss256k"/>
        <jvmarg value="-Dcassandra.test.use_prepared=${cassandra.test.use_prepared}"/>
        <jvmarg value="-Dcassandra.memtable_row_overhead_computation_step=100"/>
        <jvmarg value="-Dcassandra.skip_sync=true" />
        <classpath>
          <path refid="cassandra.classpath" />
          <pathelement location="${test.classes}"/>
          <pathelement location="${test.conf}"/>
          <fileset dir="${test.lib}">
            <include name="**/*.jar" />
          </fileset>
        </classpath>
        <test name="org.apache.cassandra.cql3.${test.name}" methods="${test.methods}" todir="${build.test.dir}/output"/>
      </junit>
    </sequential>
  </target>

  <target name="test-all"
          depends="eclipse-warnings,test,long-test,test-compression,stress-test"
          description="Run all tests except for those under test-burn" />

  <!-- Use JaCoCo ant extension without needing externally saved lib -->
  <target name="jacoco-init" depends="maven-ant-tasks-init">
    <artifact:dependencies pathId="jacocoant.classpath">
      <dependency groupId="org.jacoco" artifactId="org.jacoco.ant" version="${jacoco.version}" />
    </artifact:dependencies>
    <typedef uri="antlib:org.jacoco.ant" classpathref="jacocoant.classpath"/>
  </target>

  <target name="jacoco-merge" depends="jacoco-init">
    <jacoco:merge destfile="${jacoco.finalexecfile}" xmlns:jacoco="antlib:org.jacoco.ant">
        <fileset dir="${jacoco.export.dir}" includes="*.exec,**/*.exec"/>
    </jacoco:merge>
  </target>

  <target name="jacoco-report" depends="jacoco-merge">
    <jacoco:report xmlns:jacoco="antlib:org.jacoco.ant">
      <executiondata>
        <file file="${jacoco.finalexecfile}" />
      </executiondata>
      <structure name="JaCoCo Cassandara Coverage Report">
        <classfiles>
          <fileset dir="${build.classes.main}">
            <include name="**/*.class"/>
          </fileset>
        </classfiles>
        <sourcefiles encoding="UTF-8">
          <dirset dir="${build.src}">
            <include name="java"/>
            <include name="gen-java"/>
          </dirset>
        </sourcefiles>
      </structure>
      <!-- to produce reports in different formats. -->
      <html destdir="${jacoco.export.dir}" />
      <csv destfile="${jacoco.export.dir}/report.csv" />
      <xml destfile="${jacoco.export.dir}/report.xml" />
    </jacoco:report>
  </target>

  <target name="jacoco-cleanup" description="Destroy JaCoCo exec data and reports">
    <delete file="${jacoco.partialexecfile}"/>
    <delete dir="${jacoco.export.dir}"/>
  </target>

  <!--
    License audit tool
  -->
  <target name="rat-init" depends="maven-ant-tasks-init">
    <artifact:dependencies pathId="rat.classpath">
      <dependency groupId="org.apache.rat" artifactId="apache-rat-tasks" version="0.6" />
    </artifact:dependencies>
    <typedef uri="antlib:org.apache.rat.anttasks" classpathref="rat.classpath"/>
  </target>

  <target name="rat-check" depends="rat-init">
    <rat:report xmlns:rat="antlib:org.apache.rat.anttasks"
                reportFile="${build.dir}/rat-report.log">
      <fileset dir="."  excludesfile=".rat-excludes" />
    </rat:report>
    <condition property="rat.passed">
      <isfileselected file="${build.dir}/rat-report.log">
        <containsregexp expression="^0 Unknown Licenses"/>
      </isfileselected>
    </condition>
    <fail unless="rat.passed">Unknown licenses: See build/rat-report.log.</fail>
  </target>

  <target name="rat-write" depends="rat-init">
    <echo>RAT: invoking addLicense to write missing headers</echo>
    <java classname="org.apache.rat.Report" fork="true"
          output="${build.dir}/rat-report.log">
      <classpath refid="rat.classpath" />
      <arg value="-a" />
      <arg value="--force" />
      <arg value="." />
    </java>
  </target>

  <target name="javadoc" depends="init" description="Create javadoc" unless="no-javadoc">
    <create-javadoc destdir="${javadoc.dir}">
      <filesets>
      <fileset dir="${build.src.java}" defaultexcludes="yes">
        <include name="org/apache/**/*.java"/>
      </fileset>
      <fileset dir="${interface.thrift.gen-java}" defaultexcludes="yes">
        <include name="org/apache/**/*.java"/>
      </fileset>
      </filesets>
    </create-javadoc>
   </target>

  <!-- Run tests not in parallel and reports errors and generates a junit report after -->
  <macrodef name="testmacro">
    <attribute name="inputdir" />
    <attribute name="timeout" default="${test.timeout}" />
    <attribute name="forkmode" default="perTest"/>
    <element name="optjvmargs" implicit="true" optional="true" />
    <attribute name="filter" default="**/${test.name}.java"/>
    <attribute name="exclude" default="" />
    <attribute name="filelist" default="" />
    <attribute name="poffset" default="0"/>
    <attribute name="testtag" default=""/>

    <sequential>
      <testmacrohelper inputdir="@{inputdir}" timeout="@{timeout}"
                       forkmode="@{forkmode}" filter="@{filter}"
                       exclude="@{exclude}" filelist="@{filelist}" poffset="@{poffset}"
                       testtag="@{testtag}" >
          <optjvmargs/>
      </testmacrohelper>
      <junitreport todir="${build.test.dir}">
        <fileset dir="${build.test.dir}/output">
          <include name="**/TEST-*.xml"/>
        </fileset>
        <report format="frames" todir="${build.test.dir}/junitreport"/>
      </junitreport>
      <fail message="Some test(s) failed.">
        <condition>
            <and>
            <isset property="testfailed"/>
            <not>
              <isset property="ant.test.failure.ignore"/>
            </not>
          </and>
        </condition>
      </fail>
    </sequential>
  </macrodef>

  <!-- Run tests in parallel and report errors after and generate a junit report -->
  <macrodef name="testparallel">
    <attribute name="testdelegate"/>
    <sequential>
      <testparallelhelper testdelegate="@{testdelegate}"/>
      <junitreport todir="${build.test.dir}">
        <fileset dir="${build.test.dir}/output">
          <include name="**/TEST-*.xml"/>
        </fileset>
        <report format="frames" todir="${build.test.dir}/junitreport"/>
      </junitreport>
      <fail message="Some test(s) failed.">
        <condition>
            <and>
            <isset property="testfailed"/>
            <not>
              <isset property="ant.test.failure.ignore"/>
            </not>
          </and>
        </condition>
      </fail>
    </sequential>
  </macrodef>

  <!-- Run multiple junit tasks in parallel, but don't track errors or generate a report after
       If a test fails the testfailed property will be set. All the tests are run using te testdelegate
       macro that is specified as an attribute and they will be run concurrently in this ant process -->
  <scriptdef name="testparallelhelper" language="javascript">
    <attribute name="testdelegate"/>
    <![CDATA[
        sep = project.getProperty("path.separator");
        all = project.getProperty("all-test-classes").split(sep);
        runners = project.getProperty("test.runners")
        cores = project.getProperty("cores.count")
        mem = project.getProperty("mem.size")

        numRunners = 1
        if (runners != null) // there's test.runners override
            numRunners = parseInt(runners) || 1;
        else if (cores != null && mem != null) // only if cores and memory size is set
            numRunners = Math.min(Math.floor(Math.sqrt(parseInt(cores) || 1)),
                                  Math.floor((parseInt(mem) || 1)/(4*1024*1024*1024)));

        if (numRunners < 1)
            numRunners = 1

        var echo = project.createTask("echo");
        echo.setMessage("Number of test runners: " + numRunners);
        echo.perform();

        var p = project.createTask('parallel');
        p.setThreadCount(numRunners);

        for (i = 0; i < all.length; i++) {

            if (all[i] == undefined) continue;

            task = project.createTask( attributes.get("testdelegate") );

            task.setDynamicAttribute( "test.file.list", "" + all[i]);

            task.setDynamicAttribute( "testlist.offset", "" + i );

            p.addTask(task);
        }

        p.perform();
    ]]>
  </scriptdef>

  <target name="get-cores">
    <property environment="env"/>
    <!-- support for Windows -->
    <condition property="cores.count" value="${env.NUMBER_OF_PROCESSORS}">
      <os family="windows" />
    </condition>
    <!-- support for Linux and Solaris (package SUNWgnu-coreutils is required) -->
    <exec executable="nproc" outputproperty="cores.count" os="Linux,SunOS,Solaris" failifexecutionfails="false">
      <arg value="--all"/>
    </exec>
    <!-- support for Mac OS X -->
    <exec executable="sysctl" outputproperty="cores.count" os="Mac,Mac OS X,Darwin" failifexecutionfails="false">
      <arg value="-n"/>
      <arg value="hw.ncpu"/>
    </exec>
    <echo message="Number of cores: ${cores.count}"/>
  </target>

  <target name="get-mem">
    <condition property="mem.size" value="unknown">
      <os family="windows" />
    </condition>
    <!-- support for Linux and Solaris (package SUNWgnu-coreutils is required) -->
    <exec executable="bash" outputproperty="mem.size" os="Linux,SunOS,Solaris" failifexecutionfails="false">
      <arg value="-c"/>
      <arg value="free -b | grep Mem: | awk '{print $2}'"/>
    </exec>
    <!-- support for Mac OS X -->
    <exec executable="sysctl" outputproperty="mem.size" os="Mac,Mac OS X,Darwin" failifexecutionfails="false">
      <arg value="-n"/>
      <arg value="hw.memsize"/>
    </exec>
    <echo message="Mem size : ${mem.size}"/>
  </target>

  <target name="test" depends="build-test,get-cores,get-mem,stress-build" description="Parallel Test Runner">
    <path id="all-test-classes-path">
      <fileset dir="${test.unit.src}" includes="**/${test.name}.java" />
    </path>
    <property name="all-test-classes" refid="all-test-classes-path"/>
    <testparallel testdelegate="testlist"/>
  </target>

  <!-- run a list of tests as provided in -Dtest.classlistfile (or default of 'testnames.txt')
  The class list file should be one test class per line, with the path starting after test/unit
  e.g. org/apache/cassandra/hints/HintMessageTest.java -->
  <target name="testclasslist" depends="build-test" description="Parallel-run tests given in file -Dtest.classlistfile (one-class-per-line, e.g. org/apache/cassandra/db/SomeTest.java)">
    <path id="all-test-classes-path">
      <fileset dir="${test.unit.src}" includesfile="${test.classlistfile}"/>
    </path>
    <property name="all-test-classes" refid="all-test-classes-path"/>
    <testparallel testdelegate="testlist"/>
  </target>

  <!-- run microbenchmarks suite -->
  <target name="microbench" depends="build-jmh">
      <java classname="org.openjdk.jmh.Main"
            fork="true"
            failonerror="true">
          <classpath>
              <path refid="cassandra.classpath" />
              <pathelement location="${test.classes}"/>
              <pathelement location="${test.conf}"/>
              <fileset dir="${test.lib}">
                  <include name="**/*.jar" />
              </fileset>
          </classpath>
          <arg value=".*microbench.*${benchmark.name}"/>
      </java>
  </target>

  <!-- Generate IDEA project description files -->
  <target name="generate-idea-files" depends="build-test" description="Generate IDEA files">
    <mkdir dir=".idea"/>
    <mkdir dir=".idea/libraries"/>
    <copy todir=".idea">
        <fileset dir="ide/idea"/>
    </copy>
    <copy tofile="${eclipse.project.name}.iml" file="ide/idea-iml-file.xml"/>
    <echo file=".idea/.name">Apache Cassandra ${eclipse.project.name}</echo>
    <echo file=".idea/modules.xml"><![CDATA[<?xml version="1.0" encoding="UTF-8"?>
<project version="4">
  <component name="ProjectModuleManager">
    <modules>
      <module fileurl="file://$PROJECT_DIR$/]]>${eclipse.project.name}<![CDATA[.iml" filepath="$PROJECT_DIR$/]]>${eclipse.project.name}<![CDATA[.iml" />
    </modules>
  </component>
</project>]]></echo>
  </target>

  <!-- Generate Eclipse project description files -->
  <target name="generate-eclipse-files" depends="build-test" description="Generate eclipse files">
    <echo file=".project"><![CDATA[<?xml version="1.0" encoding="UTF-8"?>
<projectDescription>
  <name>${eclipse.project.name}</name>
  <comment></comment>
  <projects>
  </projects>
  <buildSpec>
    <buildCommand>
      <name>org.eclipse.jdt.core.javabuilder</name>
    </buildCommand>
  </buildSpec>
  <natures>
    <nature>org.eclipse.jdt.core.javanature</nature>
  </natures>
</projectDescription>]]>
    </echo>
	<echo file=".classpath"><![CDATA[<?xml version="1.0" encoding="UTF-8"?>
<classpath>
  <classpathentry kind="src" path="src/java"/>
  <classpathentry kind="src" path="src/resources"/>
  <classpathentry kind="src" path="src/gen-java"/>
  <classpathentry kind="src" path="conf" including="hotspot_compiler"/>
  <classpathentry kind="src" path="interface/thrift/gen-java"/>
  <classpathentry kind="src" output="build/test/classes" path="test/unit"/>
  <classpathentry kind="src" output="build/test/classes" path="test/long"/>
  <classpathentry kind="src" output="build/test/classes" path="test/resources" />
  <classpathentry kind="src" path="tools/stress/src"/>
  <classpathentry kind="src" output="build/test/stress-classes" path="tools/stress/test/unit" />
  <classpathentry kind="con" path="org.eclipse.jdt.launching.JRE_CONTAINER"/>
  <classpathentry kind="output" path="build/classes/eclipse"/>
  <classpathentry kind="lib" path="build/classes/thrift" sourcepath="interface/thrift/gen-java/"/>
  <classpathentry kind="lib" path="test/conf"/>
  <classpathentry kind="lib" path="${java.home}/../lib/tools.jar"/>
]]>
	</echo>
  	<path id="eclipse-project-libs-path">
  	 <fileset dir="lib">
  	    <include name="**/*.jar" />
     </fileset>
 	 <fileset dir="build/lib/jars">
  	    <include name="**/*.jar" />
  	 </fileset>
  	</path>
  	<property name="eclipse-project-libs" refid="eclipse-project-libs-path"/>
  	<script language="javascript" classpathref="cassandra.classpath"> <![CDATA[
  		var File = java.io.File;
  		var FilenameUtils = Packages.org.apache.commons.io.FilenameUtils;
  		jars = project.getProperty("eclipse-project-libs").split(project.getProperty("path.separator"));

  		cp = "";
  	    for (i=0; i< jars.length; i++) {
  	       srcjar = FilenameUtils.getBaseName(jars[i]) + '-sources.jar';
  		   srcdir = FilenameUtils.concat(project.getProperty("build.dir.lib"), 'sources');
  		   srcfile = new File(FilenameUtils.concat(srcdir, srcjar));

  		   cp += ' <classpathentry kind="lib" path="' + jars[i] + '"';
  		   if (srcfile.exists()) {
  		      cp += ' sourcepath="' + srcfile.getAbsolutePath() + '"';
  		   }
  		   cp += '/>\n';
  		}

  		cp += '</classpath>';

  		echo = project.createTask("echo");
  	    echo.setMessage(cp);
  		echo.setFile(new File(".classpath"));
  		echo.setAppend(true);
  	    echo.perform();
  	]]> </script>
    <mkdir dir=".settings" />
  </target>

  <pathconvert property="eclipse.project.name">
    <path path="${basedir}" />
    <regexpmapper from="^.*/([^/]+)$$" to="\1" handledirsep="yes" />
  </pathconvert>

  <!-- Clean Eclipse project description files -->
  <target name="clean-eclipse-files">
    <delete file=".project" />
    <delete file=".classpath" />
    <delete dir=".settings" />
  	<delete dir=".externalToolBuilders" />
  	<delete dir="build/eclipse-classes" />
  </target>


  <target name="eclipse-warnings" depends="build" description="Run eclipse compiler code analysis">
        <property name="ecj.log.dir" value="${build.dir}/ecj" />
        <property name="ecj.warnings.file" value="${ecj.log.dir}/eclipse_compiler_checks.txt"/>
        <mkdir  dir="${ecj.log.dir}" />

        <property name="ecj.properties" value="${basedir}/eclipse_compiler.properties" />

        <echo message="Running Eclipse Code Analysis.  Output logged to ${ecj.warnings.file}" />

	<java
	    jar="${build.dir.lib}/jars/ecj-${ecj.version}.jar"
            fork="true"
	    failonerror="true"
            maxmemory="512m">
            <arg value="-source"/>
	    <arg value="${source.version}" />
	    <arg value="-target"/>
	    <arg value="${target.version}" />
	    <arg value="-d" />
            <arg value="none" />
	    <arg value="-proc:none" />
            <arg value="-log" />
            <arg value="${ecj.warnings.file}" />
            <arg value="-properties" />
            <arg value="${ecj.properties}" />
            <arg value="-cp" />
            <arg value="${toString:cassandra.classpath}" />
            <arg value="${build.src.java}" />
        </java>
  </target>


  <!-- Publish artifacts to Maven repositories -->
  <target name="mvn-install"
          depends="maven-declare-dependencies,artifacts,jar,sources-jar,javadoc-jar"
          description="Installs the artifacts in the Maven Local Repository">

    <!-- the parent -->
    <install pomFile="${build.dir}/${final.name}-parent.pom"
             file="${build.dir}/${final.name}-parent.pom"
             packaging="pom"/>

    <!-- the distribution -->
    <install pomFile="${build.dir}/${final.name}-dist.pom"
             file="${build.dir}/${final.name}-dist.pom"
             packaging="pom"/>
    <install pomFile="${build.dir}/${final.name}-dist.pom"
             file="${build.dir}/${final.name}-bin.tar.gz"
             packaging="tar.gz"
             classifier="bin"/>
    <install pomFile="${build.dir}/${final.name}-dist.pom"
             file="${build.dir}/${final.name}-src.tar.gz"
             packaging="tar.gz"
             classifier="src"/>

    <!-- the cassandra-thrift jar -->
    <install pomFile="${build.dir}/${ant.project.name}-thrift-${version}.pom"
             file="${build.dir}/${ant.project.name}-thrift-${version}.jar"/>
    <install pomFile="${build.dir}/${ant.project.name}-thrift-${version}.pom"
             file="${build.dir}/${ant.project.name}-thrift-${version}-sources.jar"
             classifier="sources"/>
    <install pomFile="${build.dir}/${ant.project.name}-thrift-${version}.pom"
             file="${build.dir}/${ant.project.name}-thrift-${version}-javadoc.jar"
             classifier="javadoc"/>

    <!-- the cassandra-all jar -->
    <install pomFile="${build.dir}/${final.name}.pom"
             file="${build.dir}/${final.name}.jar"/>
    <install pomFile="${build.dir}/${final.name}.pom"
             file="${build.dir}/${final.name}-sources.jar"
             classifier="sources"/>
    <install pomFile="${build.dir}/${final.name}.pom"
             file="${build.dir}/${final.name}-javadoc.jar"
             classifier="javadoc"/>
  </target>

  <target name="publish"
          depends="mvn-install"
          if="release"
          description="Publishes the artifacts to the Maven repository">

    <!-- the parent -->
    <deploy pomFile="${build.dir}/${final.name}-parent.pom"
            file="${build.dir}/${final.name}-parent.pom"
            packaging="pom"/>

    <!-- the distribution -->
    <deploy pomFile="${build.dir}/${final.name}-dist.pom"
            file="${build.dir}/${final.name}-dist.pom"
            packaging="pom"/>
    <deploy pomFile="${build.dir}/${final.name}-dist.pom"
            file="${build.dir}/${final.name}-bin.tar.gz"
            packaging="tar.gz"
            classifier="bin"/>
    <deploy pomFile="${build.dir}/${final.name}-dist.pom"
            file="${build.dir}/${final.name}-src.tar.gz"
            packaging="tar.gz"
            classifier="src"/>

    <!-- the cassandra-thrift jar -->
    <deploy pomFile="${build.dir}/${ant.project.name}-thrift-${version}.pom"
            file="${build.dir}/${ant.project.name}-thrift-${version}.jar"/>
    <deploy pomFile="${build.dir}/${ant.project.name}-thrift-${version}.pom"
            file="${build.dir}/${ant.project.name}-thrift-${version}-sources.jar"
            classifier="sources"/>
    <deploy pomFile="${build.dir}/${ant.project.name}-thrift-${version}.pom"
            file="${build.dir}/${ant.project.name}-thrift-${version}-javadoc.jar"
            classifier="javadoc"/>

    <!-- the cassandra-all jar -->
    <deploy pomFile="${build.dir}/${final.name}.pom"
            file="${build.dir}/${final.name}.jar"/>
    <deploy pomFile="${build.dir}/${final.name}.pom"
            file="${build.dir}/${final.name}-sources.jar"
            classifier="sources"/>
    <deploy pomFile="${build.dir}/${final.name}.pom"
            file="${build.dir}/${final.name}-javadoc.jar"
            classifier="javadoc"/>
  </target>

</project><|MERGE_RESOLUTION|>--- conflicted
+++ resolved
@@ -434,22 +434,10 @@
           <dependency groupId="com.addthis.metrics" artifactId="reporter-config3" version="3.0.3" />
           <dependency groupId="org.mindrot" artifactId="jbcrypt" version="0.3m" />
           <dependency groupId="io.airlift" artifactId="airline" version="0.6" />
-<<<<<<< HEAD
-          <dependency groupId="io.netty" artifactId="netty-all" version="4.0.44.Final" />
-          <dependency groupId="com.google.code.findbugs" artifactId="jsr305" version="2.0.2" />
-          <dependency groupId="com.clearspring.analytics" artifactId="stream" version="2.5.2" />
-          <dependency groupId="com.datastax.cassandra" artifactId="cassandra-driver-core" version="3.0.1" classifier="shaded">
-            <exclusion groupId="io.netty" artifactId="netty-buffer"/>
-            <exclusion groupId="io.netty" artifactId="netty-codec"/>
-            <exclusion groupId="io.netty" artifactId="netty-handler"/>
-            <exclusion groupId="io.netty" artifactId="netty-transport"/>
-          </dependency>
-=======
           <dependency groupId="io.netty" artifactId="netty-all" version="4.0.56.Final" />
           <dependency groupId="com.google.code.findbugs" artifactId="jsr305" version="2.0.2" />
           <dependency groupId="com.clearspring.analytics" artifactId="stream" version="2.5.2" />
           <dependency groupId="com.datastax.cassandra" artifactId="cassandra-driver-core" version="3.5.1" classifier="shaded" />
->>>>>>> 41c94e1a
           <dependency groupId="org.eclipse.jdt.core.compiler" artifactId="ecj" version="4.4.2" />
           <dependency groupId="org.caffinitas.ohc" artifactId="ohc-core" version="0.4.4" />
           <dependency groupId="org.caffinitas.ohc" artifactId="ohc-core-j8" version="0.4.4" />
