# Licensed to the Apache Software Foundation (ASF) under one
# or more contributor license agreements.  See the NOTICE file
# distributed with this work for additional information
# regarding copyright ownership.  The ASF licenses this file
# to you under the Apache License, Version 2.0 (the
# "License"); you may not use this file except in compliance
# with the License.  You may obtain a copy of the License at
#
#     http://www.apache.org/licenses/LICENSE-2.0
#
# Unless required by applicable law or agreed to in writing, software
# distributed under the License is distributed on an "AS IS" BASIS,
# WITHOUT WARRANTIES OR CONDITIONS OF ANY KIND, either express or implied.
# See the License for the specific language governing permissions and
# limitations under the License.

from cassandra.metadata import RegisteredTableExtension
import io
import struct

<<<<<<< HEAD
# Add a handler for schema extensions to at least print 
# the info when doing "desc <table>".
#
# The end result will not be cut-and-paste usable; we'd need to modify the
# driver for this. But it is something.
class MapExtensionReader:
    def __init__(self, ext_blob):
        self.bytes = io.BytesIO(ext_blob)        

    def read_string(self):
        # strings are little endian 32-bit len + bytes
        utf_length = struct.unpack('<I', self.bytes.read(4))[0]
        return self.bytes.read(utf_length)

    def read_pair(self):
        # each map::value_type is written as <string><string>
        key = self.read_string()
        val = self.read_string()
        return key, val

    def read_map(self):
        # num elements
        len = struct.unpack('<I', self.bytes.read(4))[0]
        res = {}
        # x value_type pairs
        for x in range(0, len):
            p = self.read_pair()
            res[p[0]] = p[1]
        return res

# Extension for CDC info
class CdcExt(RegisteredTableExtension):
    name = 'cdc'
    @classmethod
    def after_table_cql(cls, table_meta, ext_key, ext_blob):
        # For cdc options, the blob is actually 
        # a serialized unorderd_map<string, string>. 
        mer = MapExtensionReader(ext_blob)
        return "%s = %s" % (ext_key, mer.read_map())

# Extension for alternator's `scylla_tags`
class ScyllaTagsExt(RegisteredTableExtension):
    name = 'scylla_tags'
    @classmethod
    def after_table_cql(cls, table_meta, ext_key, ext_blob):
        # For scylla_tags, the blob is actually 
        # a serialized unorderd_map<string, string>. 
        mer = MapExtensionReader(ext_blob)
        return "%s = %s" % (ext_key, mer.read_map())
=======
# Add a handler for scylla_encryption_options extension to at least print 
# the info when doing "desc <table>".
#
# The end result will not be cut-and-paste usable; we'd need to modify the
# driver for this. But it is something. 
class Encr(RegisteredTableExtension):
    name = 'scylla_encryption_options'

    @classmethod
    def after_table_cql(cls, table_meta, ext_key, ext_blob):
        # For scylla_encryption_options, the blob is actually 
        # a serialized unorderd_map<string, string>. 
        bytes = io.BytesIO(ext_blob)

        def read_string():
            # strings are little endian 32-bit len + bytes
            utf_length = struct.unpack('<I', bytes.read(4))[0]
            return bytes.read(utf_length)

        def read_pair():
            # each map::value_type is written as <string><string>
            key = read_string()
            val = read_string()
            return key, val

        def read_map():
            # num elements
            len = struct.unpack('<I', bytes.read(4))[0]
            res = {}
            # x value_type pairs
            for x in range(0, len):
                p = read_pair()
                res[p[0]] = p[1]
            return res

        return "%s = %s" % (ext_key, read_map())
>>>>>>> afd40c72
<|MERGE_RESOLUTION|>--- conflicted
+++ resolved
@@ -18,7 +18,6 @@
 import io
 import struct
 
-<<<<<<< HEAD
 # Add a handler for schema extensions to at least print 
 # the info when doing "desc <table>".
 #
@@ -68,7 +67,7 @@
         # a serialized unorderd_map<string, string>. 
         mer = MapExtensionReader(ext_blob)
         return "%s = %s" % (ext_key, mer.read_map())
-=======
+
 # Add a handler for scylla_encryption_options extension to at least print 
 # the info when doing "desc <table>".
 #
@@ -104,5 +103,4 @@
                 res[p[0]] = p[1]
             return res
 
-        return "%s = %s" % (ext_key, read_map())
->>>>>>> afd40c72
+        return "%s = %s" % (ext_key, read_map())