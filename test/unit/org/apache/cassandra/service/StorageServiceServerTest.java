/*
* Licensed to the Apache Software Foundation (ASF) under one
* or more contributor license agreements.  See the NOTICE file
* distributed with this work for additional information
* regarding copyright ownership.  The ASF licenses this file
* to you under the Apache License, Version 2.0 (the
* "License"); you may not use this file except in compliance
* with the License.  You may obtain a copy of the License at
*
*    http://www.apache.org/licenses/LICENSE-2.0
*
* Unless required by applicable law or agreed to in writing,
* software distributed under the License is distributed on an
* "AS IS" BASIS, WITHOUT WARRANTIES OR CONDITIONS OF ANY
* KIND, either express or implied.  See the License for the
* specific language governing permissions and limitations
* under the License.
*/

package org.apache.cassandra.service;

import java.io.File;
import java.io.IOException;
import java.net.InetAddress;
import java.util.*;

import com.google.common.collect.HashMultimap;
import com.google.common.collect.Multimap;

import org.apache.cassandra.dht.BigIntegerToken;
import org.apache.cassandra.dht.LongToken;
import org.apache.cassandra.dht.Murmur3Partitioner;
import org.junit.BeforeClass;
import org.junit.Test;
import org.junit.runner.RunWith;

import org.apache.cassandra.OrderedJUnit4ClassRunner;
import org.apache.cassandra.SchemaLoader;
import org.apache.cassandra.config.DatabaseDescriptor;
import org.apache.cassandra.config.KSMetaData;
import org.apache.cassandra.config.Schema;
import org.apache.cassandra.db.Keyspace;
import org.apache.cassandra.db.SystemKeyspace;
import org.apache.cassandra.dht.Range;
import org.apache.cassandra.dht.StringToken;
import org.apache.cassandra.dht.Token;
import org.apache.cassandra.exceptions.ConfigurationException;
import org.apache.cassandra.locator.IEndpointSnitch;
import org.apache.cassandra.locator.PropertyFileSnitch;
import org.apache.cassandra.locator.TokenMetadata;

import static org.junit.Assert.assertEquals;
import static org.junit.Assert.assertTrue;

@RunWith(OrderedJUnit4ClassRunner.class)
public class StorageServiceServerTest
{
    @BeforeClass
    public static void setUp() throws ConfigurationException
    {
        IEndpointSnitch snitch = new PropertyFileSnitch();
        DatabaseDescriptor.setEndpointSnitch(snitch);
        Keyspace.setInitialized();
    }

    @Test
    public void testRegularMode() throws ConfigurationException
    {
        SchemaLoader.mkdirs();
        SchemaLoader.cleanup();
        StorageService.instance.initServer(0);
        for (String path : DatabaseDescriptor.getAllDataFileLocations())
        {
            // verify that storage directories are there.
            assertTrue(new File(path).exists());
        }
        // a proper test would be to call decommission here, but decommission() mixes both shutdown and datatransfer
        // calls.  This test is only interested in the shutdown-related items which a properly handled by just
        // stopping the client.
        //StorageService.instance.decommission();
        StorageService.instance.stopClient();
    }

    @Test
    public void testGetAllRangesEmpty()
    {
        List<Token> toks = Collections.emptyList();
        assertEquals(Collections.<Range<Token>>emptyList(), StorageService.instance.getAllRanges(toks));
    }

    @Test
    public void testSnapshot() throws IOException
    {
        // no need to insert extra data, even an "empty" database will have a little information in the system keyspace
        StorageService.instance.takeSnapshot("snapshot");
    }

    @Test
    public void testColumnFamilySnapshot() throws IOException
    {
        // no need to insert extra data, even an "empty" database will have a little information in the system keyspace
        StorageService.instance.takeColumnFamilySnapshot(Keyspace.SYSTEM_KS, SystemKeyspace.SCHEMA_KEYSPACES_CF, "cf_snapshot");
    }

    @Test
    public void testPrimaryRangeForEndpointWithinDCWithNetworkTopologyStrategy() throws Exception
    {
        TokenMetadata metadata = StorageService.instance.getTokenMetadata();
        metadata.clearUnsafe();

        // DC1
        metadata.updateNormalToken(new StringToken("A"), InetAddress.getByName("127.0.0.1"));
        metadata.updateNormalToken(new StringToken("C"), InetAddress.getByName("127.0.0.2"));

        // DC2
        metadata.updateNormalToken(new StringToken("B"), InetAddress.getByName("127.0.0.4"));
        metadata.updateNormalToken(new StringToken("D"), InetAddress.getByName("127.0.0.5"));

        Map<String, String> configOptions = new HashMap<>();
        configOptions.put("DC1", "1");
        configOptions.put("DC2", "1");

        Keyspace.clear("Keyspace1");
        KSMetaData meta = KSMetaData.newKeyspace("Keyspace1", "NetworkTopologyStrategy", configOptions, false);
        Schema.instance.setKeyspaceDefinition(meta);

        Collection<Range<Token>> primaryRanges = StorageService.instance.getPrimaryRangeForEndpointWithinDC(meta.name,
                                                                                                            InetAddress.getByName("127.0.0.1"));
        assertEquals(2, primaryRanges.size());
        assertTrue(primaryRanges.contains(new Range<Token>(new StringToken("D"), new StringToken("A"))));
        assertTrue(primaryRanges.contains(new Range<Token>(new StringToken("C"), new StringToken("D"))));

        primaryRanges = StorageService.instance.getPrimaryRangeForEndpointWithinDC(meta.name, InetAddress.getByName("127.0.0.2"));
        assertEquals(2, primaryRanges.size());
        assertTrue(primaryRanges.contains(new Range<Token>(new StringToken("A"), new StringToken("B"))));
        assertTrue(primaryRanges.contains(new Range<Token>(new StringToken("B"), new StringToken("C"))));

        primaryRanges = StorageService.instance.getPrimaryRangeForEndpointWithinDC(meta.name, InetAddress.getByName("127.0.0.4"));
        assertEquals(2, primaryRanges.size());
        assertTrue(primaryRanges.contains(new Range<Token>(new StringToken("D"), new StringToken("A"))));
        assertTrue(primaryRanges.contains(new Range<Token>(new StringToken("A"), new StringToken("B"))));

        primaryRanges = StorageService.instance.getPrimaryRangeForEndpointWithinDC(meta.name, InetAddress.getByName("127.0.0.5"));
        assertEquals(2, primaryRanges.size());
        assertTrue(primaryRanges.contains(new Range<Token>(new StringToken("B"), new StringToken("C"))));
        assertTrue(primaryRanges.contains(new Range<Token>(new StringToken("C"), new StringToken("D"))));
    }

    @Test
    public void testPrimaryRangesWithNetworkTopologyStrategy() throws Exception
    {
        TokenMetadata metadata = StorageService.instance.getTokenMetadata();
        metadata.clearUnsafe();
        // DC1
        metadata.updateNormalToken(new StringToken("A"), InetAddress.getByName("127.0.0.1"));
        metadata.updateNormalToken(new StringToken("C"), InetAddress.getByName("127.0.0.2"));
        // DC2
        metadata.updateNormalToken(new StringToken("B"), InetAddress.getByName("127.0.0.4"));
        metadata.updateNormalToken(new StringToken("D"), InetAddress.getByName("127.0.0.5"));

        Map<String, String> configOptions = new HashMap<>();
        configOptions.put("DC1", "1");
        configOptions.put("DC2", "1");

        Keyspace.clear("Keyspace1");
        KSMetaData meta = KSMetaData.newKeyspace("Keyspace1", "NetworkTopologyStrategy", configOptions, false);
        Schema.instance.setKeyspaceDefinition(meta);

        Collection<Range<Token>> primaryRanges = StorageService.instance.getPrimaryRangesForEndpoint(meta.name, InetAddress.getByName("127.0.0.1"));
        assert primaryRanges.size() == 1;
        assert primaryRanges.contains(new Range<Token>(new StringToken("D"), new StringToken("A")));

        primaryRanges = StorageService.instance.getPrimaryRangesForEndpoint(meta.name, InetAddress.getByName("127.0.0.2"));
        assert primaryRanges.size() == 1;
        assert primaryRanges.contains(new Range<Token>(new StringToken("B"), new StringToken("C")));

        primaryRanges = StorageService.instance.getPrimaryRangesForEndpoint(meta.name, InetAddress.getByName("127.0.0.4"));
        assert primaryRanges.size() == 1;
        assert primaryRanges.contains(new Range<Token>(new StringToken("A"), new StringToken("B")));

        primaryRanges = StorageService.instance.getPrimaryRangesForEndpoint(meta.name, InetAddress.getByName("127.0.0.5"));
        assert primaryRanges.size() == 1;
        assert primaryRanges.contains(new Range<Token>(new StringToken("C"), new StringToken("D")));
    }

    @Test
    public void testPrimaryRangesWithNetworkTopologyStrategyOneDCOnly() throws Exception
    {
        TokenMetadata metadata = StorageService.instance.getTokenMetadata();
        metadata.clearUnsafe();
        // DC1
        metadata.updateNormalToken(new StringToken("A"), InetAddress.getByName("127.0.0.1"));
        metadata.updateNormalToken(new StringToken("C"), InetAddress.getByName("127.0.0.2"));
        // DC2
        metadata.updateNormalToken(new StringToken("B"), InetAddress.getByName("127.0.0.4"));
        metadata.updateNormalToken(new StringToken("D"), InetAddress.getByName("127.0.0.5"));

        Map<String, String> configOptions = new HashMap<>();
        configOptions.put("DC2", "2");

        Keyspace.clear("Keyspace1");
        KSMetaData meta = KSMetaData.newKeyspace("Keyspace1", "NetworkTopologyStrategy", configOptions, false);
        Schema.instance.setKeyspaceDefinition(meta);

        // endpoints in DC1 should not have primary range
        Collection<Range<Token>> primaryRanges = StorageService.instance.getPrimaryRangesForEndpoint(meta.name, InetAddress.getByName("127.0.0.1"));
        assert primaryRanges.isEmpty();

        primaryRanges = StorageService.instance.getPrimaryRangesForEndpoint(meta.name, InetAddress.getByName("127.0.0.2"));
        assert primaryRanges.isEmpty();

        // endpoints in DC2 should have primary ranges which also cover DC1
        primaryRanges = StorageService.instance.getPrimaryRangesForEndpoint(meta.name, InetAddress.getByName("127.0.0.4"));
        assert primaryRanges.size() == 2;
        assert primaryRanges.contains(new Range<Token>(new StringToken("D"), new StringToken("A")));
        assert primaryRanges.contains(new Range<Token>(new StringToken("A"), new StringToken("B")));

        primaryRanges = StorageService.instance.getPrimaryRangesForEndpoint(meta.name, InetAddress.getByName("127.0.0.5"));
        assert primaryRanges.size() == 2;
        assert primaryRanges.contains(new Range<Token>(new StringToken("C"), new StringToken("D")));
        assert primaryRanges.contains(new Range<Token>(new StringToken("B"), new StringToken("C")));
    }

    @Test
    public void testPrimaryRangeForEndpointWithinDCWithNetworkTopologyStrategyOneDCOnly() throws Exception
    {
        TokenMetadata metadata = StorageService.instance.getTokenMetadata();
        metadata.clearUnsafe();
        // DC1
        metadata.updateNormalToken(new StringToken("A"), InetAddress.getByName("127.0.0.1"));
        metadata.updateNormalToken(new StringToken("C"), InetAddress.getByName("127.0.0.2"));
        // DC2
        metadata.updateNormalToken(new StringToken("B"), InetAddress.getByName("127.0.0.4"));
        metadata.updateNormalToken(new StringToken("D"), InetAddress.getByName("127.0.0.5"));

        Map<String, String> configOptions = new HashMap<>();
        configOptions.put("DC2", "2");

        Keyspace.clear("Keyspace1");
        KSMetaData meta = KSMetaData.newKeyspace("Keyspace1", "NetworkTopologyStrategy", configOptions, false);
        Schema.instance.setKeyspaceDefinition(meta);

        // endpoints in DC1 should not have primary range
        Collection<Range<Token>> primaryRanges = StorageService.instance.getPrimaryRangeForEndpointWithinDC(meta.name, InetAddress.getByName("127.0.0.1"));
        assertTrue(primaryRanges.isEmpty());

        primaryRanges = StorageService.instance.getPrimaryRangeForEndpointWithinDC(meta.name,
                                                                                   InetAddress.getByName("127.0.0.2"));
        assertTrue(primaryRanges.isEmpty());

        // endpoints in DC2 should have primary ranges which also cover DC1
        primaryRanges = StorageService.instance.getPrimaryRangeForEndpointWithinDC(meta.name, InetAddress.getByName("127.0.0.4"));
        assertTrue(primaryRanges.size() == 2);
        assertTrue(primaryRanges.contains(new Range<Token>(new StringToken("D"), new StringToken("A"))));
        assertTrue(primaryRanges.contains(new Range<Token>(new StringToken("A"), new StringToken("B"))));

        primaryRanges = StorageService.instance.getPrimaryRangeForEndpointWithinDC(meta.name, InetAddress.getByName("127.0.0.5"));
        assertTrue(primaryRanges.size() == 2);
        assertTrue(primaryRanges.contains(new Range<Token>(new StringToken("C"), new StringToken("D"))));
        assertTrue(primaryRanges.contains(new Range<Token>(new StringToken("B"), new StringToken("C"))));
    }

    @Test
    public void testPrimaryRangesWithVnodes() throws Exception
    {
        TokenMetadata metadata = StorageService.instance.getTokenMetadata();
        metadata.clearUnsafe();
        // DC1
        Multimap<InetAddress, Token> dc1 = HashMultimap.create();
        dc1.put(InetAddress.getByName("127.0.0.1"), new StringToken("A"));
        dc1.put(InetAddress.getByName("127.0.0.1"), new StringToken("E"));
        dc1.put(InetAddress.getByName("127.0.0.1"), new StringToken("H"));
        dc1.put(InetAddress.getByName("127.0.0.2"), new StringToken("C"));
        dc1.put(InetAddress.getByName("127.0.0.2"), new StringToken("I"));
        dc1.put(InetAddress.getByName("127.0.0.2"), new StringToken("J"));
        metadata.updateNormalTokens(dc1);
        // DC2
        Multimap<InetAddress, Token> dc2 = HashMultimap.create();
        dc2.put(InetAddress.getByName("127.0.0.4"), new StringToken("B"));
        dc2.put(InetAddress.getByName("127.0.0.4"), new StringToken("G"));
        dc2.put(InetAddress.getByName("127.0.0.4"), new StringToken("L"));
        dc2.put(InetAddress.getByName("127.0.0.5"), new StringToken("D"));
        dc2.put(InetAddress.getByName("127.0.0.5"), new StringToken("F"));
        dc2.put(InetAddress.getByName("127.0.0.5"), new StringToken("K"));
        metadata.updateNormalTokens(dc2);

        Map<String, String> configOptions = new HashMap<>();
        configOptions.put("DC2", "2");

        Keyspace.clear("Keyspace1");
        KSMetaData meta = KSMetaData.newKeyspace("Keyspace1", "NetworkTopologyStrategy", configOptions, false);
        Schema.instance.setKeyspaceDefinition(meta);

        // endpoints in DC1 should not have primary range
        Collection<Range<Token>> primaryRanges = StorageService.instance.getPrimaryRangesForEndpoint(meta.name, InetAddress.getByName("127.0.0.1"));
        assert primaryRanges.isEmpty();

        primaryRanges = StorageService.instance.getPrimaryRangesForEndpoint(meta.name, InetAddress.getByName("127.0.0.2"));
        assert primaryRanges.isEmpty();

        // endpoints in DC2 should have primary ranges which also cover DC1
        primaryRanges = StorageService.instance.getPrimaryRangesForEndpoint(meta.name, InetAddress.getByName("127.0.0.4"));
        assert primaryRanges.size() == 4;
        assert primaryRanges.contains(new Range<Token>(new StringToken("A"), new StringToken("B")));
        assert primaryRanges.contains(new Range<Token>(new StringToken("F"), new StringToken("G")));
        assert primaryRanges.contains(new Range<Token>(new StringToken("K"), new StringToken("L")));
        // because /127.0.0.4 holds token "B" which is the next to token "A" from /127.0.0.1,
        // the node covers range (L, A]
        assert primaryRanges.contains(new Range<Token>(new StringToken("L"), new StringToken("A")));

        primaryRanges = StorageService.instance.getPrimaryRangesForEndpoint(meta.name, InetAddress.getByName("127.0.0.5"));
        assert primaryRanges.size() == 8;
        assert primaryRanges.contains(new Range<Token>(new StringToken("C"), new StringToken("D")));
        assert primaryRanges.contains(new Range<Token>(new StringToken("E"), new StringToken("F")));
        assert primaryRanges.contains(new Range<Token>(new StringToken("J"), new StringToken("K")));
        // ranges from /127.0.0.1
        assert primaryRanges.contains(new Range<Token>(new StringToken("D"), new StringToken("E")));
        // the next token to "H" in DC2 is "K" in /127.0.0.5, so (G, H] goes to /127.0.0.5
        assert primaryRanges.contains(new Range<Token>(new StringToken("G"), new StringToken("H")));
        // ranges from /127.0.0.2
        assert primaryRanges.contains(new Range<Token>(new StringToken("B"), new StringToken("C")));
        assert primaryRanges.contains(new Range<Token>(new StringToken("H"), new StringToken("I")));
        assert primaryRanges.contains(new Range<Token>(new StringToken("I"), new StringToken("J")));
    }

    @Test
    public void testPrimaryRangeForEndpointWithinDCWithVnodes() throws Exception
    {
        TokenMetadata metadata = StorageService.instance.getTokenMetadata();
        metadata.clearUnsafe();

        // DC1
        Multimap<InetAddress, Token> dc1 = HashMultimap.create();
        dc1.put(InetAddress.getByName("127.0.0.1"), new StringToken("A"));
        dc1.put(InetAddress.getByName("127.0.0.1"), new StringToken("E"));
        dc1.put(InetAddress.getByName("127.0.0.1"), new StringToken("H"));
        dc1.put(InetAddress.getByName("127.0.0.2"), new StringToken("C"));
        dc1.put(InetAddress.getByName("127.0.0.2"), new StringToken("I"));
        dc1.put(InetAddress.getByName("127.0.0.2"), new StringToken("J"));
        metadata.updateNormalTokens(dc1);

        // DC2
        Multimap<InetAddress, Token> dc2 = HashMultimap.create();
        dc2.put(InetAddress.getByName("127.0.0.4"), new StringToken("B"));
        dc2.put(InetAddress.getByName("127.0.0.4"), new StringToken("G"));
        dc2.put(InetAddress.getByName("127.0.0.4"), new StringToken("L"));
        dc2.put(InetAddress.getByName("127.0.0.5"), new StringToken("D"));
        dc2.put(InetAddress.getByName("127.0.0.5"), new StringToken("F"));
        dc2.put(InetAddress.getByName("127.0.0.5"), new StringToken("K"));
        metadata.updateNormalTokens(dc2);

        Map<String, String> configOptions = new HashMap<>();
        configOptions.put("DC1", "1");
        configOptions.put("DC2", "2");

        Keyspace.clear("Keyspace1");
        KSMetaData meta = KSMetaData.newKeyspace("Keyspace1", "NetworkTopologyStrategy", configOptions, false);
        Schema.instance.setKeyspaceDefinition(meta);

        // endpoints in DC1 should have primary ranges which also cover DC2
        Collection<Range<Token>> primaryRanges = StorageService.instance.getPrimaryRangeForEndpointWithinDC(meta.name, InetAddress.getByName("127.0.0.1"));
        assertEquals(8, primaryRanges.size());
        assertTrue(primaryRanges.contains(new Range<Token>(new StringToken("J"), new StringToken("K"))));
        assertTrue(primaryRanges.contains(new Range<Token>(new StringToken("K"), new StringToken("L"))));
        assertTrue(primaryRanges.contains(new Range<Token>(new StringToken("L"), new StringToken("A"))));
        assertTrue(primaryRanges.contains(new Range<Token>(new StringToken("C"), new StringToken("D"))));
        assertTrue(primaryRanges.contains(new Range<Token>(new StringToken("D"), new StringToken("E"))));
        assertTrue(primaryRanges.contains(new Range<Token>(new StringToken("E"), new StringToken("F"))));
        assertTrue(primaryRanges.contains(new Range<Token>(new StringToken("F"), new StringToken("G"))));
        assertTrue(primaryRanges.contains(new Range<Token>(new StringToken("G"), new StringToken("H"))));

        // endpoints in DC1 should have primary ranges which also cover DC2
        primaryRanges = StorageService.instance.getPrimaryRangeForEndpointWithinDC(meta.name, InetAddress.getByName("127.0.0.2"));
        assertEquals(4, primaryRanges.size());
        assertTrue(primaryRanges.contains(new Range<Token>(new StringToken("B"), new StringToken("C"))));
        assertTrue(primaryRanges.contains(new Range<Token>(new StringToken("A"), new StringToken("B"))));
        assertTrue(primaryRanges.contains(new Range<Token>(new StringToken("H"), new StringToken("I"))));
        assertTrue(primaryRanges.contains(new Range<Token>(new StringToken("I"), new StringToken("J"))));

        // endpoints in DC2 should have primary ranges which also cover DC1
        primaryRanges = StorageService.instance.getPrimaryRangeForEndpointWithinDC(meta.name, InetAddress.getByName("127.0.0.4"));
        assertEquals(4, primaryRanges.size());
        assertTrue(primaryRanges.contains(new Range<Token>(new StringToken("A"), new StringToken("B"))));
        assertTrue(primaryRanges.contains(new Range<Token>(new StringToken("F"), new StringToken("G"))));
        assertTrue(primaryRanges.contains(new Range<Token>(new StringToken("K"), new StringToken("L"))));
        // because /127.0.0.4 holds token "B" which is the next to token "A" from /127.0.0.1,
        // the node covers range (L, A]
        assertTrue(primaryRanges.contains(new Range<Token>(new StringToken("L"), new StringToken("A"))));

        primaryRanges = StorageService.instance.getPrimaryRangeForEndpointWithinDC(meta.name, InetAddress.getByName("127.0.0.5"));
        assertTrue(primaryRanges.size() == 8);
        assertTrue(primaryRanges.contains(new Range<Token>(new StringToken("C"), new StringToken("D"))));
        assertTrue(primaryRanges.contains(new Range<Token>(new StringToken("E"), new StringToken("F"))));
        assertTrue(primaryRanges.contains(new Range<Token>(new StringToken("J"), new StringToken("K"))));
        // ranges from /127.0.0.1
        assertTrue(primaryRanges.contains(new Range<Token>(new StringToken("D"), new StringToken("E"))));
        // the next token to "H" in DC2 is "K" in /127.0.0.5, so (G, H] goes to /127.0.0.5
        assertTrue(primaryRanges.contains(new Range<Token>(new StringToken("G"), new StringToken("H"))));
        // ranges from /127.0.0.2
        assertTrue(primaryRanges.contains(new Range<Token>(new StringToken("B"), new StringToken("C"))));
        assertTrue(primaryRanges.contains(new Range<Token>(new StringToken("H"), new StringToken("I"))));
        assertTrue(primaryRanges.contains(new Range<Token>(new StringToken("I"), new StringToken("J"))));
    }

    @Test
    public void testPrimaryRangesWithSimpleStrategy() throws Exception
    {
        TokenMetadata metadata = StorageService.instance.getTokenMetadata();
        metadata.clearUnsafe();

        metadata.updateNormalToken(new StringToken("A"), InetAddress.getByName("127.0.0.1"));
        metadata.updateNormalToken(new StringToken("B"), InetAddress.getByName("127.0.0.2"));
        metadata.updateNormalToken(new StringToken("C"), InetAddress.getByName("127.0.0.3"));

        Map<String, String> configOptions = new HashMap<>();
        configOptions.put("replication_factor", "2");

        Keyspace.clear("Keyspace1");
        KSMetaData meta = KSMetaData.newKeyspace("Keyspace1", "SimpleStrategy", configOptions, false);
        Schema.instance.setKeyspaceDefinition(meta);

        Collection<Range<Token>> primaryRanges = StorageService.instance.getPrimaryRangesForEndpoint(meta.name, InetAddress.getByName("127.0.0.1"));
        assert primaryRanges.size() == 1;
        assert primaryRanges.contains(new Range<Token>(new StringToken("C"), new StringToken("A")));

        primaryRanges = StorageService.instance.getPrimaryRangesForEndpoint(meta.name, InetAddress.getByName("127.0.0.2"));
        assert primaryRanges.size() == 1;
        assert primaryRanges.contains(new Range<Token>(new StringToken("A"), new StringToken("B")));

        primaryRanges = StorageService.instance.getPrimaryRangesForEndpoint(meta.name, InetAddress.getByName("127.0.0.3"));
        assert primaryRanges.size() == 1;
        assert primaryRanges.contains(new Range<Token>(new StringToken("B"), new StringToken("C")));
    }

<<<<<<< HEAD
    /* Does not make much sense to use -local and -pr with simplestrategy, but just to prevent human errors */
    @Test
    public void testPrimaryRangeForEndpointWithinDCWithSimpleStrategy() throws Exception
    {
        TokenMetadata metadata = StorageService.instance.getTokenMetadata();
        metadata.clearUnsafe();

        metadata.updateNormalToken(new StringToken("A"), InetAddress.getByName("127.0.0.1"));
        metadata.updateNormalToken(new StringToken("B"), InetAddress.getByName("127.0.0.2"));
        metadata.updateNormalToken(new StringToken("C"), InetAddress.getByName("127.0.0.3"));

        Map<String, String> configOptions = new HashMap<>();
        configOptions.put("replication_factor", "2");
=======
    @Test
    public void testCreateRepairRangeFrom() throws Exception
    {
        StorageService.instance.setPartitionerUnsafe(new Murmur3Partitioner());

        TokenMetadata metadata = StorageService.instance.getTokenMetadata();
        metadata.clearUnsafe();

        metadata.updateNormalToken(new LongToken(1000L), InetAddress.getByName("127.0.0.1"));
        metadata.updateNormalToken(new LongToken(2000L), InetAddress.getByName("127.0.0.2"));
        metadata.updateNormalToken(new LongToken(3000L), InetAddress.getByName("127.0.0.3"));
        metadata.updateNormalToken(new LongToken(4000L), InetAddress.getByName("127.0.0.4"));

        Map<String, String> configOptions = new HashMap<String, String>();
        configOptions.put("replication_factor", "3");
>>>>>>> aa7794c8

        Keyspace.clear("Keyspace1");
        KSMetaData meta = KSMetaData.newKeyspace("Keyspace1", "SimpleStrategy", configOptions, false);
        Schema.instance.setKeyspaceDefinition(meta);

<<<<<<< HEAD
        Collection<Range<Token>> primaryRanges = StorageService.instance.getPrimaryRangeForEndpointWithinDC(meta.name, InetAddress.getByName("127.0.0.1"));
        assert primaryRanges.size() == 1;
        assert primaryRanges.contains(new Range<Token>(new StringToken("C"), new StringToken("A")));

        primaryRanges = StorageService.instance.getPrimaryRangeForEndpointWithinDC(meta.name, InetAddress.getByName("127.0.0.2"));
        assert primaryRanges.size() == 1;
        assert primaryRanges.contains(new Range<Token>(new StringToken("A"), new StringToken("B")));

        primaryRanges = StorageService.instance.getPrimaryRangeForEndpointWithinDC(meta.name, InetAddress.getByName("127.0.0.3"));
        assert primaryRanges.size() == 1;
        assert primaryRanges.contains(new Range<Token>(new StringToken("B"), new StringToken("C")));
=======
        Collection<Range<Token>> repairRangeFrom = StorageService.instance.createRepairRangeFrom("1500", "3700");
        assert repairRangeFrom.size() == 3;
        assert repairRangeFrom.contains(new Range<Token>(new LongToken(1500L), new LongToken(2000L)));
        assert repairRangeFrom.contains(new Range<Token>(new LongToken(2000L), new LongToken(3000L)));
        assert repairRangeFrom.contains(new Range<Token>(new LongToken(3000L), new LongToken(3700L)));

        repairRangeFrom = StorageService.instance.createRepairRangeFrom("500", "700");
        assert repairRangeFrom.size() == 1;
        assert repairRangeFrom.contains(new Range<Token>(new LongToken(500L), new LongToken(700L)));

        repairRangeFrom = StorageService.instance.createRepairRangeFrom("500", "1700");
        assert repairRangeFrom.size() == 2;
        assert repairRangeFrom.contains(new Range<Token>(new LongToken(500L), new LongToken(1000L)));
        assert repairRangeFrom.contains(new Range<Token>(new LongToken(1000L), new LongToken(1700L)));

        repairRangeFrom = StorageService.instance.createRepairRangeFrom("2500", "2300");
        assert repairRangeFrom.size() == 5;
        assert repairRangeFrom.contains(new Range<Token>(new LongToken(2500L), new LongToken(3000L)));
        assert repairRangeFrom.contains(new Range<Token>(new LongToken(3000L), new LongToken(4000L)));
        assert repairRangeFrom.contains(new Range<Token>(new LongToken(4000L), new LongToken(1000L)));
        assert repairRangeFrom.contains(new Range<Token>(new LongToken(1000L), new LongToken(2000L)));
        assert repairRangeFrom.contains(new Range<Token>(new LongToken(2000L), new LongToken(2300L)));

        repairRangeFrom = StorageService.instance.createRepairRangeFrom("2000", "3000");
        assert repairRangeFrom.size() == 1;
        assert repairRangeFrom.contains(new Range<Token>(new LongToken(2000L), new LongToken(3000L)));

        repairRangeFrom = StorageService.instance.createRepairRangeFrom("2000", "2000");
        assert repairRangeFrom.size() == 0;
>>>>>>> aa7794c8
    }
}<|MERGE_RESOLUTION|>--- conflicted
+++ resolved
@@ -432,7 +432,6 @@
         assert primaryRanges.contains(new Range<Token>(new StringToken("B"), new StringToken("C")));
     }
 
-<<<<<<< HEAD
     /* Does not make much sense to use -local and -pr with simplestrategy, but just to prevent human errors */
     @Test
     public void testPrimaryRangeForEndpointWithinDCWithSimpleStrategy() throws Exception
@@ -446,7 +445,24 @@
 
         Map<String, String> configOptions = new HashMap<>();
         configOptions.put("replication_factor", "2");
-=======
+
+        Keyspace.clear("Keyspace1");
+        KSMetaData meta = KSMetaData.newKeyspace("Keyspace1", "SimpleStrategy", configOptions, false);
+        Schema.instance.setKeyspaceDefinition(meta);
+
+        Collection<Range<Token>> primaryRanges = StorageService.instance.getPrimaryRangeForEndpointWithinDC(meta.name, InetAddress.getByName("127.0.0.1"));
+        assert primaryRanges.size() == 1;
+        assert primaryRanges.contains(new Range<Token>(new StringToken("C"), new StringToken("A")));
+
+        primaryRanges = StorageService.instance.getPrimaryRangeForEndpointWithinDC(meta.name, InetAddress.getByName("127.0.0.2"));
+        assert primaryRanges.size() == 1;
+        assert primaryRanges.contains(new Range<Token>(new StringToken("A"), new StringToken("B")));
+
+        primaryRanges = StorageService.instance.getPrimaryRangeForEndpointWithinDC(meta.name, InetAddress.getByName("127.0.0.3"));
+        assert primaryRanges.size() == 1;
+        assert primaryRanges.contains(new Range<Token>(new StringToken("B"), new StringToken("C")));
+    }
+
     @Test
     public void testCreateRepairRangeFrom() throws Exception
     {
@@ -462,25 +478,6 @@
 
         Map<String, String> configOptions = new HashMap<String, String>();
         configOptions.put("replication_factor", "3");
->>>>>>> aa7794c8
-
-        Keyspace.clear("Keyspace1");
-        KSMetaData meta = KSMetaData.newKeyspace("Keyspace1", "SimpleStrategy", configOptions, false);
-        Schema.instance.setKeyspaceDefinition(meta);
-
-<<<<<<< HEAD
-        Collection<Range<Token>> primaryRanges = StorageService.instance.getPrimaryRangeForEndpointWithinDC(meta.name, InetAddress.getByName("127.0.0.1"));
-        assert primaryRanges.size() == 1;
-        assert primaryRanges.contains(new Range<Token>(new StringToken("C"), new StringToken("A")));
-
-        primaryRanges = StorageService.instance.getPrimaryRangeForEndpointWithinDC(meta.name, InetAddress.getByName("127.0.0.2"));
-        assert primaryRanges.size() == 1;
-        assert primaryRanges.contains(new Range<Token>(new StringToken("A"), new StringToken("B")));
-
-        primaryRanges = StorageService.instance.getPrimaryRangeForEndpointWithinDC(meta.name, InetAddress.getByName("127.0.0.3"));
-        assert primaryRanges.size() == 1;
-        assert primaryRanges.contains(new Range<Token>(new StringToken("B"), new StringToken("C")));
-=======
         Collection<Range<Token>> repairRangeFrom = StorageService.instance.createRepairRangeFrom("1500", "3700");
         assert repairRangeFrom.size() == 3;
         assert repairRangeFrom.contains(new Range<Token>(new LongToken(1500L), new LongToken(2000L)));
@@ -510,6 +507,5 @@
 
         repairRangeFrom = StorageService.instance.createRepairRangeFrom("2000", "2000");
         assert repairRangeFrom.size() == 0;
->>>>>>> aa7794c8
     }
 }