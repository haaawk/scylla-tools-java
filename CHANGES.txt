2.1.4
 * Fix SSTableRewriter cleanup (CASSANDRA-8802)
 * Introduce SafeMemory for CompressionMetadata.Writer (CASSANDRA-8758)
 * 'nodetool info' prints exception against older node (CASSANDRA-8796)
 * Ensure SSTableReader.last corresponds exactly with the file end (CASSANDRA-8750)
 * Make SSTableWriter.openEarly more robust and obvious (CASSANDRA-8747)
 * Enforce SSTableReader.first/last (CASSANDRA-8744)
 * Cleanup SegmentedFile API (CASSANDRA-8749)
 * Avoid overlap with early compaction replacement (CASSANDRA-8683)
 * Safer Resource Management++ (CASSANDRA-8707)
 * Write partition size estimates into a system table (CASSANDRA-7688)
 * cqlsh: Fix keys() and full() collection indexes in DESCRIBE output
   (CASSANDRA-8154)
Merged from 2.0:
 * Make CFS.markReferenced() resistant to bad refcounting (CASSANDRA-8829)
 * Fix StreamTransferTask abort/complete bad refcounting (CASSANDRA-8815)
 * Fix AssertionError when querying a DESC clustering ordered
   table with ASC ordering and paging (CASSANDRA-8767)
 * AssertionError: "Memory was freed" when running cleanup (CASSANDRA-8716)
 * Make it possible to set max_sstable_age to fractional days (CASSANDRA-8406)
 * Fix some multi-column relations with indexes on some clustering
   columns (CASSANDRA-8275)
 * Fix memory leak in SSTableSimple*Writer and SSTableReader.validate() (CASSANDRA-8748)
 * Throw OOM if allocating memory fails to return a valid pointer (CASSANDRA-8726)
 * Fix SSTableSimpleUnsortedWriter ConcurrentModificationException (CASSANDRA-8619)


2.1.3
 * Fix HSHA/offheap_objects corruption (CASSANDRA-8719)
 * Upgrade libthrift to 0.9.2 (CASSANDRA-8685)
 * Don't use the shared ref in sstableloader (CASSANDRA-8704)
 * Purge internal prepared statements if related tables or
   keyspaces are dropped (CASSANDRA-8693)
 * (cqlsh) Handle unicode BOM at start of files (CASSANDRA-8638)
 * Stop compactions before exiting offline tools (CASSANDRA-8623)
 * Update tools/stress/README.txt to match current behaviour (CASSANDRA-7933)
 * Fix schema from Thrift conversion with empty metadata (CASSANDRA-8695)
 * Safer Resource Management (CASSANDRA-7705)
 * Make sure we compact highly overlapping cold sstables with
   STCS (CASSANDRA-8635)
 * rpc_interface and listen_interface generate NPE on startup when specified
   interface doesn't exist (CASSANDRA-8677)
 * Fix ArrayIndexOutOfBoundsException in nodetool cfhistograms (CASSANDRA-8514)
 * Switch from yammer metrics for nodetool cf/proxy histograms (CASSANDRA-8662)
 * Make sure we don't add tmplink files to the compaction
   strategy (CASSANDRA-8580)
 * (cqlsh) Handle maps with blob keys (CASSANDRA-8372)
 * (cqlsh) Handle DynamicCompositeType schemas correctly (CASSANDRA-8563)
 * Duplicate rows returned when in clause has repeated values (CASSANDRA-6706)
 * Add tooling to detect hot partitions (CASSANDRA-7974)
 * Fix cassandra-stress user-mode truncation of partition generation (CASSANDRA-8608)
 * Only stream from unrepaired sstables during inc repair (CASSANDRA-8267)
 * Don't allow starting multiple inc repairs on the same sstables (CASSANDRA-8316)
 * Invalidate prepared BATCH statements when related tables
   or keyspaces are dropped (CASSANDRA-8652)
 * Fix missing results in secondary index queries on collections
   with ALLOW FILTERING (CASSANDRA-8421)
 * Expose EstimatedHistogram metrics for range slices (CASSANDRA-8627)
 * (cqlsh) Escape clqshrc passwords properly (CASSANDRA-8618)
 * Fix NPE when passing wrong argument in ALTER TABLE statement (CASSANDRA-8355)
 * Pig: Refactor and deprecate CqlStorage (CASSANDRA-8599)
 * Don't reuse the same cleanup strategy for all sstables (CASSANDRA-8537)
 * Fix case-sensitivity of index name on CREATE and DROP INDEX
   statements (CASSANDRA-8365)
 * Better detection/logging for corruption in compressed sstables (CASSANDRA-8192)
 * Use the correct repairedAt value when closing writer (CASSANDRA-8570)
 * (cqlsh) Handle a schema mismatch being detected on startup (CASSANDRA-8512)
 * Properly calculate expected write size during compaction (CASSANDRA-8532)
 * Invalidate affected prepared statements when a table's columns
   are altered (CASSANDRA-7910)
 * Stress - user defined writes should populate sequentally (CASSANDRA-8524)
 * Fix regression in SSTableRewriter causing some rows to become unreadable 
   during compaction (CASSANDRA-8429)
 * Run major compactions for repaired/unrepaired in parallel (CASSANDRA-8510)
 * (cqlsh) Fix compression options in DESCRIBE TABLE output when compression
   is disabled (CASSANDRA-8288)
 * (cqlsh) Fix DESCRIBE output after keyspaces are altered (CASSANDRA-7623)
 * Make sure we set lastCompactedKey correctly (CASSANDRA-8463)
 * (cqlsh) Fix output of CONSISTENCY command (CASSANDRA-8507)
 * (cqlsh) Fixed the handling of LIST statements (CASSANDRA-8370)
 * Make sstablescrub check leveled manifest again (CASSANDRA-8432)
 * Check first/last keys in sstable when giving out positions (CASSANDRA-8458)
 * Disable mmap on Windows (CASSANDRA-6993)
 * Add missing ConsistencyLevels to cassandra-stress (CASSANDRA-8253)
 * Add auth support to cassandra-stress (CASSANDRA-7985)
 * Fix ArrayIndexOutOfBoundsException when generating error message
   for some CQL syntax errors (CASSANDRA-8455)
 * Scale memtable slab allocation logarithmically (CASSANDRA-7882)
 * cassandra-stress simultaneous inserts over same seed (CASSANDRA-7964)
 * Reduce cassandra-stress sampling memory requirements (CASSANDRA-7926)
 * Ensure memtable flush cannot expire commit log entries from its future (CASSANDRA-8383)
 * Make read "defrag" async to reclaim memtables (CASSANDRA-8459)
 * Remove tmplink files for offline compactions (CASSANDRA-8321)
 * Reduce maxHintsInProgress (CASSANDRA-8415)
 * BTree updates may call provided update function twice (CASSANDRA-8018)
 * Release sstable references after anticompaction (CASSANDRA-8386)
 * Handle abort() in SSTableRewriter properly (CASSANDRA-8320)
 * Fix high size calculations for prepared statements (CASSANDRA-8231)
 * Centralize shared executors (CASSANDRA-8055)
 * Fix filtering for CONTAINS (KEY) relations on frozen collection
   clustering columns when the query is restricted to a single
   partition (CASSANDRA-8203)
 * Do more aggressive entire-sstable TTL expiry checks (CASSANDRA-8243)
 * Add more log info if readMeter is null (CASSANDRA-8238)
 * add check of the system wall clock time at startup (CASSANDRA-8305)
 * Support for frozen collections (CASSANDRA-7859)
 * Fix overflow on histogram computation (CASSANDRA-8028)
 * Have paxos reuse the timestamp generation of normal queries (CASSANDRA-7801)
 * Fix incremental repair not remove parent session on remote (CASSANDRA-8291)
 * Improve JBOD disk utilization (CASSANDRA-7386)
 * Log failed host when preparing incremental repair (CASSANDRA-8228)
 * Force config client mode in CQLSSTableWriter (CASSANDRA-8281)
 * Fix sstableupgrade throws exception (CASSANDRA-8688)
 * Fix hang when repairing empty keyspace (CASSANDRA-8694)
Merged from 2.0:
 * Fix IllegalArgumentException in dynamic snitch (CASSANDRA-8448)
 * Add support for UPDATE ... IF EXISTS (CASSANDRA-8610)
 * Fix reversal of list prepends (CASSANDRA-8733)
 * Prevent non-zero default_time_to_live on tables with counters
   (CASSANDRA-8678)
 * Fix SSTableSimpleUnsortedWriter ConcurrentModificationException
   (CASSANDRA-8619)
 * Round up time deltas lower than 1ms in BulkLoader (CASSANDRA-8645)
 * Add batch remove iterator to ABSC (CASSANDRA-8414, 8666)
 * Fix isClientMode check in Keyspace (CASSANDRA-8687)
<<<<<<< HEAD
=======
 * 'nodetool info' prints exception against older node (CASSANDRA-8796)
 * Ensure SSTableSimpleUnsortedWriter.close() terminates if
   disk writer has crashed (CASSANDRA-8807)

2.0.12:
>>>>>>> 6214e354
 * Use more efficient slice size for querying internal secondary
   index tables (CASSANDRA-8550)
 * Fix potentially returning deleted rows with range tombstone (CASSANDRA-8558)
 * Check for available disk space before starting a compaction (CASSANDRA-8562)
 * Fix DISTINCT queries with LIMITs or paging when some partitions
   contain only tombstones (CASSANDRA-8490)
 * Introduce background cache refreshing to permissions cache
   (CASSANDRA-8194)
 * Fix race condition in StreamTransferTask that could lead to
   infinite loops and premature sstable deletion (CASSANDRA-7704)
 * Add an extra version check to MigrationTask (CASSANDRA-8462)
 * Ensure SSTableWriter cleans up properly after failure (CASSANDRA-8499)
 * Increase bf true positive count on key cache hit (CASSANDRA-8525)
 * Move MeteredFlusher to its own thread (CASSANDRA-8485)
 * Fix non-distinct results in DISTNCT queries on static columns when
   paging is enabled (CASSANDRA-8087)
 * Move all hints related tasks to hints internal executor (CASSANDRA-8285)
 * Fix paging for multi-partition IN queries (CASSANDRA-8408)
 * Fix MOVED_NODE topology event never being emitted when a node
   moves its token (CASSANDRA-8373)
 * Fix validation of indexes in COMPACT tables (CASSANDRA-8156)
 * Avoid StackOverflowError when a large list of IN values
   is used for a clustering column (CASSANDRA-8410)
 * Fix NPE when writetime() or ttl() calls are wrapped by
   another function call (CASSANDRA-8451)
 * Fix NPE after dropping a keyspace (CASSANDRA-8332)
 * Fix error message on read repair timeouts (CASSANDRA-7947)
 * Default DTCS base_time_seconds changed to 60 (CASSANDRA-8417)
 * Refuse Paxos operation with more than one pending endpoint (CASSANDRA-8346, 8640)
 * Throw correct exception when trying to bind a keyspace or table
   name (CASSANDRA-6952)
 * Make HHOM.compact synchronized (CASSANDRA-8416)
 * cancel latency-sampling task when CF is dropped (CASSANDRA-8401)
 * don't block SocketThread for MessagingService (CASSANDRA-8188)
 * Increase quarantine delay on replacement (CASSANDRA-8260)
 * Expose off-heap memory usage stats (CASSANDRA-7897)
 * Ignore Paxos commits for truncated tables (CASSANDRA-7538)
 * Validate size of indexed column values (CASSANDRA-8280)
 * Make LCS split compaction results over all data directories (CASSANDRA-8329)
 * Fix some failing queries that use multi-column relations
   on COMPACT STORAGE tables (CASSANDRA-8264)
 * Fix InvalidRequestException with ORDER BY (CASSANDRA-8286)
 * Disable SSLv3 for POODLE (CASSANDRA-8265)
 * Fix millisecond timestamps in Tracing (CASSANDRA-8297)
 * Include keyspace name in error message when there are insufficient
   live nodes to stream from (CASSANDRA-8221)
 * Avoid overlap in L1 when L0 contains many nonoverlapping
   sstables (CASSANDRA-8211)
 * Improve PropertyFileSnitch logging (CASSANDRA-8183)
 * Add DC-aware sequential repair (CASSANDRA-8193)
 * Use live sstables in snapshot repair if possible (CASSANDRA-8312)
 * Fix hints serialized size calculation (CASSANDRA-8587)

2.1.2
 * (cqlsh) parse_for_table_meta errors out on queries with undefined
   grammars (CASSANDRA-8262)
 * (cqlsh) Fix SELECT ... TOKEN() function broken in C* 2.1.1 (CASSANDRA-8258)
 * Fix Cassandra crash when running on JDK8 update 40 (CASSANDRA-8209)
 * Optimize partitioner tokens (CASSANDRA-8230)
 * Improve compaction of repaired/unrepaired sstables (CASSANDRA-8004)
 * Make cache serializers pluggable (CASSANDRA-8096)
 * Fix issues with CONTAINS (KEY) queries on secondary indexes
   (CASSANDRA-8147)
 * Fix read-rate tracking of sstables for some queries (CASSANDRA-8239)
 * Fix default timestamp in QueryOptions (CASSANDRA-8246)
 * Set socket timeout when reading remote version (CASSANDRA-8188)
 * Refactor how we track live size (CASSANDRA-7852)
 * Make sure unfinished compaction files are removed (CASSANDRA-8124)
 * Fix shutdown when run as Windows service (CASSANDRA-8136)
 * Fix DESCRIBE TABLE with custom indexes (CASSANDRA-8031)
 * Fix race in RecoveryManagerTest (CASSANDRA-8176)
 * Avoid IllegalArgumentException while sorting sstables in
   IndexSummaryManager (CASSANDRA-8182)
 * Shutdown JVM on file descriptor exhaustion (CASSANDRA-7579)
 * Add 'die' policy for commit log and disk failure (CASSANDRA-7927)
 * Fix installing as service on Windows (CASSANDRA-8115)
 * Fix CREATE TABLE for CQL2 (CASSANDRA-8144)
 * Avoid boxing in ColumnStats min/max trackers (CASSANDRA-8109)
Merged from 2.0:
 * Correctly handle non-text column names in cql3 (CASSANDRA-8178)
 * Fix deletion for indexes on primary key columns (CASSANDRA-8206)
 * Add 'nodetool statusgossip' (CASSANDRA-8125)
 * Improve client notification that nodes are ready for requests (CASSANDRA-7510)
 * Handle negative timestamp in writetime method (CASSANDRA-8139)
 * Pig: Remove errant LIMIT clause in CqlNativeStorage (CASSANDRA-8166)
 * Throw ConfigurationException when hsha is used with the default
   rpc_max_threads setting of 'unlimited' (CASSANDRA-8116)
 * Allow concurrent writing of the same table in the same JVM using
   CQLSSTableWriter (CASSANDRA-7463)
 * Fix totalDiskSpaceUsed calculation (CASSANDRA-8205)


2.1.1
 * Fix spin loop in AtomicSortedColumns (CASSANDRA-7546)
 * Dont notify when replacing tmplink files (CASSANDRA-8157)
 * Fix validation with multiple CONTAINS clause (CASSANDRA-8131)
 * Fix validation of collections in TriggerExecutor (CASSANDRA-8146)
 * Fix IllegalArgumentException when a list of IN values containing tuples
   is passed as a single arg to a prepared statement with the v1 or v2
   protocol (CASSANDRA-8062)
 * Fix ClassCastException in DISTINCT query on static columns with
   query paging (CASSANDRA-8108)
 * Fix NPE on null nested UDT inside a set (CASSANDRA-8105)
 * Fix exception when querying secondary index on set items or map keys
   when some clustering columns are specified (CASSANDRA-8073)
 * Send proper error response when there is an error during native
   protocol message decode (CASSANDRA-8118)
 * Gossip should ignore generation numbers too far in the future (CASSANDRA-8113)
 * Fix NPE when creating a table with frozen sets, lists (CASSANDRA-8104)
 * Fix high memory use due to tracking reads on incrementally opened sstable
   readers (CASSANDRA-8066)
 * Fix EXECUTE request with skipMetadata=false returning no metadata
   (CASSANDRA-8054)
 * Allow concurrent use of CQLBulkOutputFormat (CASSANDRA-7776)
 * Shutdown JVM on OOM (CASSANDRA-7507)
 * Upgrade netty version and enable epoll event loop (CASSANDRA-7761)
 * Don't duplicate sstables smaller than split size when using
   the sstablesplitter tool (CASSANDRA-7616)
 * Avoid re-parsing already prepared statements (CASSANDRA-7923)
 * Fix some Thrift slice deletions and updates of COMPACT STORAGE
   tables with some clustering columns omitted (CASSANDRA-7990)
 * Fix filtering for CONTAINS on sets (CASSANDRA-8033)
 * Properly track added size (CASSANDRA-7239)
 * Allow compilation in java 8 (CASSANDRA-7208)
 * Fix Assertion error on RangeTombstoneList diff (CASSANDRA-8013)
 * Release references to overlapping sstables during compaction (CASSANDRA-7819)
 * Send notification when opening compaction results early (CASSANDRA-8034)
 * Make native server start block until properly bound (CASSANDRA-7885)
 * (cqlsh) Fix IPv6 support (CASSANDRA-7988)
 * Ignore fat clients when checking for endpoint collision (CASSANDRA-7939)
 * Make sstablerepairedset take a list of files (CASSANDRA-7995)
 * (cqlsh) Tab completeion for indexes on map keys (CASSANDRA-7972)
 * (cqlsh) Fix UDT field selection in select clause (CASSANDRA-7891)
 * Fix resource leak in event of corrupt sstable
 * (cqlsh) Add command line option for cqlshrc file path (CASSANDRA-7131)
 * Provide visibility into prepared statements churn (CASSANDRA-7921, CASSANDRA-7930)
 * Invalidate prepared statements when their keyspace or table is
   dropped (CASSANDRA-7566)
 * cassandra-stress: fix support for NetworkTopologyStrategy (CASSANDRA-7945)
 * Fix saving caches when a table is dropped (CASSANDRA-7784)
 * Add better error checking of new stress profile (CASSANDRA-7716)
 * Use ThreadLocalRandom and remove FBUtilities.threadLocalRandom (CASSANDRA-7934)
 * Prevent operator mistakes due to simultaneous bootstrap (CASSANDRA-7069)
 * cassandra-stress supports whitelist mode for node config (CASSANDRA-7658)
 * GCInspector more closely tracks GC; cassandra-stress and nodetool report it (CASSANDRA-7916)
 * nodetool won't output bogus ownership info without a keyspace (CASSANDRA-7173)
 * Add human readable option to nodetool commands (CASSANDRA-5433)
 * Don't try to set repairedAt on old sstables (CASSANDRA-7913)
 * Add metrics for tracking PreparedStatement use (CASSANDRA-7719)
 * (cqlsh) tab-completion for triggers (CASSANDRA-7824)
 * (cqlsh) Support for query paging (CASSANDRA-7514)
 * (cqlsh) Show progress of COPY operations (CASSANDRA-7789)
 * Add syntax to remove multiple elements from a map (CASSANDRA-6599)
 * Support non-equals conditions in lightweight transactions (CASSANDRA-6839)
 * Add IF [NOT] EXISTS to create/drop triggers (CASSANDRA-7606)
 * (cqlsh) Display the current logged-in user (CASSANDRA-7785)
 * (cqlsh) Don't ignore CTRL-C during COPY FROM execution (CASSANDRA-7815)
 * (cqlsh) Order UDTs according to cross-type dependencies in DESCRIBE
   output (CASSANDRA-7659)
 * (cqlsh) Fix handling of CAS statement results (CASSANDRA-7671)
 * (cqlsh) COPY TO/FROM improvements (CASSANDRA-7405)
 * Support list index operations with conditions (CASSANDRA-7499)
 * Add max live/tombstoned cells to nodetool cfstats output (CASSANDRA-7731)
 * Validate IPv6 wildcard addresses properly (CASSANDRA-7680)
 * (cqlsh) Error when tracing query (CASSANDRA-7613)
 * Avoid IOOBE when building SyntaxError message snippet (CASSANDRA-7569)
 * SSTableExport uses correct validator to create string representation of partition
   keys (CASSANDRA-7498)
 * Avoid NPEs when receiving type changes for an unknown keyspace (CASSANDRA-7689)
 * Add support for custom 2i validation (CASSANDRA-7575)
 * Pig support for hadoop CqlInputFormat (CASSANDRA-6454)
 * Add listen_interface and rpc_interface options (CASSANDRA-7417)
 * Improve schema merge performance (CASSANDRA-7444)
 * Adjust MT depth based on # of partition validating (CASSANDRA-5263)
 * Optimise NativeCell comparisons (CASSANDRA-6755)
 * Configurable client timeout for cqlsh (CASSANDRA-7516)
 * Include snippet of CQL query near syntax error in messages (CASSANDRA-7111)
 * Make repair -pr work with -local (CASSANDRA-7450)
 * Fix error in sstableloader with -cph > 1 (CASSANDRA-8007)
 * Fix snapshot repair error on indexed tables (CASSANDRA-8020)
 * Do not exit nodetool repair when receiving JMX NOTIF_LOST (CASSANDRA-7909)
 * Stream to private IP when available (CASSANDRA-8084)
Merged from 2.0:
 * Reject conditions on DELETE unless full PK is given (CASSANDRA-6430)
 * Properly reject the token function DELETE (CASSANDRA-7747)
 * Force batchlog replay before decommissioning a node (CASSANDRA-7446)
 * Fix hint replay with many accumulated expired hints (CASSANDRA-6998)
 * Fix duplicate results in DISTINCT queries on static columns with query
   paging (CASSANDRA-8108)
 * Add DateTieredCompactionStrategy (CASSANDRA-6602)
 * Properly validate ascii and utf8 string literals in CQL queries (CASSANDRA-8101)
 * (cqlsh) Fix autocompletion for alter keyspace (CASSANDRA-8021)
 * Create backup directories for commitlog archiving during startup (CASSANDRA-8111)
 * Reduce totalBlockFor() for LOCAL_* consistency levels (CASSANDRA-8058)
 * Fix merging schemas with re-dropped keyspaces (CASSANDRA-7256)
 * Fix counters in supercolumns during live upgrades from 1.2 (CASSANDRA-7188)
 * Notify DT subscribers when a column family is truncated (CASSANDRA-8088)
 * Add sanity check of $JAVA on startup (CASSANDRA-7676)
 * Schedule fat client schema pull on join (CASSANDRA-7993)
 * Don't reset nodes' versions when closing IncomingTcpConnections
   (CASSANDRA-7734)
 * Record the real messaging version in all cases in OutboundTcpConnection
   (CASSANDRA-8057)
 * SSL does not work in cassandra-cli (CASSANDRA-7899)
 * Fix potential exception when using ReversedType in DynamicCompositeType
   (CASSANDRA-7898)
 * Better validation of collection values (CASSANDRA-7833)
 * Track min/max timestamps correctly (CASSANDRA-7969)
 * Fix possible overflow while sorting CL segments for replay (CASSANDRA-7992)
 * Increase nodetool Xmx (CASSANDRA-7956)
 * Archive any commitlog segments present at startup (CASSANDRA-6904)
 * CrcCheckChance should adjust based on live CFMetadata not 
   sstable metadata (CASSANDRA-7978)
 * token() should only accept columns in the partitioning
   key order (CASSANDRA-6075)
 * Add method to invalidate permission cache via JMX (CASSANDRA-7977)
 * Allow propagating multiple gossip states atomically (CASSANDRA-6125)
 * Log exceptions related to unclean native protocol client disconnects
   at DEBUG or INFO (CASSANDRA-7849)
 * Allow permissions cache to be set via JMX (CASSANDRA-7698)
 * Include schema_triggers CF in readable system resources (CASSANDRA-7967)
 * Fix RowIndexEntry to report correct serializedSize (CASSANDRA-7948)
 * Make CQLSSTableWriter sync within partitions (CASSANDRA-7360)
 * Potentially use non-local replicas in CqlConfigHelper (CASSANDRA-7906)
 * Explicitly disallow mixing multi-column and single-column
   relations on clustering columns (CASSANDRA-7711)
 * Better error message when condition is set on PK column (CASSANDRA-7804)
 * Don't send schema change responses and events for no-op DDL
   statements (CASSANDRA-7600)
 * (Hadoop) fix cluster initialisation for a split fetching (CASSANDRA-7774)
 * Throw InvalidRequestException when queries contain relations on entire
   collection columns (CASSANDRA-7506)
 * (cqlsh) enable CTRL-R history search with libedit (CASSANDRA-7577)
 * (Hadoop) allow ACFRW to limit nodes to local DC (CASSANDRA-7252)
 * (cqlsh) cqlsh should automatically disable tracing when selecting
   from system_traces (CASSANDRA-7641)
 * (Hadoop) Add CqlOutputFormat (CASSANDRA-6927)
 * Don't depend on cassandra config for nodetool ring (CASSANDRA-7508)
 * (cqlsh) Fix failing cqlsh formatting tests (CASSANDRA-7703)
 * Fix IncompatibleClassChangeError from hadoop2 (CASSANDRA-7229)
 * Add 'nodetool sethintedhandoffthrottlekb' (CASSANDRA-7635)
 * (cqlsh) Add tab-completion for CREATE/DROP USER IF [NOT] EXISTS (CASSANDRA-7611)
 * Catch errors when the JVM pulls the rug out from GCInspector (CASSANDRA-5345)
 * cqlsh fails when version number parts are not int (CASSANDRA-7524)
 * Fix NPE when table dropped during streaming (CASSANDRA-7946)
 * Fix wrong progress when streaming uncompressed (CASSANDRA-7878)
 * Fix possible infinite loop in creating repair range (CASSANDRA-7983)
 * Fix unit in nodetool for streaming throughput (CASSANDRA-7375)
Merged from 1.2:
 * Don't index tombstones (CASSANDRA-7828)
 * Improve PasswordAuthenticator default super user setup (CASSANDRA-7788)


2.1.0
 * (cqlsh) Removed "ALTER TYPE <name> RENAME TO <name>" from tab-completion
   (CASSANDRA-7895)
 * Fixed IllegalStateException in anticompaction (CASSANDRA-7892)
 * cqlsh: DESCRIBE support for frozen UDTs, tuples (CASSANDRA-7863)
 * Avoid exposing internal classes over JMX (CASSANDRA-7879)
 * Add null check for keys when freezing collection (CASSANDRA-7869)
 * Improve stress workload realism (CASSANDRA-7519)


2.1.0-rc7
 * Add frozen keyword and require UDT to be frozen (CASSANDRA-7857)
 * Track added sstable size correctly (CASSANDRA-7239)
 * (cqlsh) Fix case insensitivity (CASSANDRA-7834)
 * Fix failure to stream ranges when moving (CASSANDRA-7836)
 * Correctly remove tmplink files (CASSANDRA-7803)
 * (cqlsh) Fix column name formatting for functions, CAS operations,
   and UDT field selections (CASSANDRA-7806)
 * (cqlsh) Fix COPY FROM handling of null/empty primary key
   values (CASSANDRA-7792)
 * Fix ordering of static cells (CASSANDRA-7763)
Merged from 2.0:
 * Forbid re-adding dropped counter columns (CASSANDRA-7831)
 * Fix CFMetaData#isThriftCompatible() for PK-only tables (CASSANDRA-7832)
 * Always reject inequality on the partition key without token()
   (CASSANDRA-7722)
 * Always send Paxos commit to all replicas (CASSANDRA-7479)
 * Make disruptor_thrift_server invocation pool configurable (CASSANDRA-7594)
 * Make repair no-op when RF=1 (CASSANDRA-7864)


2.0.10
 * Don't send schema change responses and events for no-op DDL
   statements (CASSANDRA-7600)
 * (Hadoop) fix cluster initialisation for a split fetching (CASSANDRA-7774)
 * Configure system.paxos with LeveledCompactionStrategy (CASSANDRA-7753)
 * Fix ALTER clustering column type from DateType to TimestampType when
   using DESC clustering order (CASSANRDA-7797)
 * Throw EOFException if we run out of chunks in compressed datafile
   (CASSANDRA-7664)
 * Fix PRSI handling of CQL3 row markers for row cleanup (CASSANDRA-7787)
 * Fix dropping collection when it's the last regular column (CASSANDRA-7744)
 * Properly reject operations on list index with conditions (CASSANDRA-7499)
 * Make StreamReceiveTask thread safe and gc friendly (CASSANDRA-7795)
 * Validate empty cell names from counter updates (CASSANDRA-7798)
Merged from 1.2:
 * Don't allow compacted sstables to be marked as compacting (CASSANDRA-7145)
 * Track expired tombstones (CASSANDRA-7810)


2.1.0-rc6
 * Fix OOM issue from netty caching over time (CASSANDRA-7743)
 * json2sstable couldn't import JSON for CQL table (CASSANDRA-7477)
 * Invalidate all caches on table drop (CASSANDRA-7561)
 * Skip strict endpoint selection for ranges if RF == nodes (CASSANRA-7765)
 * Fix Thrift range filtering without 2ary index lookups (CASSANDRA-7741)
 * Add tracing entries about concurrent range requests (CASSANDRA-7599)
 * (cqlsh) Fix DESCRIBE for NTS keyspaces (CASSANDRA-7729)
 * Remove netty buffer ref-counting (CASSANDRA-7735)
 * Pass mutated cf to index updater for use by PRSI (CASSANDRA-7742)
 * Include stress yaml example in release and deb (CASSANDRA-7717)
 * workaround for netty issue causing corrupted data off the wire (CASSANDRA-7695)
 * cqlsh DESC CLUSTER fails retrieving ring information (CASSANDRA-7687)
 * Fix binding null values inside UDT (CASSANDRA-7685)
 * Fix UDT field selection with empty fields (CASSANDRA-7670)
 * Bogus deserialization of static cells from sstable (CASSANDRA-7684)
 * Fix NPE on compaction leftover cleanup for dropped table (CASSANDRA-7770)
Merged from 2.0:
 * (cqlsh) Wait up to 10 sec for a tracing session (CASSANDRA-7222)
 * Fix NPE in FileCacheService.sizeInBytes (CASSANDRA-7756)
 * Remove duplicates from StorageService.getJoiningNodes (CASSANDRA-7478)
 * Clone token map outside of hot gossip loops (CASSANDRA-7758)
 * Fix MS expiring map timeout for Paxos messages (CASSANDRA-7752)
 * Do not flush on truncate if durable_writes is false (CASSANDRA-7750)
 * Give CRR a default input_cql Statement (CASSANDRA-7226)
 * Better error message when adding a collection with the same name
   than a previously dropped one (CASSANDRA-6276)
 * Fix validation when adding static columns (CASSANDRA-7730)
 * (Thrift) fix range deletion of supercolumns (CASSANDRA-7733)
 * Fix potential AssertionError in RangeTombstoneList (CASSANDRA-7700)
 * Validate arguments of blobAs* functions (CASSANDRA-7707)
 * Fix potential AssertionError with 2ndary indexes (CASSANDRA-6612)
 * Avoid logging CompactionInterrupted at ERROR (CASSANDRA-7694)
 * Minor leak in sstable2jon (CASSANDRA-7709)
 * Add cassandra.auto_bootstrap system property (CASSANDRA-7650)
 * Update java driver (for hadoop) (CASSANDRA-7618)
 * Remove CqlPagingRecordReader/CqlPagingInputFormat (CASSANDRA-7570)
 * Support connecting to ipv6 jmx with nodetool (CASSANDRA-7669)


2.1.0-rc5
 * Reject counters inside user types (CASSANDRA-7672)
 * Switch to notification-based GCInspector (CASSANDRA-7638)
 * (cqlsh) Handle nulls in UDTs and tuples correctly (CASSANDRA-7656)
 * Don't use strict consistency when replacing (CASSANDRA-7568)
 * Fix min/max cell name collection on 2.0 SSTables with range
   tombstones (CASSANDRA-7593)
 * Tolerate min/max cell names of different lengths (CASSANDRA-7651)
 * Filter cached results correctly (CASSANDRA-7636)
 * Fix tracing on the new SEPExecutor (CASSANDRA-7644)
 * Remove shuffle and taketoken (CASSANDRA-7601)
 * Clean up Windows batch scripts (CASSANDRA-7619)
 * Fix native protocol drop user type notification (CASSANDRA-7571)
 * Give read access to system.schema_usertypes to all authenticated users
   (CASSANDRA-7578)
 * (cqlsh) Fix cqlsh display when zero rows are returned (CASSANDRA-7580)
 * Get java version correctly when JAVA_TOOL_OPTIONS is set (CASSANDRA-7572)
 * Fix NPE when dropping index from non-existent keyspace, AssertionError when
   dropping non-existent index with IF EXISTS (CASSANDRA-7590)
 * Fix sstablelevelresetter hang (CASSANDRA-7614)
 * (cqlsh) Fix deserialization of blobs (CASSANDRA-7603)
 * Use "keyspace updated" schema change message for UDT changes in v1 and
   v2 protocols (CASSANDRA-7617)
 * Fix tracing of range slices and secondary index lookups that are local
   to the coordinator (CASSANDRA-7599)
 * Set -Dcassandra.storagedir for all tool shell scripts (CASSANDRA-7587)
 * Don't swap max/min col names when mutating sstable metadata (CASSANDRA-7596)
 * (cqlsh) Correctly handle paged result sets (CASSANDRA-7625)
 * (cqlsh) Improve waiting for a trace to complete (CASSANDRA-7626)
 * Fix tracing of concurrent range slices and 2ary index queries (CASSANDRA-7626)
 * Fix scrub against collection type (CASSANDRA-7665)
Merged from 2.0:
 * Set gc_grace_seconds to seven days for system schema tables (CASSANDRA-7668)
 * SimpleSeedProvider no longer caches seeds forever (CASSANDRA-7663)
 * Always flush on truncate (CASSANDRA-7511)
 * Fix ReversedType(DateType) mapping to native protocol (CASSANDRA-7576)
 * Always merge ranges owned by a single node (CASSANDRA-6930)
 * Track max/min timestamps for range tombstones (CASSANDRA-7647)
 * Fix NPE when listing saved caches dir (CASSANDRA-7632)


2.1.0-rc4
 * Fix word count hadoop example (CASSANDRA-7200)
 * Updated memtable_cleanup_threshold and memtable_flush_writers defaults 
   (CASSANDRA-7551)
 * (Windows) fix startup when WMI memory query fails (CASSANDRA-7505)
 * Anti-compaction proceeds if any part of the repair failed (CASANDRA-7521)
 * Add missing table name to DROP INDEX responses and notifications (CASSANDRA-7539)
 * Bump CQL version to 3.2.0 and update CQL documentation (CASSANDRA-7527)
 * Fix configuration error message when running nodetool ring (CASSANDRA-7508)
 * Support conditional updates, tuple type, and the v3 protocol in cqlsh (CASSANDRA-7509)
 * Handle queries on multiple secondary index types (CASSANDRA-7525)
 * Fix cqlsh authentication with v3 native protocol (CASSANDRA-7564)
 * Fix NPE when unknown prepared statement ID is used (CASSANDRA-7454)
Merged from 2.0:
 * (Windows) force range-based repair to non-sequential mode (CASSANDRA-7541)
 * Fix range merging when DES scores are zero (CASSANDRA-7535)
 * Warn when SSL certificates have expired (CASSANDRA-7528)
 * Fix error when doing reversed queries with static columns (CASSANDRA-7490)
Merged from 1.2:
 * Set correct stream ID on responses when non-Exception Throwables
   are thrown while handling native protocol messages (CASSANDRA-7470)


2.1.0-rc3
 * Consider expiry when reconciling otherwise equal cells (CASSANDRA-7403)
 * Introduce CQL support for stress tool (CASSANDRA-6146)
 * Fix ClassCastException processing expired messages (CASSANDRA-7496)
 * Fix prepared marker for collections inside UDT (CASSANDRA-7472)
 * Remove left-over populate_io_cache_on_flush and replicate_on_write
   uses (CASSANDRA-7493)
 * (Windows) handle spaces in path names (CASSANDRA-7451)
 * Ensure writes have completed after dropping a table, before recycling
   commit log segments (CASSANDRA-7437)
 * Remove left-over rows_per_partition_to_cache (CASSANDRA-7493)
 * Fix error when CONTAINS is used with a bind marker (CASSANDRA-7502)
 * Properly reject unknown UDT field (CASSANDRA-7484)
Merged from 2.0:
 * Fix CC#collectTimeOrderedData() tombstone optimisations (CASSANDRA-7394)
 * Support DISTINCT for static columns and fix behaviour when DISTINC is
   not use (CASSANDRA-7305).
 * Workaround JVM NPE on JMX bind failure (CASSANDRA-7254)
 * Fix race in FileCacheService RemovalListener (CASSANDRA-7278)
 * Fix inconsistent use of consistencyForCommit that allowed LOCAL_QUORUM
   operations to incorrect become full QUORUM (CASSANDRA-7345)
 * Properly handle unrecognized opcodes and flags (CASSANDRA-7440)
 * (Hadoop) close CqlRecordWriter clients when finished (CASSANDRA-7459)
 * Commit disk failure policy (CASSANDRA-7429)
 * Make sure high level sstables get compacted (CASSANDRA-7414)
 * Fix AssertionError when using empty clustering columns and static columns
   (CASSANDRA-7455)
 * Add option to disable STCS in L0 (CASSANDRA-6621)
 * Upgrade to snappy-java 1.0.5.2 (CASSANDRA-7476)


2.1.0-rc2
 * Fix heap size calculation for CompoundSparseCellName and 
   CompoundSparseCellName.WithCollection (CASSANDRA-7421)
 * Allow counter mutations in UNLOGGED batches (CASSANDRA-7351)
 * Modify reconcile logic to always pick a tombstone over a counter cell
   (CASSANDRA-7346)
 * Avoid incremental compaction on Windows (CASSANDRA-7365)
 * Fix exception when querying a composite-keyed table with a collection index
   (CASSANDRA-7372)
 * Use node's host id in place of counter ids (CASSANDRA-7366)
 * Fix error when doing reversed queries with static columns (CASSANDRA-7490)
 * Backport CASSANDRA-6747 (CASSANDRA-7560)
 * Track max/min timestamps for range tombstones (CASSANDRA-7647)
 * Fix NPE when listing saved caches dir (CASSANDRA-7632)
 * Fix sstableloader unable to connect encrypted node (CASSANDRA-7585)
Merged from 1.2:
 * Clone token map outside of hot gossip loops (CASSANDRA-7758)
 * Add stop method to EmbeddedCassandraService (CASSANDRA-7595)
 * Support connecting to ipv6 jmx with nodetool (CASSANDRA-7669)
 * Set gc_grace_seconds to seven days for system schema tables (CASSANDRA-7668)
 * SimpleSeedProvider no longer caches seeds forever (CASSANDRA-7663)
 * Set correct stream ID on responses when non-Exception Throwables
   are thrown while handling native protocol messages (CASSANDRA-7470)
 * Fix row size miscalculation in LazilyCompactedRow (CASSANDRA-7543)
 * Fix race in background compaction check (CASSANDRA-7745)
 * Don't clear out range tombstones during compaction (CASSANDRA-7808)


2.1.0-rc1
 * Revert flush directory (CASSANDRA-6357)
 * More efficient executor service for fast operations (CASSANDRA-4718)
 * Move less common tools into a new cassandra-tools package (CASSANDRA-7160)
 * Support more concurrent requests in native protocol (CASSANDRA-7231)
 * Add tab-completion to debian nodetool packaging (CASSANDRA-6421)
 * Change concurrent_compactors defaults (CASSANDRA-7139)
 * Add PowerShell Windows launch scripts (CASSANDRA-7001)
 * Make commitlog archive+restore more robust (CASSANDRA-6974)
 * Fix marking commitlogsegments clean (CASSANDRA-6959)
 * Add snapshot "manifest" describing files included (CASSANDRA-6326)
 * Parallel streaming for sstableloader (CASSANDRA-3668)
 * Fix bugs in supercolumns handling (CASSANDRA-7138)
 * Fix ClassClassException on composite dense tables (CASSANDRA-7112)
 * Cleanup and optimize collation and slice iterators (CASSANDRA-7107)
 * Upgrade NBHM lib (CASSANDRA-7128)
 * Optimize netty server (CASSANDRA-6861)
 * Fix repair hang when given CF does not exist (CASSANDRA-7189)
 * Allow c* to be shutdown in an embedded mode (CASSANDRA-5635)
 * Add server side batching to native transport (CASSANDRA-5663)
 * Make batchlog replay asynchronous (CASSANDRA-6134)
 * remove unused classes (CASSANDRA-7197)
 * Limit user types to the keyspace they are defined in (CASSANDRA-6643)
 * Add validate method to CollectionType (CASSANDRA-7208)
 * New serialization format for UDT values (CASSANDRA-7209, CASSANDRA-7261)
 * Fix nodetool netstats (CASSANDRA-7270)
 * Fix potential ClassCastException in HintedHandoffManager (CASSANDRA-7284)
 * Use prepared statements internally (CASSANDRA-6975)
 * Fix broken paging state with prepared statement (CASSANDRA-7120)
 * Fix IllegalArgumentException in CqlStorage (CASSANDRA-7287)
 * Allow nulls/non-existant fields in UDT (CASSANDRA-7206)
 * Backport Thrift MultiSliceRequest (CASSANDRA-7027)
 * Handle overlapping MultiSlices (CASSANDRA-7279)
 * Fix DataOutputTest on Windows (CASSANDRA-7265)
 * Embedded sets in user defined data-types are not updating (CASSANDRA-7267)
 * Add tuple type to CQL/native protocol (CASSANDRA-7248)
 * Fix CqlPagingRecordReader on tables with few rows (CASSANDRA-7322)
Merged from 2.0:
 * Copy compaction options to make sure they are reloaded (CASSANDRA-7290)
 * Add option to do more aggressive tombstone compactions (CASSANDRA-6563)
 * Don't try to compact already-compacting files in HHOM (CASSANDRA-7288)
 * Always reallocate buffers in HSHA (CASSANDRA-6285)
 * (Hadoop) support authentication in CqlRecordReader (CASSANDRA-7221)
 * (Hadoop) Close java driver Cluster in CQLRR.close (CASSANDRA-7228)
 * Warn when 'USING TIMESTAMP' is used on a CAS BATCH (CASSANDRA-7067)
 * return all cpu values from BackgroundActivityMonitor.readAndCompute (CASSANDRA-7183)
 * Correctly delete scheduled range xfers (CASSANDRA-7143)
 * return all cpu values from BackgroundActivityMonitor.readAndCompute (CASSANDRA-7183)  
 * reduce garbage creation in calculatePendingRanges (CASSANDRA-7191)
 * fix c* launch issues on Russian os's due to output of linux 'free' cmd (CASSANDRA-6162)
 * Fix disabling autocompaction (CASSANDRA-7187)
 * Fix potential NumberFormatException when deserializing IntegerType (CASSANDRA-7088)
 * cqlsh can't tab-complete disabling compaction (CASSANDRA-7185)
 * cqlsh: Accept and execute CQL statement(s) from command-line parameter (CASSANDRA-7172)
 * Fix IllegalStateException in CqlPagingRecordReader (CASSANDRA-7198)
 * Fix the InvertedIndex trigger example (CASSANDRA-7211)
 * Add --resolve-ip option to 'nodetool ring' (CASSANDRA-7210)
 * reduce garbage on codec flag deserialization (CASSANDRA-7244) 
 * Fix duplicated error messages on directory creation error at startup (CASSANDRA-5818)
 * Proper null handle for IF with map element access (CASSANDRA-7155)
 * Improve compaction visibility (CASSANDRA-7242)
 * Correctly delete scheduled range xfers (CASSANDRA-7143)
 * Make batchlog replica selection rack-aware (CASSANDRA-6551)
 * Fix CFMetaData#getColumnDefinitionFromColumnName() (CASSANDRA-7074)
 * Fix writetime/ttl functions for static columns (CASSANDRA-7081)
 * Suggest CTRL-C or semicolon after three blank lines in cqlsh (CASSANDRA-7142)
 * Fix 2ndary index queries with DESC clustering order (CASSANDRA-6950)
 * Invalid key cache entries on DROP (CASSANDRA-6525)
 * Fix flapping RecoveryManagerTest (CASSANDRA-7084)
 * Add missing iso8601 patterns for date strings (CASSANDRA-6973)
 * Support selecting multiple rows in a partition using IN (CASSANDRA-6875)
 * Add authentication support to shuffle (CASSANDRA-6484)
 * Swap local and global default read repair chances (CASSANDRA-7320)
 * Add conditional CREATE/DROP USER support (CASSANDRA-7264)
 * Cqlsh counts non-empty lines for "Blank lines" warning (CASSANDRA-7325)
Merged from 1.2:
 * Add Cloudstack snitch (CASSANDRA-7147)
 * Update system.peers correctly when relocating tokens (CASSANDRA-7126)
 * Add Google Compute Engine snitch (CASSANDRA-7132)
 * remove duplicate query for local tokens (CASSANDRA-7182)
 * exit CQLSH with error status code if script fails (CASSANDRA-6344)
 * Fix bug with some IN queries missig results (CASSANDRA-7105)
 * Fix availability validation for LOCAL_ONE CL (CASSANDRA-7319)
 * Hint streaming can cause decommission to fail (CASSANDRA-7219)


2.1.0-beta2
 * Increase default CL space to 8GB (CASSANDRA-7031)
 * Add range tombstones to read repair digests (CASSANDRA-6863)
 * Fix BTree.clear for large updates (CASSANDRA-6943)
 * Fail write instead of logging a warning when unable to append to CL
   (CASSANDRA-6764)
 * Eliminate possibility of CL segment appearing twice in active list 
   (CASSANDRA-6557)
 * Apply DONTNEED fadvise to commitlog segments (CASSANDRA-6759)
 * Switch CRC component to Adler and include it for compressed sstables 
   (CASSANDRA-4165)
 * Allow cassandra-stress to set compaction strategy options (CASSANDRA-6451)
 * Add broadcast_rpc_address option to cassandra.yaml (CASSANDRA-5899)
 * Auto reload GossipingPropertyFileSnitch config (CASSANDRA-5897)
 * Fix overflow of memtable_total_space_in_mb (CASSANDRA-6573)
 * Fix ABTC NPE and apply update function correctly (CASSANDRA-6692)
 * Allow nodetool to use a file or prompt for password (CASSANDRA-6660)
 * Fix AIOOBE when concurrently accessing ABSC (CASSANDRA-6742)
 * Fix assertion error in ALTER TYPE RENAME (CASSANDRA-6705)
 * Scrub should not always clear out repaired status (CASSANDRA-5351)
 * Improve handling of range tombstone for wide partitions (CASSANDRA-6446)
 * Fix ClassCastException for compact table with composites (CASSANDRA-6738)
 * Fix potentially repairing with wrong nodes (CASSANDRA-6808)
 * Change caching option syntax (CASSANDRA-6745)
 * Fix stress to do proper counter reads (CASSANDRA-6835)
 * Fix help message for stress counter_write (CASSANDRA-6824)
 * Fix stress smart Thrift client to pick servers correctly (CASSANDRA-6848)
 * Add logging levels (minimal, normal or verbose) to stress tool (CASSANDRA-6849)
 * Fix race condition in Batch CLE (CASSANDRA-6860)
 * Improve cleanup/scrub/upgradesstables failure handling (CASSANDRA-6774)
 * ByteBuffer write() methods for serializing sstables (CASSANDRA-6781)
 * Proper compare function for CollectionType (CASSANDRA-6783)
 * Update native server to Netty 4 (CASSANDRA-6236)
 * Fix off-by-one error in stress (CASSANDRA-6883)
 * Make OpOrder AutoCloseable (CASSANDRA-6901)
 * Remove sync repair JMX interface (CASSANDRA-6900)
 * Add multiple memory allocation options for memtables (CASSANDRA-6689, 6694)
 * Remove adjusted op rate from stress output (CASSANDRA-6921)
 * Add optimized CF.hasColumns() implementations (CASSANDRA-6941)
 * Serialize batchlog mutations with the version of the target node
   (CASSANDRA-6931)
 * Optimize CounterColumn#reconcile() (CASSANDRA-6953)
 * Properly remove 1.2 sstable support in 2.1 (CASSANDRA-6869)
 * Lock counter cells, not partitions (CASSANDRA-6880)
 * Track presence of legacy counter shards in sstables (CASSANDRA-6888)
 * Ensure safe resource cleanup when replacing sstables (CASSANDRA-6912)
 * Add failure handler to async callback (CASSANDRA-6747)
 * Fix AE when closing SSTable without releasing reference (CASSANDRA-7000)
 * Clean up IndexInfo on keyspace/table drops (CASSANDRA-6924)
 * Only snapshot relative SSTables when sequential repair (CASSANDRA-7024)
 * Require nodetool rebuild_index to specify index names (CASSANDRA-7038)
 * fix cassandra stress errors on reads with native protocol (CASSANDRA-7033)
 * Use OpOrder to guard sstable references for reads (CASSANDRA-6919)
 * Preemptive opening of compaction result (CASSANDRA-6916)
 * Multi-threaded scrub/cleanup/upgradesstables (CASSANDRA-5547)
 * Optimize cellname comparison (CASSANDRA-6934)
 * Native protocol v3 (CASSANDRA-6855)
 * Optimize Cell liveness checks and clean up Cell (CASSANDRA-7119)
 * Support consistent range movements (CASSANDRA-2434)
Merged from 2.0:
 * Avoid race-prone second "scrub" of system keyspace (CASSANDRA-6797)
 * Pool CqlRecordWriter clients by inetaddress rather than Range
   (CASSANDRA-6665)
 * Fix compaction_history timestamps (CASSANDRA-6784)
 * Compare scores of full replica ordering in DES (CASSANDRA-6683)
 * fix CME in SessionInfo updateProgress affecting netstats (CASSANDRA-6577)
 * Allow repairing between specific replicas (CASSANDRA-6440)
 * Allow per-dc enabling of hints (CASSANDRA-6157)
 * Add compatibility for Hadoop 0.2.x (CASSANDRA-5201)
 * Fix EstimatedHistogram races (CASSANDRA-6682)
 * Failure detector correctly converts initial value to nanos (CASSANDRA-6658)
 * Add nodetool taketoken to relocate vnodes (CASSANDRA-4445)
 * Expose bulk loading progress over JMX (CASSANDRA-4757)
 * Correctly handle null with IF conditions and TTL (CASSANDRA-6623)
 * Account for range/row tombstones in tombstone drop
   time histogram (CASSANDRA-6522)
 * Stop CommitLogSegment.close() from calling sync() (CASSANDRA-6652)
 * Make commitlog failure handling configurable (CASSANDRA-6364)
 * Avoid overlaps in LCS (CASSANDRA-6688)
 * Improve support for paginating over composites (CASSANDRA-4851)
 * Fix count(*) queries in a mixed cluster (CASSANDRA-6707)
 * Improve repair tasks(snapshot, differencing) concurrency (CASSANDRA-6566)
 * Fix replaying pre-2.0 commit logs (CASSANDRA-6714)
 * Add static columns to CQL3 (CASSANDRA-6561)
 * Optimize single partition batch statements (CASSANDRA-6737)
 * Disallow post-query re-ordering when paging (CASSANDRA-6722)
 * Fix potential paging bug with deleted columns (CASSANDRA-6748)
 * Fix NPE on BulkLoader caused by losing StreamEvent (CASSANDRA-6636)
 * Fix truncating compression metadata (CASSANDRA-6791)
 * Add CMSClassUnloadingEnabled JVM option (CASSANDRA-6541)
 * Catch memtable flush exceptions during shutdown (CASSANDRA-6735)
 * Fix upgradesstables NPE for non-CF-based indexes (CASSANDRA-6645)
 * Fix UPDATE updating PRIMARY KEY columns implicitly (CASSANDRA-6782)
 * Fix IllegalArgumentException when updating from 1.2 with SuperColumns
   (CASSANDRA-6733)
 * FBUtilities.singleton() should use the CF comparator (CASSANDRA-6778)
 * Fix CQLSStableWriter.addRow(Map<String, Object>) (CASSANDRA-6526)
 * Fix HSHA server introducing corrupt data (CASSANDRA-6285)
 * Fix CAS conditions for COMPACT STORAGE tables (CASSANDRA-6813)
 * Starting threads in OutboundTcpConnectionPool constructor causes race conditions (CASSANDRA-7177)
 * Allow overriding cassandra-rackdc.properties file (CASSANDRA-7072)
 * Set JMX RMI port to 7199 (CASSANDRA-7087)
 * Use LOCAL_QUORUM for data reads at LOCAL_SERIAL (CASSANDRA-6939)
 * Log a warning for large batches (CASSANDRA-6487)
 * Put nodes in hibernate when join_ring is false (CASSANDRA-6961)
 * Avoid early loading of non-system keyspaces before compaction-leftovers 
   cleanup at startup (CASSANDRA-6913)
 * Restrict Windows to parallel repairs (CASSANDRA-6907)
 * (Hadoop) Allow manually specifying start/end tokens in CFIF (CASSANDRA-6436)
 * Fix NPE in MeteredFlusher (CASSANDRA-6820)
 * Fix race processing range scan responses (CASSANDRA-6820)
 * Allow deleting snapshots from dropped keyspaces (CASSANDRA-6821)
 * Add uuid() function (CASSANDRA-6473)
 * Omit tombstones from schema digests (CASSANDRA-6862)
 * Include correct consistencyLevel in LWT timeout (CASSANDRA-6884)
 * Lower chances for losing new SSTables during nodetool refresh and
   ColumnFamilyStore.loadNewSSTables (CASSANDRA-6514)
 * Add support for DELETE ... IF EXISTS to CQL3 (CASSANDRA-5708)
 * Update hadoop_cql3_word_count example (CASSANDRA-6793)
 * Fix handling of RejectedExecution in sync Thrift server (CASSANDRA-6788)
 * Log more information when exceeding tombstone_warn_threshold (CASSANDRA-6865)
 * Fix truncate to not abort due to unreachable fat clients (CASSANDRA-6864)
 * Fix schema concurrency exceptions (CASSANDRA-6841)
 * Fix leaking validator FH in StreamWriter (CASSANDRA-6832)
 * Fix saving triggers to schema (CASSANDRA-6789)
 * Fix trigger mutations when base mutation list is immutable (CASSANDRA-6790)
 * Fix accounting in FileCacheService to allow re-using RAR (CASSANDRA-6838)
 * Fix static counter columns (CASSANDRA-6827)
 * Restore expiring->deleted (cell) compaction optimization (CASSANDRA-6844)
 * Fix CompactionManager.needsCleanup (CASSANDRA-6845)
 * Correctly compare BooleanType values other than 0 and 1 (CASSANDRA-6779)
 * Read message id as string from earlier versions (CASSANDRA-6840)
 * Properly use the Paxos consistency for (non-protocol) batch (CASSANDRA-6837)
 * Add paranoid disk failure option (CASSANDRA-6646)
 * Improve PerRowSecondaryIndex performance (CASSANDRA-6876)
 * Extend triggers to support CAS updates (CASSANDRA-6882)
 * Static columns with IF NOT EXISTS don't always work as expected (CASSANDRA-6873)
 * Fix paging with SELECT DISTINCT (CASSANDRA-6857)
 * Fix UnsupportedOperationException on CAS timeout (CASSANDRA-6923)
 * Improve MeteredFlusher handling of MF-unaffected column families
   (CASSANDRA-6867)
 * Add CqlRecordReader using native pagination (CASSANDRA-6311)
 * Add QueryHandler interface (CASSANDRA-6659)
 * Track liveRatio per-memtable, not per-CF (CASSANDRA-6945)
 * Make sure upgradesstables keeps sstable level (CASSANDRA-6958)
 * Fix LIMIT with static columns (CASSANDRA-6956)
 * Fix clash with CQL column name in thrift validation (CASSANDRA-6892)
 * Fix error with super columns in mixed 1.2-2.0 clusters (CASSANDRA-6966)
 * Fix bad skip of sstables on slice query with composite start/finish (CASSANDRA-6825)
 * Fix unintended update with conditional statement (CASSANDRA-6893)
 * Fix map element access in IF (CASSANDRA-6914)
 * Avoid costly range calculations for range queries on system keyspaces
   (CASSANDRA-6906)
 * Fix SSTable not released if stream session fails (CASSANDRA-6818)
 * Avoid build failure due to ANTLR timeout (CASSANDRA-6991)
 * Queries on compact tables can return more rows that requested (CASSANDRA-7052)
 * USING TIMESTAMP for batches does not work (CASSANDRA-7053)
 * Fix performance regression from CASSANDRA-5614 (CASSANDRA-6949)
 * Ensure that batchlog and hint timeouts do not produce hints (CASSANDRA-7058)
 * Merge groupable mutations in TriggerExecutor#execute() (CASSANDRA-7047)
 * Plug holes in resource release when wiring up StreamSession (CASSANDRA-7073)
 * Re-add parameter columns to tracing session (CASSANDRA-6942)
 * Preserves CQL metadata when updating table from thrift (CASSANDRA-6831)
Merged from 1.2:
 * Fix nodetool display with vnodes (CASSANDRA-7082)
 * Add UNLOGGED, COUNTER options to BATCH documentation (CASSANDRA-6816)
 * add extra SSL cipher suites (CASSANDRA-6613)
 * fix nodetool getsstables for blob PK (CASSANDRA-6803)
 * Fix BatchlogManager#deleteBatch() use of millisecond timestamps
   (CASSANDRA-6822)
 * Continue assassinating even if the endpoint vanishes (CASSANDRA-6787)
 * Schedule schema pulls on change (CASSANDRA-6971)
 * Non-droppable verbs shouldn't be dropped from OTC (CASSANDRA-6980)
 * Shutdown batchlog executor in SS#drain() (CASSANDRA-7025)
 * Fix batchlog to account for CF truncation records (CASSANDRA-6999)
 * Fix CQLSH parsing of functions and BLOB literals (CASSANDRA-7018)
 * Properly load trustore in the native protocol (CASSANDRA-6847)
 * Always clean up references in SerializingCache (CASSANDRA-6994)
 * Don't shut MessagingService down when replacing a node (CASSANDRA-6476)
 * fix npe when doing -Dcassandra.fd_initial_value_ms (CASSANDRA-6751)


2.1.0-beta1
 * Add flush directory distinct from compaction directories (CASSANDRA-6357)
 * Require JNA by default (CASSANDRA-6575)
 * add listsnapshots command to nodetool (CASSANDRA-5742)
 * Introduce AtomicBTreeColumns (CASSANDRA-6271, 6692)
 * Multithreaded commitlog (CASSANDRA-3578)
 * allocate fixed index summary memory pool and resample cold index summaries 
   to use less memory (CASSANDRA-5519)
 * Removed multithreaded compaction (CASSANDRA-6142)
 * Parallelize fetching rows for low-cardinality indexes (CASSANDRA-1337)
 * change logging from log4j to logback (CASSANDRA-5883)
 * switch to LZ4 compression for internode communication (CASSANDRA-5887)
 * Stop using Thrift-generated Index* classes internally (CASSANDRA-5971)
 * Remove 1.2 network compatibility code (CASSANDRA-5960)
 * Remove leveled json manifest migration code (CASSANDRA-5996)
 * Remove CFDefinition (CASSANDRA-6253)
 * Use AtomicIntegerFieldUpdater in RefCountedMemory (CASSANDRA-6278)
 * User-defined types for CQL3 (CASSANDRA-5590)
 * Use of o.a.c.metrics in nodetool (CASSANDRA-5871, 6406)
 * Batch read from OTC's queue and cleanup (CASSANDRA-1632)
 * Secondary index support for collections (CASSANDRA-4511, 6383)
 * SSTable metadata(Stats.db) format change (CASSANDRA-6356)
 * Push composites support in the storage engine
   (CASSANDRA-5417, CASSANDRA-6520)
 * Add snapshot space used to cfstats (CASSANDRA-6231)
 * Add cardinality estimator for key count estimation (CASSANDRA-5906)
 * CF id is changed to be non-deterministic. Data dir/key cache are created
   uniquely for CF id (CASSANDRA-5202)
 * New counters implementation (CASSANDRA-6504)
 * Replace UnsortedColumns, EmptyColumns, TreeMapBackedSortedColumns with new
   ArrayBackedSortedColumns (CASSANDRA-6630, CASSANDRA-6662, CASSANDRA-6690)
 * Add option to use row cache with a given amount of rows (CASSANDRA-5357)
 * Avoid repairing already repaired data (CASSANDRA-5351)
 * Reject counter updates with USING TTL/TIMESTAMP (CASSANDRA-6649)
 * Replace index_interval with min/max_index_interval (CASSANDRA-6379)
 * Lift limitation that order by columns must be selected for IN queries (CASSANDRA-4911)


2.0.5
 * Reduce garbage generated by bloom filter lookups (CASSANDRA-6609)
 * Add ks.cf names to tombstone logging (CASSANDRA-6597)
 * Use LOCAL_QUORUM for LWT operations at LOCAL_SERIAL (CASSANDRA-6495)
 * Wait for gossip to settle before accepting client connections (CASSANDRA-4288)
 * Delete unfinished compaction incrementally (CASSANDRA-6086)
 * Allow specifying custom secondary index options in CQL3 (CASSANDRA-6480)
 * Improve replica pinning for cache efficiency in DES (CASSANDRA-6485)
 * Fix LOCAL_SERIAL from thrift (CASSANDRA-6584)
 * Don't special case received counts in CAS timeout exceptions (CASSANDRA-6595)
 * Add support for 2.1 global counter shards (CASSANDRA-6505)
 * Fix NPE when streaming connection is not yet established (CASSANDRA-6210)
 * Avoid rare duplicate read repair triggering (CASSANDRA-6606)
 * Fix paging discardFirst (CASSANDRA-6555)
 * Fix ArrayIndexOutOfBoundsException in 2ndary index query (CASSANDRA-6470)
 * Release sstables upon rebuilding 2i (CASSANDRA-6635)
 * Add AbstractCompactionStrategy.startup() method (CASSANDRA-6637)
 * SSTableScanner may skip rows during cleanup (CASSANDRA-6638)
 * sstables from stalled repair sessions can resurrect deleted data (CASSANDRA-6503)
 * Switch stress to use ITransportFactory (CASSANDRA-6641)
 * Fix IllegalArgumentException during prepare (CASSANDRA-6592)
 * Fix possible loss of 2ndary index entries during compaction (CASSANDRA-6517)
 * Fix direct Memory on architectures that do not support unaligned long access
   (CASSANDRA-6628)
 * Let scrub optionally skip broken counter partitions (CASSANDRA-5930)
Merged from 1.2:
 * fsync compression metadata (CASSANDRA-6531)
 * Validate CF existence on execution for prepared statement (CASSANDRA-6535)
 * Add ability to throttle batchlog replay (CASSANDRA-6550)
 * Fix executing LOCAL_QUORUM with SimpleStrategy (CASSANDRA-6545)
 * Avoid StackOverflow when using large IN queries (CASSANDRA-6567)
 * Nodetool upgradesstables includes secondary indexes (CASSANDRA-6598)
 * Paginate batchlog replay (CASSANDRA-6569)
 * skip blocking on streaming during drain (CASSANDRA-6603)
 * Improve error message when schema doesn't match loaded sstable (CASSANDRA-6262)
 * Add properties to adjust FD initial value and max interval (CASSANDRA-4375)
 * Fix preparing with batch and delete from collection (CASSANDRA-6607)
 * Fix ABSC reverse iterator's remove() method (CASSANDRA-6629)
 * Handle host ID conflicts properly (CASSANDRA-6615)
 * Move handling of migration event source to solve bootstrap race. (CASSANDRA-6648)
 * Make sure compaction throughput value doesn't overflow with int math (CASSANDRA-6647)


2.0.4
 * Allow removing snapshots of no-longer-existing CFs (CASSANDRA-6418)
 * add StorageService.stopDaemon() (CASSANDRA-4268)
 * add IRE for invalid CF supplied to get_count (CASSANDRA-5701)
 * add client encryption support to sstableloader (CASSANDRA-6378)
 * Fix accept() loop for SSL sockets post-shutdown (CASSANDRA-6468)
 * Fix size-tiered compaction in LCS L0 (CASSANDRA-6496)
 * Fix assertion failure in filterColdSSTables (CASSANDRA-6483)
 * Fix row tombstones in larger-than-memory compactions (CASSANDRA-6008)
 * Fix cleanup ClassCastException (CASSANDRA-6462)
 * Reduce gossip memory use by interning VersionedValue strings (CASSANDRA-6410)
 * Allow specifying datacenters to participate in a repair (CASSANDRA-6218)
 * Fix divide-by-zero in PCI (CASSANDRA-6403)
 * Fix setting last compacted key in the wrong level for LCS (CASSANDRA-6284)
 * Add millisecond precision formats to the timestamp parser (CASSANDRA-6395)
 * Expose a total memtable size metric for a CF (CASSANDRA-6391)
 * cqlsh: handle symlinks properly (CASSANDRA-6425)
 * Fix potential infinite loop when paging query with IN (CASSANDRA-6464)
 * Fix assertion error in AbstractQueryPager.discardFirst (CASSANDRA-6447)
 * Fix streaming older SSTable yields unnecessary tombstones (CASSANDRA-6527)
Merged from 1.2:
 * Improved error message on bad properties in DDL queries (CASSANDRA-6453)
 * Randomize batchlog candidates selection (CASSANDRA-6481)
 * Fix thundering herd on endpoint cache invalidation (CASSANDRA-6345, 6485)
 * Improve batchlog write performance with vnodes (CASSANDRA-6488)
 * cqlsh: quote single quotes in strings inside collections (CASSANDRA-6172)
 * Improve gossip performance for typical messages (CASSANDRA-6409)
 * Throw IRE if a prepared statement has more markers than supported 
   (CASSANDRA-5598)
 * Expose Thread metrics for the native protocol server (CASSANDRA-6234)
 * Change snapshot response message verb to INTERNAL to avoid dropping it 
   (CASSANDRA-6415)
 * Warn when collection read has > 65K elements (CASSANDRA-5428)
 * Fix cache persistence when both row and key cache are enabled 
   (CASSANDRA-6413)
 * (Hadoop) add describe_local_ring (CASSANDRA-6268)
 * Fix handling of concurrent directory creation failure (CASSANDRA-6459)
 * Allow executing CREATE statements multiple times (CASSANDRA-6471)
 * Don't send confusing info with timeouts (CASSANDRA-6491)
 * Don't resubmit counter mutation runnables internally (CASSANDRA-6427)
 * Don't drop local mutations without a hint (CASSANDRA-6510)
 * Don't allow null max_hint_window_in_ms (CASSANDRA-6419)
 * Validate SliceRange start and finish lengths (CASSANDRA-6521)


2.0.3
 * Fix FD leak on slice read path (CASSANDRA-6275)
 * Cancel read meter task when closing SSTR (CASSANDRA-6358)
 * free off-heap IndexSummary during bulk (CASSANDRA-6359)
 * Recover from IOException in accept() thread (CASSANDRA-6349)
 * Improve Gossip tolerance of abnormally slow tasks (CASSANDRA-6338)
 * Fix trying to hint timed out counter writes (CASSANDRA-6322)
 * Allow restoring specific columnfamilies from archived CL (CASSANDRA-4809)
 * Avoid flushing compaction_history after each operation (CASSANDRA-6287)
 * Fix repair assertion error when tombstones expire (CASSANDRA-6277)
 * Skip loading corrupt key cache (CASSANDRA-6260)
 * Fixes for compacting larger-than-memory rows (CASSANDRA-6274)
 * Compact hottest sstables first and optionally omit coldest from
   compaction entirely (CASSANDRA-6109)
 * Fix modifying column_metadata from thrift (CASSANDRA-6182)
 * cqlsh: fix LIST USERS output (CASSANDRA-6242)
 * Add IRequestSink interface (CASSANDRA-6248)
 * Update memtable size while flushing (CASSANDRA-6249)
 * Provide hooks around CQL2/CQL3 statement execution (CASSANDRA-6252)
 * Require Permission.SELECT for CAS updates (CASSANDRA-6247)
 * New CQL-aware SSTableWriter (CASSANDRA-5894)
 * Reject CAS operation when the protocol v1 is used (CASSANDRA-6270)
 * Correctly throw error when frame too large (CASSANDRA-5981)
 * Fix serialization bug in PagedRange with 2ndary indexes (CASSANDRA-6299)
 * Fix CQL3 table validation in Thrift (CASSANDRA-6140)
 * Fix bug missing results with IN clauses (CASSANDRA-6327)
 * Fix paging with reversed slices (CASSANDRA-6343)
 * Set minTimestamp correctly to be able to drop expired sstables (CASSANDRA-6337)
 * Support NaN and Infinity as float literals (CASSANDRA-6003)
 * Remove RF from nodetool ring output (CASSANDRA-6289)
 * Fix attempting to flush empty rows (CASSANDRA-6374)
 * Fix potential out of bounds exception when paging (CASSANDRA-6333)
Merged from 1.2:
 * Optimize FD phi calculation (CASSANDRA-6386)
 * Improve initial FD phi estimate when starting up (CASSANDRA-6385)
 * Don't list CQL3 table in CLI describe even if named explicitely 
   (CASSANDRA-5750)
 * Invalidate row cache when dropping CF (CASSANDRA-6351)
 * add non-jamm path for cached statements (CASSANDRA-6293)
 * add windows bat files for shell commands (CASSANDRA-6145)
 * Require logging in for Thrift CQL2/3 statement preparation (CASSANDRA-6254)
 * restrict max_num_tokens to 1536 (CASSANDRA-6267)
 * Nodetool gets default JMX port from cassandra-env.sh (CASSANDRA-6273)
 * make calculatePendingRanges asynchronous (CASSANDRA-6244)
 * Remove blocking flushes in gossip thread (CASSANDRA-6297)
 * Fix potential socket leak in connectionpool creation (CASSANDRA-6308)
 * Allow LOCAL_ONE/LOCAL_QUORUM to work with SimpleStrategy (CASSANDRA-6238)
 * cqlsh: handle 'null' as session duration (CASSANDRA-6317)
 * Fix json2sstable handling of range tombstones (CASSANDRA-6316)
 * Fix missing one row in reverse query (CASSANDRA-6330)
 * Fix reading expired row value from row cache (CASSANDRA-6325)
 * Fix AssertionError when doing set element deletion (CASSANDRA-6341)
 * Make CL code for the native protocol match the one in C* 2.0
   (CASSANDRA-6347)
 * Disallow altering CQL3 table from thrift (CASSANDRA-6370)
 * Fix size computation of prepared statement (CASSANDRA-6369)


2.0.2
 * Update FailureDetector to use nanontime (CASSANDRA-4925)
 * Fix FileCacheService regressions (CASSANDRA-6149)
 * Never return WriteTimeout for CL.ANY (CASSANDRA-6132)
 * Fix race conditions in bulk loader (CASSANDRA-6129)
 * Add configurable metrics reporting (CASSANDRA-4430)
 * drop queries exceeding a configurable number of tombstones (CASSANDRA-6117)
 * Track and persist sstable read activity (CASSANDRA-5515)
 * Fixes for speculative retry (CASSANDRA-5932, CASSANDRA-6194)
 * Improve memory usage of metadata min/max column names (CASSANDRA-6077)
 * Fix thrift validation refusing row markers on CQL3 tables (CASSANDRA-6081)
 * Fix insertion of collections with CAS (CASSANDRA-6069)
 * Correctly send metadata on SELECT COUNT (CASSANDRA-6080)
 * Track clients' remote addresses in ClientState (CASSANDRA-6070)
 * Create snapshot dir if it does not exist when migrating
   leveled manifest (CASSANDRA-6093)
 * make sequential nodetool repair the default (CASSANDRA-5950)
 * Add more hooks for compaction strategy implementations (CASSANDRA-6111)
 * Fix potential NPE on composite 2ndary indexes (CASSANDRA-6098)
 * Delete can potentially be skipped in batch (CASSANDRA-6115)
 * Allow alter keyspace on system_traces (CASSANDRA-6016)
 * Disallow empty column names in cql (CASSANDRA-6136)
 * Use Java7 file-handling APIs and fix file moving on Windows (CASSANDRA-5383)
 * Save compaction history to system keyspace (CASSANDRA-5078)
 * Fix NPE if StorageService.getOperationMode() is executed before full startup (CASSANDRA-6166)
 * CQL3: support pre-epoch longs for TimestampType (CASSANDRA-6212)
 * Add reloadtriggers command to nodetool (CASSANDRA-4949)
 * cqlsh: ignore empty 'value alias' in DESCRIBE (CASSANDRA-6139)
 * Fix sstable loader (CASSANDRA-6205)
 * Reject bootstrapping if the node already exists in gossip (CASSANDRA-5571)
 * Fix NPE while loading paxos state (CASSANDRA-6211)
 * cqlsh: add SHOW SESSION <tracing-session> command (CASSANDRA-6228)
Merged from 1.2:
 * (Hadoop) Require CFRR batchSize to be at least 2 (CASSANDRA-6114)
 * Add a warning for small LCS sstable size (CASSANDRA-6191)
 * Add ability to list specific KS/CF combinations in nodetool cfstats (CASSANDRA-4191)
 * Mark CF clean if a mutation raced the drop and got it marked dirty (CASSANDRA-5946)
 * Add a LOCAL_ONE consistency level (CASSANDRA-6202)
 * Limit CQL prepared statement cache by size instead of count (CASSANDRA-6107)
 * Tracing should log write failure rather than raw exceptions (CASSANDRA-6133)
 * lock access to TM.endpointToHostIdMap (CASSANDRA-6103)
 * Allow estimated memtable size to exceed slab allocator size (CASSANDRA-6078)
 * Start MeteredFlusher earlier to prevent OOM during CL replay (CASSANDRA-6087)
 * Avoid sending Truncate command to fat clients (CASSANDRA-6088)
 * Allow where clause conditions to be in parenthesis (CASSANDRA-6037)
 * Do not open non-ssl storage port if encryption option is all (CASSANDRA-3916)
 * Move batchlog replay to its own executor (CASSANDRA-6079)
 * Add tombstone debug threshold and histogram (CASSANDRA-6042, 6057)
 * Enable tcp keepalive on incoming connections (CASSANDRA-4053)
 * Fix fat client schema pull NPE (CASSANDRA-6089)
 * Fix memtable flushing for indexed tables (CASSANDRA-6112)
 * Fix skipping columns with multiple slices (CASSANDRA-6119)
 * Expose connected thrift + native client counts (CASSANDRA-5084)
 * Optimize auth setup (CASSANDRA-6122)
 * Trace index selection (CASSANDRA-6001)
 * Update sstablesPerReadHistogram to use biased sampling (CASSANDRA-6164)
 * Log UnknownColumnfamilyException when closing socket (CASSANDRA-5725)
 * Properly error out on CREATE INDEX for counters table (CASSANDRA-6160)
 * Handle JMX notification failure for repair (CASSANDRA-6097)
 * (Hadoop) Fetch no more than 128 splits in parallel (CASSANDRA-6169)
 * stress: add username/password authentication support (CASSANDRA-6068)
 * Fix indexed queries with row cache enabled on parent table (CASSANDRA-5732)
 * Fix compaction race during columnfamily drop (CASSANDRA-5957)
 * Fix validation of empty column names for compact tables (CASSANDRA-6152)
 * Skip replaying mutations that pass CRC but fail to deserialize (CASSANDRA-6183)
 * Rework token replacement to use replace_address (CASSANDRA-5916)
 * Fix altering column types (CASSANDRA-6185)
 * cqlsh: fix CREATE/ALTER WITH completion (CASSANDRA-6196)
 * add windows bat files for shell commands (CASSANDRA-6145)
 * Fix potential stack overflow during range tombstones insertion (CASSANDRA-6181)
 * (Hadoop) Make LOCAL_ONE the default consistency level (CASSANDRA-6214)


2.0.1
 * Fix bug that could allow reading deleted data temporarily (CASSANDRA-6025)
 * Improve memory use defaults (CASSANDRA-6059)
 * Make ThriftServer more easlly extensible (CASSANDRA-6058)
 * Remove Hadoop dependency from ITransportFactory (CASSANDRA-6062)
 * add file_cache_size_in_mb setting (CASSANDRA-5661)
 * Improve error message when yaml contains invalid properties (CASSANDRA-5958)
 * Improve leveled compaction's ability to find non-overlapping L0 compactions
   to work on concurrently (CASSANDRA-5921)
 * Notify indexer of columns shadowed by range tombstones (CASSANDRA-5614)
 * Log Merkle tree stats (CASSANDRA-2698)
 * Switch from crc32 to adler32 for compressed sstable checksums (CASSANDRA-5862)
 * Improve offheap memcpy performance (CASSANDRA-5884)
 * Use a range aware scanner for cleanup (CASSANDRA-2524)
 * Cleanup doesn't need to inspect sstables that contain only local data
   (CASSANDRA-5722)
 * Add ability for CQL3 to list partition keys (CASSANDRA-4536)
 * Improve native protocol serialization (CASSANDRA-5664)
 * Upgrade Thrift to 0.9.1 (CASSANDRA-5923)
 * Require superuser status for adding triggers (CASSANDRA-5963)
 * Make standalone scrubber handle old and new style leveled manifest
   (CASSANDRA-6005)
 * Fix paxos bugs (CASSANDRA-6012, 6013, 6023)
 * Fix paged ranges with multiple replicas (CASSANDRA-6004)
 * Fix potential AssertionError during tracing (CASSANDRA-6041)
 * Fix NPE in sstablesplit (CASSANDRA-6027)
 * Migrate pre-2.0 key/value/column aliases to system.schema_columns
   (CASSANDRA-6009)
 * Paging filter empty rows too agressively (CASSANDRA-6040)
 * Support variadic parameters for IN clauses (CASSANDRA-4210)
 * cqlsh: return the result of CAS writes (CASSANDRA-5796)
 * Fix validation of IN clauses with 2ndary indexes (CASSANDRA-6050)
 * Support named bind variables in CQL (CASSANDRA-6033)
Merged from 1.2:
 * Allow cache-keys-to-save to be set at runtime (CASSANDRA-5980)
 * Avoid second-guessing out-of-space state (CASSANDRA-5605)
 * Tuning knobs for dealing with large blobs and many CFs (CASSANDRA-5982)
 * (Hadoop) Fix CQLRW for thrift tables (CASSANDRA-6002)
 * Fix possible divide-by-zero in HHOM (CASSANDRA-5990)
 * Allow local batchlog writes for CL.ANY (CASSANDRA-5967)
 * Upgrade metrics-core to version 2.2.0 (CASSANDRA-5947)
 * Fix CqlRecordWriter with composite keys (CASSANDRA-5949)
 * Add snitch, schema version, cluster, partitioner to JMX (CASSANDRA-5881)
 * Allow disabling SlabAllocator (CASSANDRA-5935)
 * Make user-defined compaction JMX blocking (CASSANDRA-4952)
 * Fix streaming does not transfer wrapped range (CASSANDRA-5948)
 * Fix loading index summary containing empty key (CASSANDRA-5965)
 * Correctly handle limits in CompositesSearcher (CASSANDRA-5975)
 * Pig: handle CQL collections (CASSANDRA-5867)
 * Pass the updated cf to the PRSI index() method (CASSANDRA-5999)
 * Allow empty CQL3 batches (as no-op) (CASSANDRA-5994)
 * Support null in CQL3 functions (CASSANDRA-5910)
 * Replace the deprecated MapMaker with CacheLoader (CASSANDRA-6007)
 * Add SSTableDeletingNotification to DataTracker (CASSANDRA-6010)
 * Fix snapshots in use get deleted during snapshot repair (CASSANDRA-6011)
 * Move hints and exception count to o.a.c.metrics (CASSANDRA-6017)
 * Fix memory leak in snapshot repair (CASSANDRA-6047)
 * Fix sstable2sjon for CQL3 tables (CASSANDRA-5852)


2.0.0
 * Fix thrift validation when inserting into CQL3 tables (CASSANDRA-5138)
 * Fix periodic memtable flushing behavior with clean memtables (CASSANDRA-5931)
 * Fix dateOf() function for pre-2.0 timestamp columns (CASSANDRA-5928)
 * Fix SSTable unintentionally loads BF when opened for batch (CASSANDRA-5938)
 * Add stream session progress to JMX (CASSANDRA-4757)
 * Fix NPE during CAS operation (CASSANDRA-5925)
Merged from 1.2:
 * Fix getBloomFilterDiskSpaceUsed for AlwaysPresentFilter (CASSANDRA-5900)
 * Don't announce schema version until we've loaded the changes locally
   (CASSANDRA-5904)
 * Fix to support off heap bloom filters size greater than 2 GB (CASSANDRA-5903)
 * Properly handle parsing huge map and set literals (CASSANDRA-5893)


2.0.0-rc2
 * enable vnodes by default (CASSANDRA-5869)
 * fix CAS contention timeout (CASSANDRA-5830)
 * fix HsHa to respect max frame size (CASSANDRA-4573)
 * Fix (some) 2i on composite components omissions (CASSANDRA-5851)
 * cqlsh: add DESCRIBE FULL SCHEMA variant (CASSANDRA-5880)
Merged from 1.2:
 * Correctly validate sparse composite cells in scrub (CASSANDRA-5855)
 * Add KeyCacheHitRate metric to CF metrics (CASSANDRA-5868)
 * cqlsh: add support for multiline comments (CASSANDRA-5798)
 * Handle CQL3 SELECT duplicate IN restrictions on clustering columns
   (CASSANDRA-5856)


2.0.0-rc1
 * improve DecimalSerializer performance (CASSANDRA-5837)
 * fix potential spurious wakeup in AsyncOneResponse (CASSANDRA-5690)
 * fix schema-related trigger issues (CASSANDRA-5774)
 * Better validation when accessing CQL3 table from thrift (CASSANDRA-5138)
 * Fix assertion error during repair (CASSANDRA-5801)
 * Fix range tombstone bug (CASSANDRA-5805)
 * DC-local CAS (CASSANDRA-5797)
 * Add a native_protocol_version column to the system.local table (CASSANRDA-5819)
 * Use index_interval from cassandra.yaml when upgraded (CASSANDRA-5822)
 * Fix buffer underflow on socket close (CASSANDRA-5792)
Merged from 1.2:
 * Fix reading DeletionTime from 1.1-format sstables (CASSANDRA-5814)
 * cqlsh: add collections support to COPY (CASSANDRA-5698)
 * retry important messages for any IOException (CASSANDRA-5804)
 * Allow empty IN relations in SELECT/UPDATE/DELETE statements (CASSANDRA-5626)
 * cqlsh: fix crashing on Windows due to libedit detection (CASSANDRA-5812)
 * fix bulk-loading compressed sstables (CASSANDRA-5820)
 * (Hadoop) fix quoting in CqlPagingRecordReader and CqlRecordWriter 
   (CASSANDRA-5824)
 * update default LCS sstable size to 160MB (CASSANDRA-5727)
 * Allow compacting 2Is via nodetool (CASSANDRA-5670)
 * Hex-encode non-String keys in OPP (CASSANDRA-5793)
 * nodetool history logging (CASSANDRA-5823)
 * (Hadoop) fix support for Thrift tables in CqlPagingRecordReader 
   (CASSANDRA-5752)
 * add "all time blocked" to StatusLogger output (CASSANDRA-5825)
 * Future-proof inter-major-version schema migrations (CASSANDRA-5845)
 * (Hadoop) add CqlPagingRecordReader support for ReversedType in Thrift table
   (CASSANDRA-5718)
 * Add -no-snapshot option to scrub (CASSANDRA-5891)
 * Fix to support off heap bloom filters size greater than 2 GB (CASSANDRA-5903)
 * Properly handle parsing huge map and set literals (CASSANDRA-5893)
 * Fix LCS L0 compaction may overlap in L1 (CASSANDRA-5907)
 * New sstablesplit tool to split large sstables offline (CASSANDRA-4766)
 * Fix potential deadlock in native protocol server (CASSANDRA-5926)
 * Disallow incompatible type change in CQL3 (CASSANDRA-5882)
Merged from 1.1:
 * Correctly validate sparse composite cells in scrub (CASSANDRA-5855)


2.0.0-beta2
 * Replace countPendingHints with Hints Created metric (CASSANDRA-5746)
 * Allow nodetool with no args, and with help to run without a server (CASSANDRA-5734)
 * Cleanup AbstractType/TypeSerializer classes (CASSANDRA-5744)
 * Remove unimplemented cli option schema-mwt (CASSANDRA-5754)
 * Support range tombstones in thrift (CASSANDRA-5435)
 * Normalize table-manipulating CQL3 statements' class names (CASSANDRA-5759)
 * cqlsh: add missing table options to DESCRIBE output (CASSANDRA-5749)
 * Fix assertion error during repair (CASSANDRA-5757)
 * Fix bulkloader (CASSANDRA-5542)
 * Add LZ4 compression to the native protocol (CASSANDRA-5765)
 * Fix bugs in the native protocol v2 (CASSANDRA-5770)
 * CAS on 'primary key only' table (CASSANDRA-5715)
 * Support streaming SSTables of old versions (CASSANDRA-5772)
 * Always respect protocol version in native protocol (CASSANDRA-5778)
 * Fix ConcurrentModificationException during streaming (CASSANDRA-5782)
 * Update deletion timestamp in Commit#updatesWithPaxosTime (CASSANDRA-5787)
 * Thrift cas() method crashes if input columns are not sorted (CASSANDRA-5786)
 * Order columns names correctly when querying for CAS (CASSANDRA-5788)
 * Fix streaming retry (CASSANDRA-5775)
Merged from 1.2:
 * if no seeds can be a reached a node won't start in a ring by itself (CASSANDRA-5768)
 * add cassandra.unsafesystem property (CASSANDRA-5704)
 * (Hadoop) quote identifiers in CqlPagingRecordReader (CASSANDRA-5763)
 * Add replace_node functionality for vnodes (CASSANDRA-5337)
 * Add timeout events to query traces (CASSANDRA-5520)
 * Fix serialization of the LEFT gossip value (CASSANDRA-5696)
 * Pig: support for cql3 tables (CASSANDRA-5234)
 * Fix skipping range tombstones with reverse queries (CASSANDRA-5712)
 * Expire entries out of ThriftSessionManager (CASSANDRA-5719)
 * Don't keep ancestor information in memory (CASSANDRA-5342)
 * Expose native protocol server status in nodetool info (CASSANDRA-5735)
 * Fix pathetic performance of range tombstones (CASSANDRA-5677)
 * Fix querying with an empty (impossible) range (CASSANDRA-5573)
 * cqlsh: handle CUSTOM 2i in DESCRIBE output (CASSANDRA-5760)
 * Fix minor bug in Range.intersects(Bound) (CASSANDRA-5771)
 * cqlsh: handle disabled compression in DESCRIBE output (CASSANDRA-5766)
 * Ensure all UP events are notified on the native protocol (CASSANDRA-5769)
 * Fix formatting of sstable2json with multiple -k arguments (CASSANDRA-5781)
 * Don't rely on row marker for queries in general to hide lost markers
   after TTL expires (CASSANDRA-5762)
 * Sort nodetool help output (CASSANDRA-5776)
 * Fix column expiring during 2 phases compaction (CASSANDRA-5799)
 * now() is being rejected in INSERTs when inside collections (CASSANDRA-5795)


2.0.0-beta1
 * Add support for indexing clustered columns (CASSANDRA-5125)
 * Removed on-heap row cache (CASSANDRA-5348)
 * use nanotime consistently for node-local timeouts (CASSANDRA-5581)
 * Avoid unnecessary second pass on name-based queries (CASSANDRA-5577)
 * Experimental triggers (CASSANDRA-1311)
 * JEMalloc support for off-heap allocation (CASSANDRA-3997)
 * Single-pass compaction (CASSANDRA-4180)
 * Removed token range bisection (CASSANDRA-5518)
 * Removed compatibility with pre-1.2.5 sstables and network messages
   (CASSANDRA-5511)
 * removed PBSPredictor (CASSANDRA-5455)
 * CAS support (CASSANDRA-5062, 5441, 5442, 5443, 5619, 5667)
 * Leveled compaction performs size-tiered compactions in L0 
   (CASSANDRA-5371, 5439)
 * Add yaml network topology snitch for mixed ec2/other envs (CASSANDRA-5339)
 * Log when a node is down longer than the hint window (CASSANDRA-4554)
 * Optimize tombstone creation for ExpiringColumns (CASSANDRA-4917)
 * Improve LeveledScanner work estimation (CASSANDRA-5250, 5407)
 * Replace compaction lock with runWithCompactionsDisabled (CASSANDRA-3430)
 * Change Message IDs to ints (CASSANDRA-5307)
 * Move sstable level information into the Stats component, removing the
   need for a separate Manifest file (CASSANDRA-4872)
 * avoid serializing to byte[] on commitlog append (CASSANDRA-5199)
 * make index_interval configurable per columnfamily (CASSANDRA-3961, CASSANDRA-5650)
 * add default_time_to_live (CASSANDRA-3974)
 * add memtable_flush_period_in_ms (CASSANDRA-4237)
 * replace supercolumns internally by composites (CASSANDRA-3237, 5123)
 * upgrade thrift to 0.9.0 (CASSANDRA-3719)
 * drop unnecessary keyspace parameter from user-defined compaction API 
   (CASSANDRA-5139)
 * more robust solution to incomplete compactions + counters (CASSANDRA-5151)
 * Change order of directory searching for c*.in.sh (CASSANDRA-3983)
 * Add tool to reset SSTable compaction level for LCS (CASSANDRA-5271)
 * Allow custom configuration loader (CASSANDRA-5045)
 * Remove memory emergency pressure valve logic (CASSANDRA-3534)
 * Reduce request latency with eager retry (CASSANDRA-4705)
 * cqlsh: Remove ASSUME command (CASSANDRA-5331)
 * Rebuild BF when loading sstables if bloom_filter_fp_chance
   has changed since compaction (CASSANDRA-5015)
 * remove row-level bloom filters (CASSANDRA-4885)
 * Change Kernel Page Cache skipping into row preheating (disabled by default)
   (CASSANDRA-4937)
 * Improve repair by deciding on a gcBefore before sending
   out TreeRequests (CASSANDRA-4932)
 * Add an official way to disable compactions (CASSANDRA-5074)
 * Reenable ALTER TABLE DROP with new semantics (CASSANDRA-3919)
 * Add binary protocol versioning (CASSANDRA-5436)
 * Swap THshaServer for TThreadedSelectorServer (CASSANDRA-5530)
 * Add alias support to SELECT statement (CASSANDRA-5075)
 * Don't create empty RowMutations in CommitLogReplayer (CASSANDRA-5541)
 * Use range tombstones when dropping cfs/columns from schema (CASSANDRA-5579)
 * cqlsh: drop CQL2/CQL3-beta support (CASSANDRA-5585)
 * Track max/min column names in sstables to be able to optimize slice
   queries (CASSANDRA-5514, CASSANDRA-5595, CASSANDRA-5600)
 * Binary protocol: allow batching already prepared statements (CASSANDRA-4693)
 * Allow preparing timestamp, ttl and limit in CQL3 queries (CASSANDRA-4450)
 * Support native link w/o JNA in Java7 (CASSANDRA-3734)
 * Use SASL authentication in binary protocol v2 (CASSANDRA-5545)
 * Replace Thrift HsHa with LMAX Disruptor based implementation (CASSANDRA-5582)
 * cqlsh: Add row count to SELECT output (CASSANDRA-5636)
 * Include a timestamp with all read commands to determine column expiration
   (CASSANDRA-5149)
 * Streaming 2.0 (CASSANDRA-5286, 5699)
 * Conditional create/drop ks/table/index statements in CQL3 (CASSANDRA-2737)
 * more pre-table creation property validation (CASSANDRA-5693)
 * Redesign repair messages (CASSANDRA-5426)
 * Fix ALTER RENAME post-5125 (CASSANDRA-5702)
 * Disallow renaming a 2ndary indexed column (CASSANDRA-5705)
 * Rename Table to Keyspace (CASSANDRA-5613)
 * Ensure changing column_index_size_in_kb on different nodes don't corrupt the
   sstable (CASSANDRA-5454)
 * Move resultset type information into prepare, not execute (CASSANDRA-5649)
 * Auto paging in binary protocol (CASSANDRA-4415, 5714)
 * Don't tie client side use of AbstractType to JDBC (CASSANDRA-4495)
 * Adds new TimestampType to replace DateType (CASSANDRA-5723, CASSANDRA-5729)
Merged from 1.2:
 * make starting native protocol server idempotent (CASSANDRA-5728)
 * Fix loading key cache when a saved entry is no longer valid (CASSANDRA-5706)
 * Fix serialization of the LEFT gossip value (CASSANDRA-5696)
 * cqlsh: Don't show 'null' in place of empty values (CASSANDRA-5675)
 * Race condition in detecting version on a mixed 1.1/1.2 cluster
   (CASSANDRA-5692)
 * Fix skipping range tombstones with reverse queries (CASSANDRA-5712)
 * Expire entries out of ThriftSessionManager (CASSANRDA-5719)
 * Don't keep ancestor information in memory (CASSANDRA-5342)
 * cqlsh: fix handling of semicolons inside BATCH queries (CASSANDRA-5697)


1.2.6
 * Fix tracing when operation completes before all responses arrive 
   (CASSANDRA-5668)
 * Fix cross-DC mutation forwarding (CASSANDRA-5632)
 * Reduce SSTableLoader memory usage (CASSANDRA-5555)
 * Scale hinted_handoff_throttle_in_kb to cluster size (CASSANDRA-5272)
 * (Hadoop) Add CQL3 input/output formats (CASSANDRA-4421, 5622)
 * (Hadoop) Fix InputKeyRange in CFIF (CASSANDRA-5536)
 * Fix dealing with ridiculously large max sstable sizes in LCS (CASSANDRA-5589)
 * Ignore pre-truncate hints (CASSANDRA-4655)
 * Move System.exit on OOM into a separate thread (CASSANDRA-5273)
 * Write row markers when serializing schema (CASSANDRA-5572)
 * Check only SSTables for the requested range when streaming (CASSANDRA-5569)
 * Improve batchlog replay behavior and hint ttl handling (CASSANDRA-5314)
 * Exclude localTimestamp from validation for tombstones (CASSANDRA-5398)
 * cqlsh: add custom prompt support (CASSANDRA-5539)
 * Reuse prepared statements in hot auth queries (CASSANDRA-5594)
 * cqlsh: add vertical output option (see EXPAND) (CASSANDRA-5597)
 * Add a rate limit option to stress (CASSANDRA-5004)
 * have BulkLoader ignore snapshots directories (CASSANDRA-5587) 
 * fix SnitchProperties logging context (CASSANDRA-5602)
 * Expose whether jna is enabled and memory is locked via JMX (CASSANDRA-5508)
 * cqlsh: fix COPY FROM with ReversedType (CASSANDRA-5610)
 * Allow creating CUSTOM indexes on collections (CASSANDRA-5615)
 * Evaluate now() function at execution time (CASSANDRA-5616)
 * Expose detailed read repair metrics (CASSANDRA-5618)
 * Correct blob literal + ReversedType parsing (CASSANDRA-5629)
 * Allow GPFS to prefer the internal IP like EC2MRS (CASSANDRA-5630)
 * fix help text for -tspw cassandra-cli (CASSANDRA-5643)
 * don't throw away initial causes exceptions for internode encryption issues 
   (CASSANDRA-5644)
 * Fix message spelling errors for cql select statements (CASSANDRA-5647)
 * Suppress custom exceptions thru jmx (CASSANDRA-5652)
 * Update CREATE CUSTOM INDEX syntax (CASSANDRA-5639)
 * Fix PermissionDetails.equals() method (CASSANDRA-5655)
 * Never allow partition key ranges in CQL3 without token() (CASSANDRA-5666)
 * Gossiper incorrectly drops AppState for an upgrading node (CASSANDRA-5660)
 * Connection thrashing during multi-region ec2 during upgrade, due to 
   messaging version (CASSANDRA-5669)
 * Avoid over reconnecting in EC2MRS (CASSANDRA-5678)
 * Fix ReadResponseSerializer.serializedSize() for digest reads (CASSANDRA-5476)
 * allow sstable2json on 2i CFs (CASSANDRA-5694)
Merged from 1.1:
 * Remove buggy thrift max message length option (CASSANDRA-5529)
 * Fix NPE in Pig's widerow mode (CASSANDRA-5488)
 * Add split size parameter to Pig and disable split combination (CASSANDRA-5544)


1.2.5
 * make BytesToken.toString only return hex bytes (CASSANDRA-5566)
 * Ensure that submitBackground enqueues at least one task (CASSANDRA-5554)
 * fix 2i updates with identical values and timestamps (CASSANDRA-5540)
 * fix compaction throttling bursty-ness (CASSANDRA-4316)
 * reduce memory consumption of IndexSummary (CASSANDRA-5506)
 * remove per-row column name bloom filters (CASSANDRA-5492)
 * Include fatal errors in trace events (CASSANDRA-5447)
 * Ensure that PerRowSecondaryIndex is notified of row-level deletes
   (CASSANDRA-5445)
 * Allow empty blob literals in CQL3 (CASSANDRA-5452)
 * Fix streaming RangeTombstones at column index boundary (CASSANDRA-5418)
 * Fix preparing statements when current keyspace is not set (CASSANDRA-5468)
 * Fix SemanticVersion.isSupportedBy minor/patch handling (CASSANDRA-5496)
 * Don't provide oldCfId for post-1.1 system cfs (CASSANDRA-5490)
 * Fix primary range ignores replication strategy (CASSANDRA-5424)
 * Fix shutdown of binary protocol server (CASSANDRA-5507)
 * Fix repair -snapshot not working (CASSANDRA-5512)
 * Set isRunning flag later in binary protocol server (CASSANDRA-5467)
 * Fix use of CQL3 functions with descending clustering order (CASSANDRA-5472)
 * Disallow renaming columns one at a time for thrift table in CQL3
   (CASSANDRA-5531)
 * cqlsh: add CLUSTERING ORDER BY support to DESCRIBE (CASSANDRA-5528)
 * Add custom secondary index support to CQL3 (CASSANDRA-5484)
 * Fix repair hanging silently on unexpected error (CASSANDRA-5229)
 * Fix Ec2Snitch regression introduced by CASSANDRA-5171 (CASSANDRA-5432)
 * Add nodetool enablebackup/disablebackup (CASSANDRA-5556)
 * cqlsh: fix DESCRIBE after case insensitive USE (CASSANDRA-5567)
Merged from 1.1
 * Add retry mechanism to OTC for non-droppable_verbs (CASSANDRA-5393)
 * Use allocator information to improve memtable memory usage estimate
   (CASSANDRA-5497)
 * Fix trying to load deleted row into row cache on startup (CASSANDRA-4463)
 * fsync leveled manifest to avoid corruption (CASSANDRA-5535)
 * Fix Bound intersection computation (CASSANDRA-5551)
 * sstablescrub now respects max memory size in cassandra.in.sh (CASSANDRA-5562)


1.2.4
 * Ensure that PerRowSecondaryIndex updates see the most recent values
   (CASSANDRA-5397)
 * avoid duplicate index entries ind PrecompactedRow and 
   ParallelCompactionIterable (CASSANDRA-5395)
 * remove the index entry on oldColumn when new column is a tombstone 
   (CASSANDRA-5395)
 * Change default stream throughput from 400 to 200 mbps (CASSANDRA-5036)
 * Gossiper logs DOWN for symmetry with UP (CASSANDRA-5187)
 * Fix mixing prepared statements between keyspaces (CASSANDRA-5352)
 * Fix consistency level during bootstrap - strike 3 (CASSANDRA-5354)
 * Fix transposed arguments in AlreadyExistsException (CASSANDRA-5362)
 * Improve asynchronous hint delivery (CASSANDRA-5179)
 * Fix Guava dependency version (12.0 -> 13.0.1) for Maven (CASSANDRA-5364)
 * Validate that provided CQL3 collection value are < 64K (CASSANDRA-5355)
 * Make upgradeSSTable skip current version sstables by default (CASSANDRA-5366)
 * Optimize min/max timestamp collection (CASSANDRA-5373)
 * Invalid streamId in cql binary protocol when using invalid CL 
   (CASSANDRA-5164)
 * Fix validation for IN where clauses with collections (CASSANDRA-5376)
 * Copy resultSet on count query to avoid ConcurrentModificationException 
   (CASSANDRA-5382)
 * Correctly typecheck in CQL3 even with ReversedType (CASSANDRA-5386)
 * Fix streaming compressed files when using encryption (CASSANDRA-5391)
 * cassandra-all 1.2.0 pom missing netty dependency (CASSANDRA-5392)
 * Fix writetime/ttl functions on null values (CASSANDRA-5341)
 * Fix NPE during cql3 select with token() (CASSANDRA-5404)
 * IndexHelper.skipBloomFilters won't skip non-SHA filters (CASSANDRA-5385)
 * cqlsh: Print maps ordered by key, sort sets (CASSANDRA-5413)
 * Add null syntax support in CQL3 for inserts (CASSANDRA-3783)
 * Allow unauthenticated set_keyspace() calls (CASSANDRA-5423)
 * Fix potential incremental backups race (CASSANDRA-5410)
 * Fix prepared BATCH statements with batch-level timestamps (CASSANDRA-5415)
 * Allow overriding superuser setup delay (CASSANDRA-5430)
 * cassandra-shuffle with JMX usernames and passwords (CASSANDRA-5431)
Merged from 1.1:
 * cli: Quote ks and cf names in schema output when needed (CASSANDRA-5052)
 * Fix bad default for min/max timestamp in SSTableMetadata (CASSANDRA-5372)
 * Fix cf name extraction from manifest in Directories.migrateFile() 
   (CASSANDRA-5242)
 * Support pluggable internode authentication (CASSANDRA-5401)


1.2.3
 * add check for sstable overlap within a level on startup (CASSANDRA-5327)
 * replace ipv6 colons in jmx object names (CASSANDRA-5298, 5328)
 * Avoid allocating SSTableBoundedScanner during repair when the range does 
   not intersect the sstable (CASSANDRA-5249)
 * Don't lowercase property map keys (this breaks NTS) (CASSANDRA-5292)
 * Fix composite comparator with super columns (CASSANDRA-5287)
 * Fix insufficient validation of UPDATE queries against counter cfs
   (CASSANDRA-5300)
 * Fix PropertyFileSnitch default DC/Rack behavior (CASSANDRA-5285)
 * Handle null values when executing prepared statement (CASSANDRA-5081)
 * Add netty to pom dependencies (CASSANDRA-5181)
 * Include type arguments in Thrift CQLPreparedResult (CASSANDRA-5311)
 * Fix compaction not removing columns when bf_fp_ratio is 1 (CASSANDRA-5182)
 * cli: Warn about missing CQL3 tables in schema descriptions (CASSANDRA-5309)
 * Re-enable unknown option in replication/compaction strategies option for
   backward compatibility (CASSANDRA-4795)
 * Add binary protocol support to stress (CASSANDRA-4993)
 * cqlsh: Fix COPY FROM value quoting and null handling (CASSANDRA-5305)
 * Fix repair -pr for vnodes (CASSANDRA-5329)
 * Relax CL for auth queries for non-default users (CASSANDRA-5310)
 * Fix AssertionError during repair (CASSANDRA-5245)
 * Don't announce migrations to pre-1.2 nodes (CASSANDRA-5334)
Merged from 1.1:
 * Update offline scrub for 1.0 -> 1.1 directory structure (CASSANDRA-5195)
 * add tmp flag to Descriptor hashcode (CASSANDRA-4021)
 * fix logging of "Found table data in data directories" when only system tables
   are present (CASSANDRA-5289)
 * cli: Add JMX authentication support (CASSANDRA-5080)
 * nodetool: ability to repair specific range (CASSANDRA-5280)
 * Fix possible assertion triggered in SliceFromReadCommand (CASSANDRA-5284)
 * cqlsh: Add inet type support on Windows (ipv4-only) (CASSANDRA-4801)
 * Fix race when initializing ColumnFamilyStore (CASSANDRA-5350)
 * Add UseTLAB JVM flag (CASSANDRA-5361)


1.2.2
 * fix potential for multiple concurrent compactions of the same sstables
   (CASSANDRA-5256)
 * avoid no-op caching of byte[] on commitlog append (CASSANDRA-5199)
 * fix symlinks under data dir not working (CASSANDRA-5185)
 * fix bug in compact storage metadata handling (CASSANDRA-5189)
 * Validate login for USE queries (CASSANDRA-5207)
 * cli: remove default username and password (CASSANDRA-5208)
 * configure populate_io_cache_on_flush per-CF (CASSANDRA-4694)
 * allow configuration of internode socket buffer (CASSANDRA-3378)
 * Make sstable directory picking blacklist-aware again (CASSANDRA-5193)
 * Correctly expire gossip states for edge cases (CASSANDRA-5216)
 * Improve handling of directory creation failures (CASSANDRA-5196)
 * Expose secondary indicies to the rest of nodetool (CASSANDRA-4464)
 * Binary protocol: avoid sending notification for 0.0.0.0 (CASSANDRA-5227)
 * add UseCondCardMark XX jvm settings on jdk 1.7 (CASSANDRA-4366)
 * CQL3 refactor to allow conversion function (CASSANDRA-5226)
 * Fix drop of sstables in some circumstance (CASSANDRA-5232)
 * Implement caching of authorization results (CASSANDRA-4295)
 * Add support for LZ4 compression (CASSANDRA-5038)
 * Fix missing columns in wide rows queries (CASSANDRA-5225)
 * Simplify auth setup and make system_auth ks alterable (CASSANDRA-5112)
 * Stop compactions from hanging during bootstrap (CASSANDRA-5244)
 * fix compressed streaming sending extra chunk (CASSANDRA-5105)
 * Add CQL3-based implementations of IAuthenticator and IAuthorizer
   (CASSANDRA-4898)
 * Fix timestamp-based tomstone removal logic (CASSANDRA-5248)
 * cli: Add JMX authentication support (CASSANDRA-5080)
 * Fix forceFlush behavior (CASSANDRA-5241)
 * cqlsh: Add username autocompletion (CASSANDRA-5231)
 * Fix CQL3 composite partition key error (CASSANDRA-5240)
 * Allow IN clause on last clustering key (CASSANDRA-5230)
Merged from 1.1:
 * fix start key/end token validation for wide row iteration (CASSANDRA-5168)
 * add ConfigHelper support for Thrift frame and max message sizes (CASSANDRA-5188)
 * fix nodetool repair not fail on node down (CASSANDRA-5203)
 * always collect tombstone hints (CASSANDRA-5068)
 * Fix error when sourcing file in cqlsh (CASSANDRA-5235)


1.2.1
 * stream undelivered hints on decommission (CASSANDRA-5128)
 * GossipingPropertyFileSnitch loads saved dc/rack info if needed (CASSANDRA-5133)
 * drain should flush system CFs too (CASSANDRA-4446)
 * add inter_dc_tcp_nodelay setting (CASSANDRA-5148)
 * re-allow wrapping ranges for start_token/end_token range pairitspwng (CASSANDRA-5106)
 * fix validation compaction of empty rows (CASSANDRA-5136)
 * nodetool methods to enable/disable hint storage/delivery (CASSANDRA-4750)
 * disallow bloom filter false positive chance of 0 (CASSANDRA-5013)
 * add threadpool size adjustment methods to JMXEnabledThreadPoolExecutor and 
   CompactionManagerMBean (CASSANDRA-5044)
 * fix hinting for dropped local writes (CASSANDRA-4753)
 * off-heap cache doesn't need mutable column container (CASSANDRA-5057)
 * apply disk_failure_policy to bad disks on initial directory creation 
   (CASSANDRA-4847)
 * Optimize name-based queries to use ArrayBackedSortedColumns (CASSANDRA-5043)
 * Fall back to old manifest if most recent is unparseable (CASSANDRA-5041)
 * pool [Compressed]RandomAccessReader objects on the partitioned read path
   (CASSANDRA-4942)
 * Add debug logging to list filenames processed by Directories.migrateFile 
   method (CASSANDRA-4939)
 * Expose black-listed directories via JMX (CASSANDRA-4848)
 * Log compaction merge counts (CASSANDRA-4894)
 * Minimize byte array allocation by AbstractData{Input,Output} (CASSANDRA-5090)
 * Add SSL support for the binary protocol (CASSANDRA-5031)
 * Allow non-schema system ks modification for shuffle to work (CASSANDRA-5097)
 * cqlsh: Add default limit to SELECT statements (CASSANDRA-4972)
 * cqlsh: fix DESCRIBE for 1.1 cfs in CQL3 (CASSANDRA-5101)
 * Correctly gossip with nodes >= 1.1.7 (CASSANDRA-5102)
 * Ensure CL guarantees on digest mismatch (CASSANDRA-5113)
 * Validate correctly selects on composite partition key (CASSANDRA-5122)
 * Fix exception when adding collection (CASSANDRA-5117)
 * Handle states for non-vnode clusters correctly (CASSANDRA-5127)
 * Refuse unrecognized replication and compaction strategy options (CASSANDRA-4795)
 * Pick the correct value validator in sstable2json for cql3 tables (CASSANDRA-5134)
 * Validate login for describe_keyspace, describe_keyspaces and set_keyspace
   (CASSANDRA-5144)
 * Fix inserting empty maps (CASSANDRA-5141)
 * Don't remove tokens from System table for node we know (CASSANDRA-5121)
 * fix streaming progress report for compresed files (CASSANDRA-5130)
 * Coverage analysis for low-CL queries (CASSANDRA-4858)
 * Stop interpreting dates as valid timeUUID value (CASSANDRA-4936)
 * Adds E notation for floating point numbers (CASSANDRA-4927)
 * Detect (and warn) unintentional use of the cql2 thrift methods when cql3 was
   intended (CASSANDRA-5172)
 * cli: Quote ks and cf names in schema output when needed (CASSANDRA-5052)
 * Fix cf name extraction from manifest in Directories.migrateFile() (CASSANDRA-5242)
 * Replace mistaken usage of commons-logging with slf4j (CASSANDRA-5464)
 * Ensure Jackson dependency matches lib (CASSANDRA-5126)
 * Expose droppable tombstone ratio stats over JMX (CASSANDRA-5159)
Merged from 1.1:
 * Simplify CompressedRandomAccessReader to work around JDK FD bug (CASSANDRA-5088)
 * Improve handling a changing target throttle rate mid-compaction (CASSANDRA-5087)
 * Pig: correctly decode row keys in widerow mode (CASSANDRA-5098)
 * nodetool repair command now prints progress (CASSANDRA-4767)
 * fix user defined compaction to run against 1.1 data directory (CASSANDRA-5118)
 * Fix CQL3 BATCH authorization caching (CASSANDRA-5145)
 * fix get_count returns incorrect value with TTL (CASSANDRA-5099)
 * better handling for mid-compaction failure (CASSANDRA-5137)
 * convert default marshallers list to map for better readability (CASSANDRA-5109)
 * fix ConcurrentModificationException in getBootstrapSource (CASSANDRA-5170)
 * fix sstable maxtimestamp for row deletes and pre-1.1.1 sstables (CASSANDRA-5153)
 * Fix thread growth on node removal (CASSANDRA-5175)
 * Make Ec2Region's datacenter name configurable (CASSANDRA-5155)


1.2.0
 * Disallow counters in collections (CASSANDRA-5082)
 * cqlsh: add unit tests (CASSANDRA-3920)
 * fix default bloom_filter_fp_chance for LeveledCompactionStrategy (CASSANDRA-5093)
Merged from 1.1:
 * add validation for get_range_slices with start_key and end_token (CASSANDRA-5089)


1.2.0-rc2
 * fix nodetool ownership display with vnodes (CASSANDRA-5065)
 * cqlsh: add DESCRIBE KEYSPACES command (CASSANDRA-5060)
 * Fix potential infinite loop when reloading CFS (CASSANDRA-5064)
 * Fix SimpleAuthorizer example (CASSANDRA-5072)
 * cqlsh: force CL.ONE for tracing and system.schema* queries (CASSANDRA-5070)
 * Includes cassandra-shuffle in the debian package (CASSANDRA-5058)
Merged from 1.1:
 * fix multithreaded compaction deadlock (CASSANDRA-4492)
 * fix temporarily missing schema after upgrade from pre-1.1.5 (CASSANDRA-5061)
 * Fix ALTER TABLE overriding compression options with defaults
   (CASSANDRA-4996, 5066)
 * fix specifying and altering crc_check_chance (CASSANDRA-5053)
 * fix Murmur3Partitioner ownership% calculation (CASSANDRA-5076)
 * Don't expire columns sooner than they should in 2ndary indexes (CASSANDRA-5079)


1.2-rc1
 * rename rpc_timeout settings to request_timeout (CASSANDRA-5027)
 * add BF with 0.1 FP to LCS by default (CASSANDRA-5029)
 * Fix preparing insert queries (CASSANDRA-5016)
 * Fix preparing queries with counter increment (CASSANDRA-5022)
 * Fix preparing updates with collections (CASSANDRA-5017)
 * Don't generate UUID based on other node address (CASSANDRA-5002)
 * Fix message when trying to alter a clustering key type (CASSANDRA-5012)
 * Update IAuthenticator to match the new IAuthorizer (CASSANDRA-5003)
 * Fix inserting only a key in CQL3 (CASSANDRA-5040)
 * Fix CQL3 token() function when used with strings (CASSANDRA-5050)
Merged from 1.1:
 * reduce log spam from invalid counter shards (CASSANDRA-5026)
 * Improve schema propagation performance (CASSANDRA-5025)
 * Fix for IndexHelper.IndexFor throws OOB Exception (CASSANDRA-5030)
 * cqlsh: make it possible to describe thrift CFs (CASSANDRA-4827)
 * cqlsh: fix timestamp formatting on some platforms (CASSANDRA-5046)


1.2-beta3
 * make consistency level configurable in cqlsh (CASSANDRA-4829)
 * fix cqlsh rendering of blob fields (CASSANDRA-4970)
 * fix cqlsh DESCRIBE command (CASSANDRA-4913)
 * save truncation position in system table (CASSANDRA-4906)
 * Move CompressionMetadata off-heap (CASSANDRA-4937)
 * allow CLI to GET cql3 columnfamily data (CASSANDRA-4924)
 * Fix rare race condition in getExpireTimeForEndpoint (CASSANDRA-4402)
 * acquire references to overlapping sstables during compaction so bloom filter
   doesn't get free'd prematurely (CASSANDRA-4934)
 * Don't share slice query filter in CQL3 SelectStatement (CASSANDRA-4928)
 * Separate tracing from Log4J (CASSANDRA-4861)
 * Exclude gcable tombstones from merkle-tree computation (CASSANDRA-4905)
 * Better printing of AbstractBounds for tracing (CASSANDRA-4931)
 * Optimize mostRecentTombstone check in CC.collectAllData (CASSANDRA-4883)
 * Change stream session ID to UUID to avoid collision from same node (CASSANDRA-4813)
 * Use Stats.db when bulk loading if present (CASSANDRA-4957)
 * Skip repair on system_trace and keyspaces with RF=1 (CASSANDRA-4956)
 * (cql3) Remove arbitrary SELECT limit (CASSANDRA-4918)
 * Correctly handle prepared operation on collections (CASSANDRA-4945)
 * Fix CQL3 LIMIT (CASSANDRA-4877)
 * Fix Stress for CQL3 (CASSANDRA-4979)
 * Remove cassandra specific exceptions from JMX interface (CASSANDRA-4893)
 * (CQL3) Force using ALLOW FILTERING on potentially inefficient queries (CASSANDRA-4915)
 * (cql3) Fix adding column when the table has collections (CASSANDRA-4982)
 * (cql3) Fix allowing collections with compact storage (CASSANDRA-4990)
 * (cql3) Refuse ttl/writetime function on collections (CASSANDRA-4992)
 * Replace IAuthority with new IAuthorizer (CASSANDRA-4874)
 * clqsh: fix KEY pseudocolumn escaping when describing Thrift tables
   in CQL3 mode (CASSANDRA-4955)
 * add basic authentication support for Pig CassandraStorage (CASSANDRA-3042)
 * fix CQL2 ALTER TABLE compaction_strategy_class altering (CASSANDRA-4965)
Merged from 1.1:
 * Fall back to old describe_splits if d_s_ex is not available (CASSANDRA-4803)
 * Improve error reporting when streaming ranges fail (CASSANDRA-5009)
 * Fix cqlsh timestamp formatting of timezone info (CASSANDRA-4746)
 * Fix assertion failure with leveled compaction (CASSANDRA-4799)
 * Check for null end_token in get_range_slice (CASSANDRA-4804)
 * Remove all remnants of removed nodes (CASSANDRA-4840)
 * Add aut-reloading of the log4j file in debian package (CASSANDRA-4855)
 * Fix estimated row cache entry size (CASSANDRA-4860)
 * reset getRangeSlice filter after finishing a row for get_paged_slice
   (CASSANDRA-4919)
 * expunge row cache post-truncate (CASSANDRA-4940)
 * Allow static CF definition with compact storage (CASSANDRA-4910)
 * Fix endless loop/compaction of schema_* CFs due to broken timestamps (CASSANDRA-4880)
 * Fix 'wrong class type' assertion in CounterColumn (CASSANDRA-4976)


1.2-beta2
 * fp rate of 1.0 disables BF entirely; LCS defaults to 1.0 (CASSANDRA-4876)
 * off-heap bloom filters for row keys (CASSANDRA_4865)
 * add extension point for sstable components (CASSANDRA-4049)
 * improve tracing output (CASSANDRA-4852, 4862)
 * make TRACE verb droppable (CASSANDRA-4672)
 * fix BulkLoader recognition of CQL3 columnfamilies (CASSANDRA-4755)
 * Sort commitlog segments for replay by id instead of mtime (CASSANDRA-4793)
 * Make hint delivery asynchronous (CASSANDRA-4761)
 * Pluggable Thrift transport factories for CLI and cqlsh (CASSANDRA-4609, 4610)
 * cassandra-cli: allow Double value type to be inserted to a column (CASSANDRA-4661)
 * Add ability to use custom TServerFactory implementations (CASSANDRA-4608)
 * optimize batchlog flushing to skip successful batches (CASSANDRA-4667)
 * include metadata for system keyspace itself in schema tables (CASSANDRA-4416)
 * add check to PropertyFileSnitch to verify presence of location for
   local node (CASSANDRA-4728)
 * add PBSPredictor consistency modeler (CASSANDRA-4261)
 * remove vestiges of Thrift unframed mode (CASSANDRA-4729)
 * optimize single-row PK lookups (CASSANDRA-4710)
 * adjust blockFor calculation to account for pending ranges due to node 
   movement (CASSANDRA-833)
 * Change CQL version to 3.0.0 and stop accepting 3.0.0-beta1 (CASSANDRA-4649)
 * (CQL3) Make prepared statement global instead of per connection 
   (CASSANDRA-4449)
 * Fix scrubbing of CQL3 created tables (CASSANDRA-4685)
 * (CQL3) Fix validation when using counter and regular columns in the same 
   table (CASSANDRA-4706)
 * Fix bug starting Cassandra with simple authentication (CASSANDRA-4648)
 * Add support for batchlog in CQL3 (CASSANDRA-4545, 4738)
 * Add support for multiple column family outputs in CFOF (CASSANDRA-4208)
 * Support repairing only the local DC nodes (CASSANDRA-4747)
 * Use rpc_address for binary protocol and change default port (CASSANDRA-4751)
 * Fix use of collections in prepared statements (CASSANDRA-4739)
 * Store more information into peers table (CASSANDRA-4351, 4814)
 * Configurable bucket size for size tiered compaction (CASSANDRA-4704)
 * Run leveled compaction in parallel (CASSANDRA-4310)
 * Fix potential NPE during CFS reload (CASSANDRA-4786)
 * Composite indexes may miss results (CASSANDRA-4796)
 * Move consistency level to the protocol level (CASSANDRA-4734, 4824)
 * Fix Subcolumn slice ends not respected (CASSANDRA-4826)
 * Fix Assertion error in cql3 select (CASSANDRA-4783)
 * Fix list prepend logic (CQL3) (CASSANDRA-4835)
 * Add booleans as literals in CQL3 (CASSANDRA-4776)
 * Allow renaming PK columns in CQL3 (CASSANDRA-4822)
 * Fix binary protocol NEW_NODE event (CASSANDRA-4679)
 * Fix potential infinite loop in tombstone compaction (CASSANDRA-4781)
 * Remove system tables accounting from schema (CASSANDRA-4850)
 * (cql3) Force provided columns in clustering key order in 
   'CLUSTERING ORDER BY' (CASSANDRA-4881)
 * Fix composite index bug (CASSANDRA-4884)
 * Fix short read protection for CQL3 (CASSANDRA-4882)
 * Add tracing support to the binary protocol (CASSANDRA-4699)
 * (cql3) Don't allow prepared marker inside collections (CASSANDRA-4890)
 * Re-allow order by on non-selected columns (CASSANDRA-4645)
 * Bug when composite index is created in a table having collections (CASSANDRA-4909)
 * log index scan subject in CompositesSearcher (CASSANDRA-4904)
Merged from 1.1:
 * add get[Row|Key]CacheEntries to CacheServiceMBean (CASSANDRA-4859)
 * fix get_paged_slice to wrap to next row correctly (CASSANDRA-4816)
 * fix indexing empty column values (CASSANDRA-4832)
 * allow JdbcDate to compose null Date objects (CASSANDRA-4830)
 * fix possible stackoverflow when compacting 1000s of sstables
   (CASSANDRA-4765)
 * fix wrong leveled compaction progress calculation (CASSANDRA-4807)
 * add a close() method to CRAR to prevent leaking file descriptors (CASSANDRA-4820)
 * fix potential infinite loop in get_count (CASSANDRA-4833)
 * fix compositeType.{get/from}String methods (CASSANDRA-4842)
 * (CQL) fix CREATE COLUMNFAMILY permissions check (CASSANDRA-4864)
 * Fix DynamicCompositeType same type comparison (CASSANDRA-4711)
 * Fix duplicate SSTable reference when stream session failed (CASSANDRA-3306)
 * Allow static CF definition with compact storage (CASSANDRA-4910)
 * Fix endless loop/compaction of schema_* CFs due to broken timestamps (CASSANDRA-4880)
 * Fix 'wrong class type' assertion in CounterColumn (CASSANDRA-4976)


1.2-beta1
 * add atomic_batch_mutate (CASSANDRA-4542, -4635)
 * increase default max_hint_window_in_ms to 3h (CASSANDRA-4632)
 * include message initiation time to replicas so they can more
   accurately drop timed-out requests (CASSANDRA-2858)
 * fix clientutil.jar dependencies (CASSANDRA-4566)
 * optimize WriteResponse (CASSANDRA-4548)
 * new metrics (CASSANDRA-4009)
 * redesign KEYS indexes to avoid read-before-write (CASSANDRA-2897)
 * debug tracing (CASSANDRA-1123)
 * parallelize row cache loading (CASSANDRA-4282)
 * Make compaction, flush JBOD-aware (CASSANDRA-4292)
 * run local range scans on the read stage (CASSANDRA-3687)
 * clean up ioexceptions (CASSANDRA-2116)
 * add disk_failure_policy (CASSANDRA-2118)
 * Introduce new json format with row level deletion (CASSANDRA-4054)
 * remove redundant "name" column from schema_keyspaces (CASSANDRA-4433)
 * improve "nodetool ring" handling of multi-dc clusters (CASSANDRA-3047)
 * update NTS calculateNaturalEndpoints to be O(N log N) (CASSANDRA-3881)
 * split up rpc timeout by operation type (CASSANDRA-2819)
 * rewrite key cache save/load to use only sequential i/o (CASSANDRA-3762)
 * update MS protocol with a version handshake + broadcast address id
   (CASSANDRA-4311)
 * multithreaded hint replay (CASSANDRA-4189)
 * add inter-node message compression (CASSANDRA-3127)
 * remove COPP (CASSANDRA-2479)
 * Track tombstone expiration and compact when tombstone content is
   higher than a configurable threshold, default 20% (CASSANDRA-3442, 4234)
 * update MurmurHash to version 3 (CASSANDRA-2975)
 * (CLI) track elapsed time for `delete' operation (CASSANDRA-4060)
 * (CLI) jline version is bumped to 1.0 to properly  support
   'delete' key function (CASSANDRA-4132)
 * Save IndexSummary into new SSTable 'Summary' component (CASSANDRA-2392, 4289)
 * Add support for range tombstones (CASSANDRA-3708)
 * Improve MessagingService efficiency (CASSANDRA-3617)
 * Avoid ID conflicts from concurrent schema changes (CASSANDRA-3794)
 * Set thrift HSHA server thread limit to unlimited by default (CASSANDRA-4277)
 * Avoids double serialization of CF id in RowMutation messages
   (CASSANDRA-4293)
 * stream compressed sstables directly with java nio (CASSANDRA-4297)
 * Support multiple ranges in SliceQueryFilter (CASSANDRA-3885)
 * Add column metadata to system column families (CASSANDRA-4018)
 * (cql3) Always use composite types by default (CASSANDRA-4329)
 * (cql3) Add support for set, map and list (CASSANDRA-3647)
 * Validate date type correctly (CASSANDRA-4441)
 * (cql3) Allow definitions with only a PK (CASSANDRA-4361)
 * (cql3) Add support for row key composites (CASSANDRA-4179)
 * improve DynamicEndpointSnitch by using reservoir sampling (CASSANDRA-4038)
 * (cql3) Add support for 2ndary indexes (CASSANDRA-3680)
 * (cql3) fix defining more than one PK to be invalid (CASSANDRA-4477)
 * remove schema agreement checking from all external APIs (Thrift, CQL and CQL3) (CASSANDRA-4487)
 * add Murmur3Partitioner and make it default for new installations (CASSANDRA-3772, 4621)
 * (cql3) update pseudo-map syntax to use map syntax (CASSANDRA-4497)
 * Finer grained exceptions hierarchy and provides error code with exceptions (CASSANDRA-3979)
 * Adds events push to binary protocol (CASSANDRA-4480)
 * Rewrite nodetool help (CASSANDRA-2293)
 * Make CQL3 the default for CQL (CASSANDRA-4640)
 * update stress tool to be able to use CQL3 (CASSANDRA-4406)
 * Accept all thrift update on CQL3 cf but don't expose their metadata (CASSANDRA-4377)
 * Replace Throttle with Guava's RateLimiter for HintedHandOff (CASSANDRA-4541)
 * fix counter add/get using CQL2 and CQL3 in stress tool (CASSANDRA-4633)
 * Add sstable count per level to cfstats (CASSANDRA-4537)
 * (cql3) Add ALTER KEYSPACE statement (CASSANDRA-4611)
 * (cql3) Allow defining default consistency levels (CASSANDRA-4448)
 * (cql3) Fix queries using LIMIT missing results (CASSANDRA-4579)
 * fix cross-version gossip messaging (CASSANDRA-4576)
 * added inet data type (CASSANDRA-4627)


1.1.6
 * Wait for writes on synchronous read digest mismatch (CASSANDRA-4792)
 * fix commitlog replay for nanotime-infected sstables (CASSANDRA-4782)
 * preflight check ttl for maximum of 20 years (CASSANDRA-4771)
 * (Pig) fix widerow input with single column rows (CASSANDRA-4789)
 * Fix HH to compact with correct gcBefore, which avoids wiping out
   undelivered hints (CASSANDRA-4772)
 * LCS will merge up to 32 L0 sstables as intended (CASSANDRA-4778)
 * NTS will default unconfigured DC replicas to zero (CASSANDRA-4675)
 * use default consistency level in counter validation if none is
   explicitly provide (CASSANDRA-4700)
 * Improve IAuthority interface by introducing fine-grained
   access permissions and grant/revoke commands (CASSANDRA-4490, 4644)
 * fix assumption error in CLI when updating/describing keyspace 
   (CASSANDRA-4322)
 * Adds offline sstablescrub to debian packaging (CASSANDRA-4642)
 * Automatic fixing of overlapping leveled sstables (CASSANDRA-4644)
 * fix error when using ORDER BY with extended selections (CASSANDRA-4689)
 * (CQL3) Fix validation for IN queries for non-PK cols (CASSANDRA-4709)
 * fix re-created keyspace disappering after 1.1.5 upgrade 
   (CASSANDRA-4698, 4752)
 * (CLI) display elapsed time in 2 fraction digits (CASSANDRA-3460)
 * add authentication support to sstableloader (CASSANDRA-4712)
 * Fix CQL3 'is reversed' logic (CASSANDRA-4716, 4759)
 * (CQL3) Don't return ReversedType in result set metadata (CASSANDRA-4717)
 * Backport adding AlterKeyspace statement (CASSANDRA-4611)
 * (CQL3) Correcty accept upper-case data types (CASSANDRA-4770)
 * Add binary protocol events for schema changes (CASSANDRA-4684)
Merged from 1.0:
 * Switch from NBHM to CHM in MessagingService's callback map, which
   prevents OOM in long-running instances (CASSANDRA-4708)


1.1.5
 * add SecondaryIndex.reload API (CASSANDRA-4581)
 * use millis + atomicint for commitlog segment creation instead of
   nanotime, which has issues under some hypervisors (CASSANDRA-4601)
 * fix FD leak in slice queries (CASSANDRA-4571)
 * avoid recursion in leveled compaction (CASSANDRA-4587)
 * increase stack size under Java7 to 180K
 * Log(info) schema changes (CASSANDRA-4547)
 * Change nodetool setcachecapcity to manipulate global caches (CASSANDRA-4563)
 * (cql3) fix setting compaction strategy (CASSANDRA-4597)
 * fix broken system.schema_* timestamps on system startup (CASSANDRA-4561)
 * fix wrong skip of cache saving (CASSANDRA-4533)
 * Avoid NPE when lost+found is in data dir (CASSANDRA-4572)
 * Respect five-minute flush moratorium after initial CL replay (CASSANDRA-4474)
 * Adds ntp as recommended in debian packaging (CASSANDRA-4606)
 * Configurable transport in CF Record{Reader|Writer} (CASSANDRA-4558)
 * (cql3) fix potential NPE with both equal and unequal restriction (CASSANDRA-4532)
 * (cql3) improves ORDER BY validation (CASSANDRA-4624)
 * Fix potential deadlock during counter writes (CASSANDRA-4578)
 * Fix cql error with ORDER BY when using IN (CASSANDRA-4612)
Merged from 1.0:
 * increase Xss to 160k to accomodate latest 1.6 JVMs (CASSANDRA-4602)
 * fix toString of hint destination tokens (CASSANDRA-4568)
 * Fix multiple values for CurrentLocal NodeID (CASSANDRA-4626)


1.1.4
 * fix offline scrub to catch >= out of order rows (CASSANDRA-4411)
 * fix cassandra-env.sh on RHEL and other non-dash-based systems 
   (CASSANDRA-4494)
Merged from 1.0:
 * (Hadoop) fix setting key length for old-style mapred api (CASSANDRA-4534)
 * (Hadoop) fix iterating through a resultset consisting entirely
   of tombstoned rows (CASSANDRA-4466)


1.1.3
 * (cqlsh) add COPY TO (CASSANDRA-4434)
 * munmap commitlog segments before rename (CASSANDRA-4337)
 * (JMX) rename getRangeKeySample to sampleKeyRange to avoid returning
   multi-MB results as an attribute (CASSANDRA-4452)
 * flush based on data size, not throughput; overwritten columns no 
   longer artificially inflate liveRatio (CASSANDRA-4399)
 * update default commitlog segment size to 32MB and total commitlog
   size to 32/1024 MB for 32/64 bit JVMs, respectively (CASSANDRA-4422)
 * avoid using global partitioner to estimate ranges in index sstables
   (CASSANDRA-4403)
 * restore pre-CASSANDRA-3862 approach to removing expired tombstones
   from row cache during compaction (CASSANDRA-4364)
 * (stress) support for CQL prepared statements (CASSANDRA-3633)
 * Correctly catch exception when Snappy cannot be loaded (CASSANDRA-4400)
 * (cql3) Support ORDER BY when IN condition is given in WHERE clause (CASSANDRA-4327)
 * (cql3) delete "component_index" column on DROP TABLE call (CASSANDRA-4420)
 * change nanoTime() to currentTimeInMillis() in schema related code (CASSANDRA-4432)
 * add a token generation tool (CASSANDRA-3709)
 * Fix LCS bug with sstable containing only 1 row (CASSANDRA-4411)
 * fix "Can't Modify Index Name" problem on CF update (CASSANDRA-4439)
 * Fix assertion error in getOverlappingSSTables during repair (CASSANDRA-4456)
 * fix nodetool's setcompactionthreshold command (CASSANDRA-4455)
 * Ensure compacted files are never used, to avoid counter overcount (CASSANDRA-4436)
Merged from 1.0:
 * Push the validation of secondary index values to the SecondaryIndexManager (CASSANDRA-4240)
 * allow dropping columns shadowed by not-yet-expired supercolumn or row
   tombstones in PrecompactedRow (CASSANDRA-4396)


1.1.2
 * Fix cleanup not deleting index entries (CASSANDRA-4379)
 * Use correct partitioner when saving + loading caches (CASSANDRA-4331)
 * Check schema before trying to export sstable (CASSANDRA-2760)
 * Raise a meaningful exception instead of NPE when PFS encounters
   an unconfigured node + no default (CASSANDRA-4349)
 * fix bug in sstable blacklisting with LCS (CASSANDRA-4343)
 * LCS no longer promotes tiny sstables out of L0 (CASSANDRA-4341)
 * skip tombstones during hint replay (CASSANDRA-4320)
 * fix NPE in compactionstats (CASSANDRA-4318)
 * enforce 1m min keycache for auto (CASSANDRA-4306)
 * Have DeletedColumn.isMFD always return true (CASSANDRA-4307)
 * (cql3) exeption message for ORDER BY constraints said primary filter can be
    an IN clause, which is misleading (CASSANDRA-4319)
 * (cql3) Reject (not yet supported) creation of 2ndardy indexes on tables with
   composite primary keys (CASSANDRA-4328)
 * Set JVM stack size to 160k for java 7 (CASSANDRA-4275)
 * cqlsh: add COPY command to load data from CSV flat files (CASSANDRA-4012)
 * CFMetaData.fromThrift to throw ConfigurationException upon error (CASSANDRA-4353)
 * Use CF comparator to sort indexed columns in SecondaryIndexManager
   (CASSANDRA-4365)
 * add strategy_options to the KSMetaData.toString() output (CASSANDRA-4248)
 * (cql3) fix range queries containing unqueried results (CASSANDRA-4372)
 * (cql3) allow updating column_alias types (CASSANDRA-4041)
 * (cql3) Fix deletion bug (CASSANDRA-4193)
 * Fix computation of overlapping sstable for leveled compaction (CASSANDRA-4321)
 * Improve scrub and allow to run it offline (CASSANDRA-4321)
 * Fix assertionError in StorageService.bulkLoad (CASSANDRA-4368)
 * (cqlsh) add option to authenticate to a keyspace at startup (CASSANDRA-4108)
 * (cqlsh) fix ASSUME functionality (CASSANDRA-4352)
 * Fix ColumnFamilyRecordReader to not return progress > 100% (CASSANDRA-3942)
Merged from 1.0:
 * Set gc_grace on index CF to 0 (CASSANDRA-4314)


1.1.1
 * add populate_io_cache_on_flush option (CASSANDRA-2635)
 * allow larger cache capacities than 2GB (CASSANDRA-4150)
 * add getsstables command to nodetool (CASSANDRA-4199)
 * apply parent CF compaction settings to secondary index CFs (CASSANDRA-4280)
 * preserve commitlog size cap when recycling segments at startup
   (CASSANDRA-4201)
 * (Hadoop) fix split generation regression (CASSANDRA-4259)
 * ignore min/max compactions settings in LCS, while preserving
   behavior that min=max=0 disables autocompaction (CASSANDRA-4233)
 * log number of rows read from saved cache (CASSANDRA-4249)
 * calculate exact size required for cleanup operations (CASSANDRA-1404)
 * avoid blocking additional writes during flush when the commitlog
   gets behind temporarily (CASSANDRA-1991)
 * enable caching on index CFs based on data CF cache setting (CASSANDRA-4197)
 * warn on invalid replication strategy creation options (CASSANDRA-4046)
 * remove [Freeable]Memory finalizers (CASSANDRA-4222)
 * include tombstone size in ColumnFamily.size, which can prevent OOM
   during sudden mass delete operations by yielding a nonzero liveRatio
   (CASSANDRA-3741)
 * Open 1 sstableScanner per level for leveled compaction (CASSANDRA-4142)
 * Optimize reads when row deletion timestamps allow us to restrict
   the set of sstables we check (CASSANDRA-4116)
 * add support for commitlog archiving and point-in-time recovery
   (CASSANDRA-3690)
 * avoid generating redundant compaction tasks during streaming
   (CASSANDRA-4174)
 * add -cf option to nodetool snapshot, and takeColumnFamilySnapshot to
   StorageService mbean (CASSANDRA-556)
 * optimize cleanup to drop entire sstables where possible (CASSANDRA-4079)
 * optimize truncate when autosnapshot is disabled (CASSANDRA-4153)
 * update caches to use byte[] keys to reduce memory overhead (CASSANDRA-3966)
 * add column limit to cli (CASSANDRA-3012, 4098)
 * clean up and optimize DataOutputBuffer, used by CQL compression and
   CompositeType (CASSANDRA-4072)
 * optimize commitlog checksumming (CASSANDRA-3610)
 * identify and blacklist corrupted SSTables from future compactions 
   (CASSANDRA-2261)
 * Move CfDef and KsDef validation out of thrift (CASSANDRA-4037)
 * Expose API to repair a user provided range (CASSANDRA-3912)
 * Add way to force the cassandra-cli to refresh its schema (CASSANDRA-4052)
 * Avoid having replicate on write tasks stacking up at CL.ONE (CASSANDRA-2889)
 * (cql3) Backwards compatibility for composite comparators in non-cql3-aware
   clients (CASSANDRA-4093)
 * (cql3) Fix order by for reversed queries (CASSANDRA-4160)
 * (cql3) Add ReversedType support (CASSANDRA-4004)
 * (cql3) Add timeuuid type (CASSANDRA-4194)
 * (cql3) Minor fixes (CASSANDRA-4185)
 * (cql3) Fix prepared statement in BATCH (CASSANDRA-4202)
 * (cql3) Reduce the list of reserved keywords (CASSANDRA-4186)
 * (cql3) Move max/min compaction thresholds to compaction strategy options
   (CASSANDRA-4187)
 * Fix exception during move when localhost is the only source (CASSANDRA-4200)
 * (cql3) Allow paging through non-ordered partitioner results (CASSANDRA-3771)
 * (cql3) Fix drop index (CASSANDRA-4192)
 * (cql3) Don't return range ghosts anymore (CASSANDRA-3982)
 * fix re-creating Keyspaces/ColumnFamilies with the same name as dropped
   ones (CASSANDRA-4219)
 * fix SecondaryIndex LeveledManifest save upon snapshot (CASSANDRA-4230)
 * fix missing arrayOffset in FBUtilities.hash (CASSANDRA-4250)
 * (cql3) Add name of parameters in CqlResultSet (CASSANDRA-4242)
 * (cql3) Correctly validate order by queries (CASSANDRA-4246)
 * rename stress to cassandra-stress for saner packaging (CASSANDRA-4256)
 * Fix exception on colum metadata with non-string comparator (CASSANDRA-4269)
 * Check for unknown/invalid compression options (CASSANDRA-4266)
 * (cql3) Adds simple access to column timestamp and ttl (CASSANDRA-4217)
 * (cql3) Fix range queries with secondary indexes (CASSANDRA-4257)
 * Better error messages from improper input in cli (CASSANDRA-3865)
 * Try to stop all compaction upon Keyspace or ColumnFamily drop (CASSANDRA-4221)
 * (cql3) Allow keyspace properties to contain hyphens (CASSANDRA-4278)
 * (cql3) Correctly validate keyspace access in create table (CASSANDRA-4296)
 * Avoid deadlock in migration stage (CASSANDRA-3882)
 * Take supercolumn names and deletion info into account in memtable throughput
   (CASSANDRA-4264)
 * Add back backward compatibility for old style replication factor (CASSANDRA-4294)
 * Preserve compatibility with pre-1.1 index queries (CASSANDRA-4262)
Merged from 1.0:
 * Fix super columns bug where cache is not updated (CASSANDRA-4190)
 * fix maxTimestamp to include row tombstones (CASSANDRA-4116)
 * (CLI) properly handle quotes in create/update keyspace commands (CASSANDRA-4129)
 * Avoids possible deadlock during bootstrap (CASSANDRA-4159)
 * fix stress tool that hangs forever on timeout or error (CASSANDRA-4128)
 * stress tool to return appropriate exit code on failure (CASSANDRA-4188)
 * fix compaction NPE when out of disk space and assertions disabled
   (CASSANDRA-3985)
 * synchronize LCS getEstimatedTasks to avoid CME (CASSANDRA-4255)
 * ensure unique streaming session id's (CASSANDRA-4223)
 * kick off background compaction when min/max thresholds change 
   (CASSANDRA-4279)
 * improve ability of STCS.getBuckets to deal with 100s of 1000s of
   sstables, such as when convertinb back from LCS (CASSANDRA-4287)
 * Oversize integer in CQL throws NumberFormatException (CASSANDRA-4291)
 * fix 1.0.x node join to mixed version cluster, other nodes >= 1.1 (CASSANDRA-4195)
 * Fix LCS splitting sstable base on uncompressed size (CASSANDRA-4419)
 * Push the validation of secondary index values to the SecondaryIndexManager (CASSANDRA-4240)
 * Don't purge columns during upgradesstables (CASSANDRA-4462)
 * Make cqlsh work with piping (CASSANDRA-4113)
 * Validate arguments for nodetool decommission (CASSANDRA-4061)
 * Report thrift status in nodetool info (CASSANDRA-4010)


1.1.0-final
 * average a reduced liveRatio estimate with the previous one (CASSANDRA-4065)
 * Allow KS and CF names up to 48 characters (CASSANDRA-4157)
 * fix stress build (CASSANDRA-4140)
 * add time remaining estimate to nodetool compactionstats (CASSANDRA-4167)
 * (cql) fix NPE in cql3 ALTER TABLE (CASSANDRA-4163)
 * (cql) Add support for CL.TWO and CL.THREE in CQL (CASSANDRA-4156)
 * (cql) Fix type in CQL3 ALTER TABLE preventing update (CASSANDRA-4170)
 * (cql) Throw invalid exception from CQL3 on obsolete options (CASSANDRA-4171)
 * (cqlsh) fix recognizing uppercase SELECT keyword (CASSANDRA-4161)
 * Pig: wide row support (CASSANDRA-3909)
Merged from 1.0:
 * avoid streaming empty files with bulk loader if sstablewriter errors out
   (CASSANDRA-3946)


1.1-rc1
 * Include stress tool in binary builds (CASSANDRA-4103)
 * (Hadoop) fix wide row iteration when last row read was deleted
   (CASSANDRA-4154)
 * fix read_repair_chance to really default to 0.1 in the cli (CASSANDRA-4114)
 * Adds caching and bloomFilterFpChange to CQL options (CASSANDRA-4042)
 * Adds posibility to autoconfigure size of the KeyCache (CASSANDRA-4087)
 * fix KEYS index from skipping results (CASSANDRA-3996)
 * Remove sliced_buffer_size_in_kb dead option (CASSANDRA-4076)
 * make loadNewSStable preserve sstable version (CASSANDRA-4077)
 * Respect 1.0 cache settings as much as possible when upgrading 
   (CASSANDRA-4088)
 * relax path length requirement for sstable files when upgrading on 
   non-Windows platforms (CASSANDRA-4110)
 * fix terminination of the stress.java when errors were encountered
   (CASSANDRA-4128)
 * Move CfDef and KsDef validation out of thrift (CASSANDRA-4037)
 * Fix get_paged_slice (CASSANDRA-4136)
 * CQL3: Support slice with exclusive start and stop (CASSANDRA-3785)
Merged from 1.0:
 * support PropertyFileSnitch in bulk loader (CASSANDRA-4145)
 * add auto_snapshot option allowing disabling snapshot before drop/truncate
   (CASSANDRA-3710)
 * allow short snitch names (CASSANDRA-4130)


1.1-beta2
 * rename loaded sstables to avoid conflicts with local snapshots
   (CASSANDRA-3967)
 * start hint replay as soon as FD notifies that the target is back up
   (CASSANDRA-3958)
 * avoid unproductive deserializing of cached rows during compaction
   (CASSANDRA-3921)
 * fix concurrency issues with CQL keyspace creation (CASSANDRA-3903)
 * Show Effective Owership via Nodetool ring <keyspace> (CASSANDRA-3412)
 * Update ORDER BY syntax for CQL3 (CASSANDRA-3925)
 * Fix BulkRecordWriter to not throw NPE if reducer gets no map data from Hadoop (CASSANDRA-3944)
 * Fix bug with counters in super columns (CASSANDRA-3821)
 * Remove deprecated merge_shard_chance (CASSANDRA-3940)
 * add a convenient way to reset a node's schema (CASSANDRA-2963)
 * fix for intermittent SchemaDisagreementException (CASSANDRA-3884)
 * CLI `list <CF>` to limit number of columns and their order (CASSANDRA-3012)
 * ignore deprecated KsDef/CfDef/ColumnDef fields in native schema (CASSANDRA-3963)
 * CLI to report when unsupported column_metadata pair was given (CASSANDRA-3959)
 * reincarnate removed and deprecated KsDef/CfDef attributes (CASSANDRA-3953)
 * Fix race between writes and read for cache (CASSANDRA-3862)
 * perform static initialization of StorageProxy on start-up (CASSANDRA-3797)
 * support trickling fsync() on writes (CASSANDRA-3950)
 * expose counters for unavailable/timeout exceptions given to thrift clients (CASSANDRA-3671)
 * avoid quadratic startup time in LeveledManifest (CASSANDRA-3952)
 * Add type information to new schema_ columnfamilies and remove thrift
   serialization for schema (CASSANDRA-3792)
 * add missing column validator options to the CLI help (CASSANDRA-3926)
 * skip reading saved key cache if CF's caching strategy is NONE or ROWS_ONLY (CASSANDRA-3954)
 * Unify migration code (CASSANDRA-4017)
Merged from 1.0:
 * cqlsh: guess correct version of Python for Arch Linux (CASSANDRA-4090)
 * (CLI) properly handle quotes in create/update keyspace commands (CASSANDRA-4129)
 * Avoids possible deadlock during bootstrap (CASSANDRA-4159)
 * fix stress tool that hangs forever on timeout or error (CASSANDRA-4128)
 * Fix super columns bug where cache is not updated (CASSANDRA-4190)
 * stress tool to return appropriate exit code on failure (CASSANDRA-4188)


1.0.9
 * improve index sampling performance (CASSANDRA-4023)
 * always compact away deleted hints immediately after handoff (CASSANDRA-3955)
 * delete hints from dropped ColumnFamilies on handoff instead of
   erroring out (CASSANDRA-3975)
 * add CompositeType ref to the CLI doc for create/update column family (CASSANDRA-3980)
 * Pig: support Counter ColumnFamilies (CASSANDRA-3973)
 * Pig: Composite column support (CASSANDRA-3684)
 * Avoid NPE during repair when a keyspace has no CFs (CASSANDRA-3988)
 * Fix division-by-zero error on get_slice (CASSANDRA-4000)
 * don't change manifest level for cleanup, scrub, and upgradesstables
   operations under LeveledCompactionStrategy (CASSANDRA-3989, 4112)
 * fix race leading to super columns assertion failure (CASSANDRA-3957)
 * fix NPE on invalid CQL delete command (CASSANDRA-3755)
 * allow custom types in CLI's assume command (CASSANDRA-4081)
 * fix totalBytes count for parallel compactions (CASSANDRA-3758)
 * fix intermittent NPE in get_slice (CASSANDRA-4095)
 * remove unnecessary asserts in native code interfaces (CASSANDRA-4096)
 * Validate blank keys in CQL to avoid assertion errors (CASSANDRA-3612)
 * cqlsh: fix bad decoding of some column names (CASSANDRA-4003)
 * cqlsh: fix incorrect padding with unicode chars (CASSANDRA-4033)
 * Fix EC2 snitch incorrectly reporting region (CASSANDRA-4026)
 * Shut down thrift during decommission (CASSANDRA-4086)
 * Expose nodetool cfhistograms for 2ndary indexes (CASSANDRA-4063)
Merged from 0.8:
 * Fix ConcurrentModificationException in gossiper (CASSANDRA-4019)


1.1-beta1
 * (cqlsh)
   + add SOURCE and CAPTURE commands, and --file option (CASSANDRA-3479)
   + add ALTER COLUMNFAMILY WITH (CASSANDRA-3523)
   + bundle Python dependencies with Cassandra (CASSANDRA-3507)
   + added to Debian package (CASSANDRA-3458)
   + display byte data instead of erroring out on decode failure 
     (CASSANDRA-3874)
 * add nodetool rebuild_index (CASSANDRA-3583)
 * add nodetool rangekeysample (CASSANDRA-2917)
 * Fix streaming too much data during move operations (CASSANDRA-3639)
 * Nodetool and CLI connect to localhost by default (CASSANDRA-3568)
 * Reduce memory used by primary index sample (CASSANDRA-3743)
 * (Hadoop) separate input/output configurations (CASSANDRA-3197, 3765)
 * avoid returning internal Cassandra classes over JMX (CASSANDRA-2805)
 * add row-level isolation via SnapTree (CASSANDRA-2893)
 * Optimize key count estimation when opening sstable on startup
   (CASSANDRA-2988)
 * multi-dc replication optimization supporting CL > ONE (CASSANDRA-3577)
 * add command to stop compactions (CASSANDRA-1740, 3566, 3582)
 * multithreaded streaming (CASSANDRA-3494)
 * removed in-tree redhat spec (CASSANDRA-3567)
 * "defragment" rows for name-based queries under STCS, again (CASSANDRA-2503)
 * Recycle commitlog segments for improved performance 
   (CASSANDRA-3411, 3543, 3557, 3615)
 * update size-tiered compaction to prioritize small tiers (CASSANDRA-2407)
 * add message expiration logic to OutboundTcpConnection (CASSANDRA-3005)
 * off-heap cache to use sun.misc.Unsafe instead of JNA (CASSANDRA-3271)
 * EACH_QUORUM is only supported for writes (CASSANDRA-3272)
 * replace compactionlock use in schema migration by checking CFS.isValid
   (CASSANDRA-3116)
 * recognize that "SELECT first ... *" isn't really "SELECT *" (CASSANDRA-3445)
 * Use faster bytes comparison (CASSANDRA-3434)
 * Bulk loader is no longer a fat client, (HADOOP) bulk load output format
   (CASSANDRA-3045)
 * (Hadoop) add support for KeyRange.filter
 * remove assumption that keys and token are in bijection
   (CASSANDRA-1034, 3574, 3604)
 * always remove endpoints from delevery queue in HH (CASSANDRA-3546)
 * fix race between cf flush and its 2ndary indexes flush (CASSANDRA-3547)
 * fix potential race in AES when a repair fails (CASSANDRA-3548)
 * Remove columns shadowed by a deleted container even when we cannot purge
   (CASSANDRA-3538)
 * Improve memtable slice iteration performance (CASSANDRA-3545)
 * more efficient allocation of small bloom filters (CASSANDRA-3618)
 * Use separate writer thread in SSTableSimpleUnsortedWriter (CASSANDRA-3619)
 * fsync the directory after new sstable or commitlog segment are created (CASSANDRA-3250)
 * fix minor issues reported by FindBugs (CASSANDRA-3658)
 * global key/row caches (CASSANDRA-3143, 3849)
 * optimize memtable iteration during range scan (CASSANDRA-3638)
 * introduce 'crc_check_chance' in CompressionParameters to support
   a checksum percentage checking chance similarly to read-repair (CASSANDRA-3611)
 * a way to deactivate global key/row cache on per-CF basis (CASSANDRA-3667)
 * fix LeveledCompactionStrategy broken because of generation pre-allocation
   in LeveledManifest (CASSANDRA-3691)
 * finer-grained control over data directories (CASSANDRA-2749)
 * Fix ClassCastException during hinted handoff (CASSANDRA-3694)
 * Upgrade Thrift to 0.7 (CASSANDRA-3213)
 * Make stress.java insert operation to use microseconds (CASSANDRA-3725)
 * Allows (internally) doing a range query with a limit of columns instead of
   rows (CASSANDRA-3742)
 * Allow rangeSlice queries to be start/end inclusive/exclusive (CASSANDRA-3749)
 * Fix BulkLoader to support new SSTable layout and add stream
   throttling to prevent an NPE when there is no yaml config (CASSANDRA-3752)
 * Allow concurrent schema migrations (CASSANDRA-1391, 3832)
 * Add SnapshotCommand to trigger snapshot on remote node (CASSANDRA-3721)
 * Make CFMetaData conversions to/from thrift/native schema inverses
   (CASSANDRA_3559)
 * Add initial code for CQL 3.0-beta (CASSANDRA-2474, 3781, 3753)
 * Add wide row support for ColumnFamilyInputFormat (CASSANDRA-3264)
 * Allow extending CompositeType comparator (CASSANDRA-3657)
 * Avoids over-paging during get_count (CASSANDRA-3798)
 * Add new command to rebuild a node without (repair) merkle tree calculations
   (CASSANDRA-3483, 3922)
 * respect not only row cache capacity but caching mode when
   trying to read data (CASSANDRA-3812)
 * fix system tests (CASSANDRA-3827)
 * CQL support for altering row key type in ALTER TABLE (CASSANDRA-3781)
 * turn compression on by default (CASSANDRA-3871)
 * make hexToBytes refuse invalid input (CASSANDRA-2851)
 * Make secondary indexes CF inherit compression and compaction from their
   parent CF (CASSANDRA-3877)
 * Finish cleanup up tombstone purge code (CASSANDRA-3872)
 * Avoid NPE on aboarted stream-out sessions (CASSANDRA-3904)
 * BulkRecordWriter throws NPE for counter columns (CASSANDRA-3906)
 * Support compression using BulkWriter (CASSANDRA-3907)


1.0.8
 * fix race between cleanup and flush on secondary index CFSes (CASSANDRA-3712)
 * avoid including non-queried nodes in rangeslice read repair
   (CASSANDRA-3843)
 * Only snapshot CF being compacted for snapshot_before_compaction 
   (CASSANDRA-3803)
 * Log active compactions in StatusLogger (CASSANDRA-3703)
 * Compute more accurate compaction score per level (CASSANDRA-3790)
 * Return InvalidRequest when using a keyspace that doesn't exist
   (CASSANDRA-3764)
 * disallow user modification of System keyspace (CASSANDRA-3738)
 * allow using sstable2json on secondary index data (CASSANDRA-3738)
 * (cqlsh) add DESCRIBE COLUMNFAMILIES (CASSANDRA-3586)
 * (cqlsh) format blobs correctly and use colors to improve output
   readability (CASSANDRA-3726)
 * synchronize BiMap of bootstrapping tokens (CASSANDRA-3417)
 * show index options in CLI (CASSANDRA-3809)
 * add optional socket timeout for streaming (CASSANDRA-3838)
 * fix truncate not to leave behind non-CFS backed secondary indexes
   (CASSANDRA-3844)
 * make CLI `show schema` to use output stream directly instead
   of StringBuilder (CASSANDRA-3842)
 * remove the wait on hint future during write (CASSANDRA-3870)
 * (cqlsh) ignore missing CfDef opts (CASSANDRA-3933)
 * (cqlsh) look for cqlshlib relative to realpath (CASSANDRA-3767)
 * Fix short read protection (CASSANDRA-3934)
 * Make sure infered and actual schema match (CASSANDRA-3371)
 * Fix NPE during HH delivery (CASSANDRA-3677)
 * Don't put boostrapping node in 'hibernate' status (CASSANDRA-3737)
 * Fix double quotes in windows bat files (CASSANDRA-3744)
 * Fix bad validator lookup (CASSANDRA-3789)
 * Fix soft reset in EC2MultiRegionSnitch (CASSANDRA-3835)
 * Don't leave zombie connections with THSHA thrift server (CASSANDRA-3867)
 * (cqlsh) fix deserialization of data (CASSANDRA-3874)
 * Fix removetoken force causing an inconsistent state (CASSANDRA-3876)
 * Fix ahndling of some types with Pig (CASSANDRA-3886)
 * Don't allow to drop the system keyspace (CASSANDRA-3759)
 * Make Pig deletes disabled by default and configurable (CASSANDRA-3628)
Merged from 0.8:
 * (Pig) fix CassandraStorage to use correct comparator in Super ColumnFamily
   case (CASSANDRA-3251)
 * fix thread safety issues in commitlog replay, primarily affecting
   systems with many (100s) of CF definitions (CASSANDRA-3751)
 * Fix relevant tombstone ignored with super columns (CASSANDRA-3875)


1.0.7
 * fix regression in HH page size calculation (CASSANDRA-3624)
 * retry failed stream on IOException (CASSANDRA-3686)
 * allow configuring bloom_filter_fp_chance (CASSANDRA-3497)
 * attempt hint delivery every ten minutes, or when failure detector
   notifies us that a node is back up, whichever comes first.  hint
   handoff throttle delay default changed to 1ms, from 50 (CASSANDRA-3554)
 * add nodetool setstreamthroughput (CASSANDRA-3571)
 * fix assertion when dropping a columnfamily with no sstables (CASSANDRA-3614)
 * more efficient allocation of small bloom filters (CASSANDRA-3618)
 * CLibrary.createHardLinkWithExec() to check for errors (CASSANDRA-3101)
 * Avoid creating empty and non cleaned writer during compaction (CASSANDRA-3616)
 * stop thrift service in shutdown hook so we can quiesce MessagingService
   (CASSANDRA-3335)
 * (CQL) compaction_strategy_options and compression_parameters for
   CREATE COLUMNFAMILY statement (CASSANDRA-3374)
 * Reset min/max compaction threshold when creating size tiered compaction
   strategy (CASSANDRA-3666)
 * Don't ignore IOException during compaction (CASSANDRA-3655)
 * Fix assertion error for CF with gc_grace=0 (CASSANDRA-3579)
 * Shutdown ParallelCompaction reducer executor after use (CASSANDRA-3711)
 * Avoid < 0 value for pending tasks in leveled compaction (CASSANDRA-3693)
 * (Hadoop) Support TimeUUID in Pig CassandraStorage (CASSANDRA-3327)
 * Check schema is ready before continuing boostrapping (CASSANDRA-3629)
 * Catch overflows during parsing of chunk_length_kb (CASSANDRA-3644)
 * Improve stream protocol mismatch errors (CASSANDRA-3652)
 * Avoid multiple thread doing HH to the same target (CASSANDRA-3681)
 * Add JMX property for rp_timeout_in_ms (CASSANDRA-2940)
 * Allow DynamicCompositeType to compare component of different types
   (CASSANDRA-3625)
 * Flush non-cfs backed secondary indexes (CASSANDRA-3659)
 * Secondary Indexes should report memory consumption (CASSANDRA-3155)
 * fix for SelectStatement start/end key are not set correctly
   when a key alias is involved (CASSANDRA-3700)
 * fix CLI `show schema` command insert of an extra comma in
   column_metadata (CASSANDRA-3714)
Merged from 0.8:
 * avoid logging (harmless) exception when GC takes < 1ms (CASSANDRA-3656)
 * prevent new nodes from thinking down nodes are up forever (CASSANDRA-3626)
 * use correct list of replicas for LOCAL_QUORUM reads when read repair
   is disabled (CASSANDRA-3696)
 * block on flush before compacting hints (may prevent OOM) (CASSANDRA-3733)


1.0.6
 * (CQL) fix cqlsh support for replicate_on_write (CASSANDRA-3596)
 * fix adding to leveled manifest after streaming (CASSANDRA-3536)
 * filter out unavailable cipher suites when using encryption (CASSANDRA-3178)
 * (HADOOP) add old-style api support for CFIF and CFRR (CASSANDRA-2799)
 * Support TimeUUIDType column names in Stress.java tool (CASSANDRA-3541)
 * (CQL) INSERT/UPDATE/DELETE/TRUNCATE commands should allow CF names to
   be qualified by keyspace (CASSANDRA-3419)
 * always remove endpoints from delevery queue in HH (CASSANDRA-3546)
 * fix race between cf flush and its 2ndary indexes flush (CASSANDRA-3547)
 * fix potential race in AES when a repair fails (CASSANDRA-3548)
 * fix default value validation usage in CLI SET command (CASSANDRA-3553)
 * Optimize componentsFor method for compaction and startup time
   (CASSANDRA-3532)
 * (CQL) Proper ColumnFamily metadata validation on CREATE COLUMNFAMILY 
   (CASSANDRA-3565)
 * fix compression "chunk_length_kb" option to set correct kb value for 
   thrift/avro (CASSANDRA-3558)
 * fix missing response during range slice repair (CASSANDRA-3551)
 * 'describe ring' moved from CLI to nodetool and available through JMX (CASSANDRA-3220)
 * add back partitioner to sstable metadata (CASSANDRA-3540)
 * fix NPE in get_count for counters (CASSANDRA-3601)
Merged from 0.8:
 * remove invalid assertion that table was opened before dropping it
   (CASSANDRA-3580)
 * range and index scans now only send requests to enough replicas to
   satisfy requested CL + RR (CASSANDRA-3598)
 * use cannonical host for local node in nodetool info (CASSANDRA-3556)
 * remove nonlocal DC write optimization since it only worked with
   CL.ONE or CL.LOCAL_QUORUM (CASSANDRA-3577, 3585)
 * detect misuses of CounterColumnType (CASSANDRA-3422)
 * turn off string interning in json2sstable, take 2 (CASSANDRA-2189)
 * validate compression parameters on add/update of the ColumnFamily 
   (CASSANDRA-3573)
 * Check for 0.0.0.0 is incorrect in CFIF (CASSANDRA-3584)
 * Increase vm.max_map_count in debian packaging (CASSANDRA-3563)
 * gossiper will never add itself to saved endpoints (CASSANDRA-3485)


1.0.5
 * revert CASSANDRA-3407 (see CASSANDRA-3540)
 * fix assertion error while forwarding writes to local nodes (CASSANDRA-3539)


1.0.4
 * fix self-hinting of timed out read repair updates and make hinted handoff
   less prone to OOMing a coordinator (CASSANDRA-3440)
 * expose bloom filter sizes via JMX (CASSANDRA-3495)
 * enforce RP tokens 0..2**127 (CASSANDRA-3501)
 * canonicalize paths exposed through JMX (CASSANDRA-3504)
 * fix "liveSize" stat when sstables are removed (CASSANDRA-3496)
 * add bloom filter FP rates to nodetool cfstats (CASSANDRA-3347)
 * record partitioner in sstable metadata component (CASSANDRA-3407)
 * add new upgradesstables nodetool command (CASSANDRA-3406)
 * skip --debug requirement to see common exceptions in CLI (CASSANDRA-3508)
 * fix incorrect query results due to invalid max timestamp (CASSANDRA-3510)
 * make sstableloader recognize compressed sstables (CASSANDRA-3521)
 * avoids race in OutboundTcpConnection in multi-DC setups (CASSANDRA-3530)
 * use SETLOCAL in cassandra.bat (CASSANDRA-3506)
 * fix ConcurrentModificationException in Table.all() (CASSANDRA-3529)
Merged from 0.8:
 * fix concurrence issue in the FailureDetector (CASSANDRA-3519)
 * fix array out of bounds error in counter shard removal (CASSANDRA-3514)
 * avoid dropping tombstones when they might still be needed to shadow
   data in a different sstable (CASSANDRA-2786)


1.0.3
 * revert name-based query defragmentation aka CASSANDRA-2503 (CASSANDRA-3491)
 * fix invalidate-related test failures (CASSANDRA-3437)
 * add next-gen cqlsh to bin/ (CASSANDRA-3188, 3131, 3493)
 * (CQL) fix handling of rows with no columns (CASSANDRA-3424, 3473)
 * fix querying supercolumns by name returning only a subset of
   subcolumns or old subcolumn versions (CASSANDRA-3446)
 * automatically compute sha1 sum for uncompressed data files (CASSANDRA-3456)
 * fix reading metadata/statistics component for version < h (CASSANDRA-3474)
 * add sstable forward-compatibility (CASSANDRA-3478)
 * report compression ratio in CFSMBean (CASSANDRA-3393)
 * fix incorrect size exception during streaming of counters (CASSANDRA-3481)
 * (CQL) fix for counter decrement syntax (CASSANDRA-3418)
 * Fix race introduced by CASSANDRA-2503 (CASSANDRA-3482)
 * Fix incomplete deletion of delivered hints (CASSANDRA-3466)
 * Avoid rescheduling compactions when no compaction was executed 
   (CASSANDRA-3484)
 * fix handling of the chunk_length_kb compression options (CASSANDRA-3492)
Merged from 0.8:
 * fix updating CF row_cache_provider (CASSANDRA-3414)
 * CFMetaData.convertToThrift method to set RowCacheProvider (CASSANDRA-3405)
 * acquire compactionlock during truncate (CASSANDRA-3399)
 * fix displaying cfdef entries for super columnfamilies (CASSANDRA-3415)
 * Make counter shard merging thread safe (CASSANDRA-3178)
 * Revert CASSANDRA-2855
 * Fix bug preventing the use of efficient cross-DC writes (CASSANDRA-3472)
 * `describe ring` command for CLI (CASSANDRA-3220)
 * (Hadoop) skip empty rows when entire row is requested, redux (CASSANDRA-2855)


1.0.2
 * "defragment" rows for name-based queries under STCS (CASSANDRA-2503)
 * Add timing information to cassandra-cli GET/SET/LIST queries (CASSANDRA-3326)
 * Only create one CompressionMetadata object per sstable (CASSANDRA-3427)
 * cleanup usage of StorageService.setMode() (CASSANDRA-3388)
 * Avoid large array allocation for compressed chunk offsets (CASSANDRA-3432)
 * fix DecimalType bytebuffer marshalling (CASSANDRA-3421)
 * fix bug that caused first column in per row indexes to be ignored 
   (CASSANDRA-3441)
 * add JMX call to clean (failed) repair sessions (CASSANDRA-3316)
 * fix sstableloader reference acquisition bug (CASSANDRA-3438)
 * fix estimated row size regression (CASSANDRA-3451)
 * make sure we don't return more columns than asked (CASSANDRA-3303, 3395)
Merged from 0.8:
 * acquire compactionlock during truncate (CASSANDRA-3399)
 * fix displaying cfdef entries for super columnfamilies (CASSANDRA-3415)


1.0.1
 * acquire references during index build to prevent delete problems
   on Windows (CASSANDRA-3314)
 * describe_ring should include datacenter/topology information (CASSANDRA-2882)
 * Thrift sockets are not properly buffered (CASSANDRA-3261)
 * performance improvement for bytebufferutil compare function (CASSANDRA-3286)
 * add system.versions ColumnFamily (CASSANDRA-3140)
 * reduce network copies (CASSANDRA-3333, 3373)
 * limit nodetool to 32MB of heap (CASSANDRA-3124)
 * (CQL) update parser to accept "timestamp" instead of "date" (CASSANDRA-3149)
 * Fix CLI `show schema` to include "compression_options" (CASSANDRA-3368)
 * Snapshot to include manifest under LeveledCompactionStrategy (CASSANDRA-3359)
 * (CQL) SELECT query should allow CF name to be qualified by keyspace (CASSANDRA-3130)
 * (CQL) Fix internal application error specifying 'using consistency ...'
   in lower case (CASSANDRA-3366)
 * fix Deflate compression when compression actually makes the data bigger
   (CASSANDRA-3370)
 * optimize UUIDGen to avoid lock contention on InetAddress.getLocalHost 
   (CASSANDRA-3387)
 * tolerate index being dropped mid-mutation (CASSANDRA-3334, 3313)
 * CompactionManager is now responsible for checking for new candidates
   post-task execution, enabling more consistent leveled compaction 
   (CASSANDRA-3391)
 * Cache HSHA threads (CASSANDRA-3372)
 * use CF/KS names as snapshot prefix for drop + truncate operations
   (CASSANDRA-2997)
 * Break bloom filters up to avoid heap fragmentation (CASSANDRA-2466)
 * fix cassandra hanging on jsvc stop (CASSANDRA-3302)
 * Avoid leveled compaction getting blocked on errors (CASSANDRA-3408)
 * Make reloading the compaction strategy safe (CASSANDRA-3409)
 * ignore 0.8 hints even if compaction begins before we try to purge
   them (CASSANDRA-3385)
 * remove procrun (bin\daemon) from Cassandra source tree and 
   artifacts (CASSANDRA-3331)
 * make cassandra compile under JDK7 (CASSANDRA-3275)
 * remove dependency of clientutil.jar to FBUtilities (CASSANDRA-3299)
 * avoid truncation errors by using long math on long values (CASSANDRA-3364)
 * avoid clock drift on some Windows machine (CASSANDRA-3375)
 * display cache provider in cli 'describe keyspace' command (CASSANDRA-3384)
 * fix incomplete topology information in describe_ring (CASSANDRA-3403)
 * expire dead gossip states based on time (CASSANDRA-2961)
 * improve CompactionTask extensibility (CASSANDRA-3330)
 * Allow one leveled compaction task to kick off another (CASSANDRA-3363)
 * allow encryption only between datacenters (CASSANDRA-2802)
Merged from 0.8:
 * fix truncate allowing data to be replayed post-restart (CASSANDRA-3297)
 * make iwriter final in IndexWriter to avoid NPE (CASSANDRA-2863)
 * (CQL) update grammar to require key clause in DELETE statement
   (CASSANDRA-3349)
 * (CQL) allow numeric keyspace names in USE statement (CASSANDRA-3350)
 * (Hadoop) skip empty rows when slicing the entire row (CASSANDRA-2855)
 * Fix handling of tombstone by SSTableExport/Import (CASSANDRA-3357)
 * fix ColumnIndexer to use long offsets (CASSANDRA-3358)
 * Improved CLI exceptions (CASSANDRA-3312)
 * Fix handling of tombstone by SSTableExport/Import (CASSANDRA-3357)
 * Only count compaction as active (for throttling) when they have
   successfully acquired the compaction lock (CASSANDRA-3344)
 * Display CLI version string on startup (CASSANDRA-3196)
 * (Hadoop) make CFIF try rpc_address or fallback to listen_address
   (CASSANDRA-3214)
 * (Hadoop) accept comma delimited lists of initial thrift connections
   (CASSANDRA-3185)
 * ColumnFamily min_compaction_threshold should be >= 2 (CASSANDRA-3342)
 * (Pig) add 0.8+ types and key validation type in schema (CASSANDRA-3280)
 * Fix completely removing column metadata using CLI (CASSANDRA-3126)
 * CLI `describe cluster;` output should be on separate lines for separate versions
   (CASSANDRA-3170)
 * fix changing durable_writes keyspace option during CF creation
   (CASSANDRA-3292)
 * avoid locking on update when no indexes are involved (CASSANDRA-3386)
 * fix assertionError during repair with ordered partitioners (CASSANDRA-3369)
 * correctly serialize key_validation_class for avro (CASSANDRA-3391)
 * don't expire counter tombstone after streaming (CASSANDRA-3394)
 * prevent nodes that failed to join from hanging around forever 
   (CASSANDRA-3351)
 * remove incorrect optimization from slice read path (CASSANDRA-3390)
 * Fix race in AntiEntropyService (CASSANDRA-3400)


1.0.0-final
 * close scrubbed sstable fd before deleting it (CASSANDRA-3318)
 * fix bug preventing obsolete commitlog segments from being removed
   (CASSANDRA-3269)
 * tolerate whitespace in seed CDL (CASSANDRA-3263)
 * Change default heap thresholds to max(min(1/2 ram, 1G), min(1/4 ram, 8GB))
   (CASSANDRA-3295)
 * Fix broken CompressedRandomAccessReaderTest (CASSANDRA-3298)
 * (CQL) fix type information returned for wildcard queries (CASSANDRA-3311)
 * add estimated tasks to LeveledCompactionStrategy (CASSANDRA-3322)
 * avoid including compaction cache-warming in keycache stats (CASSANDRA-3325)
 * run compaction and hinted handoff threads at MIN_PRIORITY (CASSANDRA-3308)
 * default hsha thrift server to cpu core count in rpc pool (CASSANDRA-3329)
 * add bin\daemon to binary tarball for Windows service (CASSANDRA-3331)
 * Fix places where uncompressed size of sstables was use in place of the
   compressed one (CASSANDRA-3338)
 * Fix hsha thrift server (CASSANDRA-3346)
 * Make sure repair only stream needed sstables (CASSANDRA-3345)


1.0.0-rc2
 * Log a meaningful warning when a node receives a message for a repair session
   that doesn't exist anymore (CASSANDRA-3256)
 * test for NUMA policy support as well as numactl presence (CASSANDRA-3245)
 * Fix FD leak when internode encryption is enabled (CASSANDRA-3257)
 * Remove incorrect assertion in mergeIterator (CASSANDRA-3260)
 * FBUtilities.hexToBytes(String) to throw NumberFormatException when string
   contains non-hex characters (CASSANDRA-3231)
 * Keep SimpleSnitch proximity ordering unchanged from what the Strategy
   generates, as intended (CASSANDRA-3262)
 * remove Scrub from compactionstats when finished (CASSANDRA-3255)
 * fix counter entry in jdbc TypesMap (CASSANDRA-3268)
 * fix full queue scenario for ParallelCompactionIterator (CASSANDRA-3270)
 * fix bootstrap process (CASSANDRA-3285)
 * don't try delivering hints if when there isn't any (CASSANDRA-3176)
 * CLI documentation change for ColumnFamily `compression_options` (CASSANDRA-3282)
 * ignore any CF ids sent by client for adding CF/KS (CASSANDRA-3288)
 * remove obsolete hints on first startup (CASSANDRA-3291)
 * use correct ISortedColumns for time-optimized reads (CASSANDRA-3289)
 * Evict gossip state immediately when a token is taken over by a new IP 
   (CASSANDRA-3259)


1.0.0-rc1
 * Update CQL to generate microsecond timestamps by default (CASSANDRA-3227)
 * Fix counting CFMetadata towards Memtable liveRatio (CASSANDRA-3023)
 * Kill server on wrapped OOME such as from FileChannel.map (CASSANDRA-3201)
 * remove unnecessary copy when adding to row cache (CASSANDRA-3223)
 * Log message when a full repair operation completes (CASSANDRA-3207)
 * Fix streamOutSession keeping sstables references forever if the remote end
   dies (CASSANDRA-3216)
 * Remove dynamic_snitch boolean from example configuration (defaulting to 
   true) and set default badness threshold to 0.1 (CASSANDRA-3229)
 * Base choice of random or "balanced" token on bootstrap on whether
   schema definitions were found (CASSANDRA-3219)
 * Fixes for LeveledCompactionStrategy score computation, prioritization,
   scheduling, and performance (CASSANDRA-3224, 3234)
 * parallelize sstable open at server startup (CASSANDRA-2988)
 * fix handling of exceptions writing to OutboundTcpConnection (CASSANDRA-3235)
 * Allow using quotes in "USE <keyspace>;" CLI command (CASSANDRA-3208)
 * Don't allow any cache loading exceptions to halt startup (CASSANDRA-3218)
 * Fix sstableloader --ignores option (CASSANDRA-3247)
 * File descriptor limit increased in packaging (CASSANDRA-3206)
 * Fix deadlock in commit log during flush (CASSANDRA-3253) 


1.0.0-beta1
 * removed binarymemtable (CASSANDRA-2692)
 * add commitlog_total_space_in_mb to prevent fragmented logs (CASSANDRA-2427)
 * removed commitlog_rotation_threshold_in_mb configuration (CASSANDRA-2771)
 * make AbstractBounds.normalize de-overlapp overlapping ranges (CASSANDRA-2641)
 * replace CollatingIterator, ReducingIterator with MergeIterator 
   (CASSANDRA-2062)
 * Fixed the ability to set compaction strategy in cli using create column 
   family command (CASSANDRA-2778)
 * clean up tmp files after failed compaction (CASSANDRA-2468)
 * restrict repair streaming to specific columnfamilies (CASSANDRA-2280)
 * don't bother persisting columns shadowed by a row tombstone (CASSANDRA-2589)
 * reset CF and SC deletion times after gc_grace (CASSANDRA-2317)
 * optimize away seek when compacting wide rows (CASSANDRA-2879)
 * single-pass streaming (CASSANDRA-2677, 2906, 2916, 3003)
 * use reference counting for deleting sstables instead of relying on GC
   (CASSANDRA-2521, 3179)
 * store hints as serialized mutations instead of pointers to data row
   (CASSANDRA-2045)
 * store hints in the coordinator node instead of in the closest replica 
   (CASSANDRA-2914)
 * add row_cache_keys_to_save CF option (CASSANDRA-1966)
 * check column family validity in nodetool repair (CASSANDRA-2933)
 * use lazy initialization instead of class initialization in NodeId
   (CASSANDRA-2953)
 * add paging to get_count (CASSANDRA-2894)
 * fix "short reads" in [multi]get (CASSANDRA-2643, 3157, 3192)
 * add optional compression for sstables (CASSANDRA-47, 2994, 3001, 3128)
 * add scheduler JMX metrics (CASSANDRA-2962)
 * add block level checksum for compressed data (CASSANDRA-1717)
 * make column family backed column map pluggable and introduce unsynchronized
   ArrayList backed one to speedup reads (CASSANDRA-2843, 3165, 3205)
 * refactoring of the secondary index api (CASSANDRA-2982)
 * make CL > ONE reads wait for digest reconciliation before returning
   (CASSANDRA-2494)
 * fix missing logging for some exceptions (CASSANDRA-2061)
 * refactor and optimize ColumnFamilyStore.files(...) and Descriptor.fromFilename(String)
   and few other places responsible for work with SSTable files (CASSANDRA-3040)
 * Stop reading from sstables once we know we have the most recent columns,
   for query-by-name requests (CASSANDRA-2498)
 * Add query-by-column mode to stress.java (CASSANDRA-3064)
 * Add "install" command to cassandra.bat (CASSANDRA-292)
 * clean up KSMetadata, CFMetadata from unnecessary
   Thrift<->Avro conversion methods (CASSANDRA-3032)
 * Add timeouts to client request schedulers (CASSANDRA-3079, 3096)
 * Cli to use hashes rather than array of hashes for strategy options (CASSANDRA-3081)
 * LeveledCompactionStrategy (CASSANDRA-1608, 3085, 3110, 3087, 3145, 3154, 3182)
 * Improvements of the CLI `describe` command (CASSANDRA-2630)
 * reduce window where dropped CF sstables may not be deleted (CASSANDRA-2942)
 * Expose gossip/FD info to JMX (CASSANDRA-2806)
 * Fix streaming over SSL when compressed SSTable involved (CASSANDRA-3051)
 * Add support for pluggable secondary index implementations (CASSANDRA-3078)
 * remove compaction_thread_priority setting (CASSANDRA-3104)
 * generate hints for replicas that timeout, not just replicas that are known
   to be down before starting (CASSANDRA-2034)
 * Add throttling for internode streaming (CASSANDRA-3080)
 * make the repair of a range repair all replica (CASSANDRA-2610, 3194)
 * expose the ability to repair the first range (as returned by the
   partitioner) of a node (CASSANDRA-2606)
 * Streams Compression (CASSANDRA-3015)
 * add ability to use multiple threads during a single compaction
   (CASSANDRA-2901)
 * make AbstractBounds.normalize support overlapping ranges (CASSANDRA-2641)
 * fix of the CQL count() behavior (CASSANDRA-3068)
 * use TreeMap backed column families for the SSTable simple writers
   (CASSANDRA-3148)
 * fix inconsistency of the CLI syntax when {} should be used instead of [{}]
   (CASSANDRA-3119)
 * rename CQL type names to match expected SQL behavior (CASSANDRA-3149, 3031)
 * Arena-based allocation for memtables (CASSANDRA-2252, 3162, 3163, 3168)
 * Default RR chance to 0.1 (CASSANDRA-3169)
 * Add RowLevel support to secondary index API (CASSANDRA-3147)
 * Make SerializingCacheProvider the default if JNA is available (CASSANDRA-3183)
 * Fix backwards compatibilty for CQL memtable properties (CASSANDRA-3190)
 * Add five-minute delay before starting compactions on a restarted server
   (CASSANDRA-3181)
 * Reduce copies done for intra-host messages (CASSANDRA-1788, 3144)
 * support of compaction strategy option for stress.java (CASSANDRA-3204)
 * make memtable throughput and column count thresholds no-ops (CASSANDRA-2449)
 * Return schema information along with the resultSet in CQL (CASSANDRA-2734)
 * Add new DecimalType (CASSANDRA-2883)
 * Fix assertion error in RowRepairResolver (CASSANDRA-3156)
 * Reduce unnecessary high buffer sizes (CASSANDRA-3171)
 * Pluggable compaction strategy (CASSANDRA-1610)
 * Add new broadcast_address config option (CASSANDRA-2491)


0.8.7
 * Kill server on wrapped OOME such as from FileChannel.map (CASSANDRA-3201)
 * Allow using quotes in "USE <keyspace>;" CLI command (CASSANDRA-3208)
 * Log message when a full repair operation completes (CASSANDRA-3207)
 * Don't allow any cache loading exceptions to halt startup (CASSANDRA-3218)
 * Fix sstableloader --ignores option (CASSANDRA-3247)
 * File descriptor limit increased in packaging (CASSANDRA-3206)
 * Log a meaningfull warning when a node receive a message for a repair session
   that doesn't exist anymore (CASSANDRA-3256)
 * Fix FD leak when internode encryption is enabled (CASSANDRA-3257)
 * FBUtilities.hexToBytes(String) to throw NumberFormatException when string
   contains non-hex characters (CASSANDRA-3231)
 * Keep SimpleSnitch proximity ordering unchanged from what the Strategy
   generates, as intended (CASSANDRA-3262)
 * remove Scrub from compactionstats when finished (CASSANDRA-3255)
 * Fix tool .bat files when CASSANDRA_HOME contains spaces (CASSANDRA-3258)
 * Force flush of status table when removing/updating token (CASSANDRA-3243)
 * Evict gossip state immediately when a token is taken over by a new IP (CASSANDRA-3259)
 * Fix bug where the failure detector can take too long to mark a host
   down (CASSANDRA-3273)
 * (Hadoop) allow wrapping ranges in queries (CASSANDRA-3137)
 * (Hadoop) check all interfaces for a match with split location
   before falling back to random replica (CASSANDRA-3211)
 * (Hadoop) Make Pig storage handle implements LoadMetadata (CASSANDRA-2777)
 * (Hadoop) Fix exception during PIG 'dump' (CASSANDRA-2810)
 * Fix stress COUNTER_GET option (CASSANDRA-3301)
 * Fix missing fields in CLI `show schema` output (CASSANDRA-3304)
 * Nodetool no longer leaks threads and closes JMX connections (CASSANDRA-3309)
 * fix truncate allowing data to be replayed post-restart (CASSANDRA-3297)
 * Move SimpleAuthority and SimpleAuthenticator to examples (CASSANDRA-2922)
 * Fix handling of tombstone by SSTableExport/Import (CASSANDRA-3357)
 * Fix transposition in cfHistograms (CASSANDRA-3222)
 * Allow using number as DC name when creating keyspace in CQL (CASSANDRA-3239)
 * Force flush of system table after updating/removing a token (CASSANDRA-3243)


0.8.6
 * revert CASSANDRA-2388
 * change TokenRange.endpoints back to listen/broadcast address to match
   pre-1777 behavior, and add TokenRange.rpc_endpoints instead (CASSANDRA-3187)
 * avoid trying to watch cassandra-topology.properties when loaded from jar
   (CASSANDRA-3138)
 * prevent users from creating keyspaces with LocalStrategy replication
   (CASSANDRA-3139)
 * fix CLI `show schema;` to output correct keyspace definition statement
   (CASSANDRA-3129)
 * CustomTThreadPoolServer to log TTransportException at DEBUG level
   (CASSANDRA-3142)
 * allow topology sort to work with non-unique rack names between 
   datacenters (CASSANDRA-3152)
 * Improve caching of same-version Messages on digest and repair paths
   (CASSANDRA-3158)
 * Randomize choice of first replica for counter increment (CASSANDRA-2890)
 * Fix using read_repair_chance instead of merge_shard_change (CASSANDRA-3202)
 * Avoid streaming data to nodes that already have it, on move as well as
   decommission (CASSANDRA-3041)
 * Fix divide by zero error in GCInspector (CASSANDRA-3164)
 * allow quoting of the ColumnFamily name in CLI `create column family`
   statement (CASSANDRA-3195)
 * Fix rolling upgrade from 0.7 to 0.8 problem (CASSANDRA-3166)
 * Accomodate missing encryption_options in IncomingTcpConnection.stream
   (CASSANDRA-3212)


0.8.5
 * fix NPE when encryption_options is unspecified (CASSANDRA-3007)
 * include column name in validation failure exceptions (CASSANDRA-2849)
 * make sure truncate clears out the commitlog so replay won't re-
   populate with truncated data (CASSANDRA-2950)
 * fix NPE when debug logging is enabled and dropped CF is present
   in a commitlog segment (CASSANDRA-3021)
 * fix cassandra.bat when CASSANDRA_HOME contains spaces (CASSANDRA-2952)
 * fix to SSTableSimpleUnsortedWriter bufferSize calculation (CASSANDRA-3027)
 * make cleanup and normal compaction able to skip empty rows
   (rows containing nothing but expired tombstones) (CASSANDRA-3039)
 * work around native memory leak in com.sun.management.GarbageCollectorMXBean
   (CASSANDRA-2868)
 * validate that column names in column_metadata are not equal to key_alias
   on create/update of the ColumnFamily and CQL 'ALTER' statement (CASSANDRA-3036)
 * return an InvalidRequestException if an indexed column is assigned
   a value larger than 64KB (CASSANDRA-3057)
 * fix of numeric-only and string column names handling in CLI "drop index" 
   (CASSANDRA-3054)
 * prune index scan resultset back to original request for lazy
   resultset expansion case (CASSANDRA-2964)
 * (Hadoop) fail jobs when Cassandra node has failed but TaskTracker
   has not (CASSANDRA-2388)
 * fix dynamic snitch ignoring nodes when read_repair_chance is zero
   (CASSANDRA-2662)
 * avoid retaining references to dropped CFS objects in 
   CompactionManager.estimatedCompactions (CASSANDRA-2708)
 * expose rpc timeouts per host in MessagingServiceMBean (CASSANDRA-2941)
 * avoid including cwd in classpath for deb and rpm packages (CASSANDRA-2881)
 * remove gossip state when a new IP takes over a token (CASSANDRA-3071)
 * allow sstable2json to work on index sstable files (CASSANDRA-3059)
 * always hint counters (CASSANDRA-3099)
 * fix log4j initialization in EmbeddedCassandraService (CASSANDRA-2857)
 * remove gossip state when a new IP takes over a token (CASSANDRA-3071)
 * work around native memory leak in com.sun.management.GarbageCollectorMXBean
    (CASSANDRA-2868)
 * fix UnavailableException with writes at CL.EACH_QUORM (CASSANDRA-3084)
 * fix parsing of the Keyspace and ColumnFamily names in numeric
   and string representations in CLI (CASSANDRA-3075)
 * fix corner cases in Range.differenceToFetch (CASSANDRA-3084)
 * fix ip address String representation in the ring cache (CASSANDRA-3044)
 * fix ring cache compatibility when mixing pre-0.8.4 nodes with post-
   in the same cluster (CASSANDRA-3023)
 * make repair report failure when a node participating dies (instead of
   hanging forever) (CASSANDRA-2433)
 * fix handling of the empty byte buffer by ReversedType (CASSANDRA-3111)
 * Add validation that Keyspace names are case-insensitively unique (CASSANDRA-3066)
 * catch invalid key_validation_class before instantiating UpdateColumnFamily (CASSANDRA-3102)
 * make Range and Bounds objects client-safe (CASSANDRA-3108)
 * optionally skip log4j configuration (CASSANDRA-3061)
 * bundle sstableloader with the debian package (CASSANDRA-3113)
 * don't try to build secondary indexes when there is none (CASSANDRA-3123)
 * improve SSTableSimpleUnsortedWriter speed for large rows (CASSANDRA-3122)
 * handle keyspace arguments correctly in nodetool snapshot (CASSANDRA-3038)
 * Fix SSTableImportTest on windows (CASSANDRA-3043)
 * expose compactionThroughputMbPerSec through JMX (CASSANDRA-3117)
 * log keyspace and CF of large rows being compacted


0.8.4
 * change TokenRing.endpoints to be a list of rpc addresses instead of 
   listen/broadcast addresses (CASSANDRA-1777)
 * include files-to-be-streamed in StreamInSession.getSources (CASSANDRA-2972)
 * use JAVA env var in cassandra-env.sh (CASSANDRA-2785, 2992)
 * avoid doing read for no-op replicate-on-write at CL=1 (CASSANDRA-2892)
 * refuse counter write for CL.ANY (CASSANDRA-2990)
 * switch back to only logging recent dropped messages (CASSANDRA-3004)
 * always deserialize RowMutation for counters (CASSANDRA-3006)
 * ignore saved replication_factor strategy_option for NTS (CASSANDRA-3011)
 * make sure pre-truncate CL segments are discarded (CASSANDRA-2950)


0.8.3
 * add ability to drop local reads/writes that are going to timeout
   (CASSANDRA-2943)
 * revamp token removal process, keep gossip states for 3 days (CASSANDRA-2496)
 * don't accept extra args for 0-arg nodetool commands (CASSANDRA-2740)
 * log unavailableexception details at debug level (CASSANDRA-2856)
 * expose data_dir though jmx (CASSANDRA-2770)
 * don't include tmp files as sstable when create cfs (CASSANDRA-2929)
 * log Java classpath on startup (CASSANDRA-2895)
 * keep gossipped version in sync with actual on migration coordinator 
   (CASSANDRA-2946)
 * use lazy initialization instead of class initialization in NodeId
   (CASSANDRA-2953)
 * check column family validity in nodetool repair (CASSANDRA-2933)
 * speedup bytes to hex conversions dramatically (CASSANDRA-2850)
 * Flush memtables on shutdown when durable writes are disabled 
   (CASSANDRA-2958)
 * improved POSIX compatibility of start scripts (CASsANDRA-2965)
 * add counter support to Hadoop InputFormat (CASSANDRA-2981)
 * fix bug where dirty commitlog segments were removed (and avoid keeping 
   segments with no post-flush activity permanently dirty) (CASSANDRA-2829)
 * fix throwing exception with batch mutation of counter super columns
   (CASSANDRA-2949)
 * ignore system tables during repair (CASSANDRA-2979)
 * throw exception when NTS is given replication_factor as an option
   (CASSANDRA-2960)
 * fix assertion error during compaction of counter CFs (CASSANDRA-2968)
 * avoid trying to create index names, when no index exists (CASSANDRA-2867)
 * don't sample the system table when choosing a bootstrap token
   (CASSANDRA-2825)
 * gossiper notifies of local state changes (CASSANDRA-2948)
 * add asynchronous and half-sync/half-async (hsha) thrift servers 
   (CASSANDRA-1405)
 * fix potential use of free'd native memory in SerializingCache 
   (CASSANDRA-2951)
 * prune index scan resultset back to original request for lazy
   resultset expansion case (CASSANDRA-2964)
 * (Hadoop) fail jobs when Cassandra node has failed but TaskTracker
    has not (CASSANDRA-2388)


0.8.2
 * CQL: 
   - include only one row per unique key for IN queries (CASSANDRA-2717)
   - respect client timestamp on full row deletions (CASSANDRA-2912)
 * improve thread-safety in StreamOutSession (CASSANDRA-2792)
 * allow deleting a row and updating indexed columns in it in the
   same mutation (CASSANDRA-2773)
 * Expose number of threads blocked on submitting memtable to flush
   in JMX (CASSANDRA-2817)
 * add ability to return "endpoints" to nodetool (CASSANDRA-2776)
 * Add support for multiple (comma-delimited) coordinator addresses
   to ColumnFamilyInputFormat (CASSANDRA-2807)
 * fix potential NPE while scheduling read repair for range slice
   (CASSANDRA-2823)
 * Fix race in SystemTable.getCurrentLocalNodeId (CASSANDRA-2824)
 * Correctly set default for replicate_on_write (CASSANDRA-2835)
 * improve nodetool compactionstats formatting (CASSANDRA-2844)
 * fix index-building status display (CASSANDRA-2853)
 * fix CLI perpetuating obsolete KsDef.replication_factor (CASSANDRA-2846)
 * improve cli treatment of multiline comments (CASSANDRA-2852)
 * handle row tombstones correctly in EchoedRow (CASSANDRA-2786)
 * add MessagingService.get[Recently]DroppedMessages and
   StorageService.getExceptionCount (CASSANDRA-2804)
 * fix possibility of spurious UnavailableException for LOCAL_QUORUM
   reads with dynamic snitch + read repair disabled (CASSANDRA-2870)
 * add ant-optional as dependence for the debian package (CASSANDRA-2164)
 * add option to specify limit for get_slice in the CLI (CASSANDRA-2646)
 * decrease HH page size (CASSANDRA-2832)
 * reset cli keyspace after dropping the current one (CASSANDRA-2763)
 * add KeyRange option to Hadoop inputformat (CASSANDRA-1125)
 * fix protocol versioning (CASSANDRA-2818, 2860)
 * support spaces in path to log4j configuration (CASSANDRA-2383)
 * avoid including inferred types in CF update (CASSANDRA-2809)
 * fix JMX bulkload call (CASSANDRA-2908)
 * fix updating KS with durable_writes=false (CASSANDRA-2907)
 * add simplified facade to SSTableWriter for bulk loading use
   (CASSANDRA-2911)
 * fix re-using index CF sstable names after drop/recreate (CASSANDRA-2872)
 * prepend CF to default index names (CASSANDRA-2903)
 * fix hint replay (CASSANDRA-2928)
 * Properly synchronize repair's merkle tree computation (CASSANDRA-2816)


0.8.1
 * CQL:
   - support for insert, delete in BATCH (CASSANDRA-2537)
   - support for IN to SELECT, UPDATE (CASSANDRA-2553)
   - timestamp support for INSERT, UPDATE, and BATCH (CASSANDRA-2555)
   - TTL support (CASSANDRA-2476)
   - counter support (CASSANDRA-2473)
   - ALTER COLUMNFAMILY (CASSANDRA-1709)
   - DROP INDEX (CASSANDRA-2617)
   - add SCHEMA/TABLE as aliases for KS/CF (CASSANDRA-2743)
   - server handles wait-for-schema-agreement (CASSANDRA-2756)
   - key alias support (CASSANDRA-2480)
 * add support for comparator parameters and a generic ReverseType
   (CASSANDRA-2355)
 * add CompositeType and DynamicCompositeType (CASSANDRA-2231)
 * optimize batches containing multiple updates to the same row
   (CASSANDRA-2583)
 * adjust hinted handoff page size to avoid OOM with large columns 
   (CASSANDRA-2652)
 * mark BRAF buffer invalid post-flush so we don't re-flush partial
   buffers again, especially on CL writes (CASSANDRA-2660)
 * add DROP INDEX support to CLI (CASSANDRA-2616)
 * don't perform HH to client-mode [storageproxy] nodes (CASSANDRA-2668)
 * Improve forceDeserialize/getCompactedRow encapsulation (CASSANDRA-2659)
 * Don't write CounterUpdateColumn to disk in tests (CASSANDRA-2650)
 * Add sstable bulk loading utility (CASSANDRA-1278)
 * avoid replaying hints to dropped columnfamilies (CASSANDRA-2685)
 * add placeholders for missing rows in range query pseudo-RR (CASSANDRA-2680)
 * remove no-op HHOM.renameHints (CASSANDRA-2693)
 * clone super columns to avoid modifying them during flush (CASSANDRA-2675)
 * allow writes to bypass the commitlog for certain keyspaces (CASSANDRA-2683)
 * avoid NPE when bypassing commitlog during memtable flush (CASSANDRA-2781)
 * Added support for making bootstrap retry if nodes flap (CASSANDRA-2644)
 * Added statusthrift to nodetool to report if thrift server is running (CASSANDRA-2722)
 * Fixed rows being cached if they do not exist (CASSANDRA-2723)
 * Support passing tableName and cfName to RowCacheProviders (CASSANDRA-2702)
 * close scrub file handles (CASSANDRA-2669)
 * throttle migration replay (CASSANDRA-2714)
 * optimize column serializer creation (CASSANDRA-2716)
 * Added support for making bootstrap retry if nodes flap (CASSANDRA-2644)
 * Added statusthrift to nodetool to report if thrift server is running
   (CASSANDRA-2722)
 * Fixed rows being cached if they do not exist (CASSANDRA-2723)
 * fix truncate/compaction race (CASSANDRA-2673)
 * workaround large resultsets causing large allocation retention
   by nio sockets (CASSANDRA-2654)
 * fix nodetool ring use with Ec2Snitch (CASSANDRA-2733)
 * fix removing columns and subcolumns that are supressed by a row or
   supercolumn tombstone during replica resolution (CASSANDRA-2590)
 * support sstable2json against snapshot sstables (CASSANDRA-2386)
 * remove active-pull schema requests (CASSANDRA-2715)
 * avoid marking entire list of sstables as actively being compacted
   in multithreaded compaction (CASSANDRA-2765)
 * seek back after deserializing a row to update cache with (CASSANDRA-2752)
 * avoid skipping rows in scrub for counter column family (CASSANDRA-2759)
 * fix ConcurrentModificationException in repair when dealing with 0.7 node
   (CASSANDRA-2767)
 * use threadsafe collections for StreamInSession (CASSANDRA-2766)
 * avoid infinite loop when creating merkle tree (CASSANDRA-2758)
 * avoids unmarking compacting sstable prematurely in cleanup (CASSANDRA-2769)
 * fix NPE when the commit log is bypassed (CASSANDRA-2718)
 * don't throw an exception in SS.isRPCServerRunning (CASSANDRA-2721)
 * make stress.jar executable (CASSANDRA-2744)
 * add daemon mode to java stress (CASSANDRA-2267)
 * expose the DC and rack of a node through JMX and nodetool ring (CASSANDRA-2531)
 * fix cache mbean getSize (CASSANDRA-2781)
 * Add Date, Float, Double, and Boolean types (CASSANDRA-2530)
 * Add startup flag to renew counter node id (CASSANDRA-2788)
 * add jamm agent to cassandra.bat (CASSANDRA-2787)
 * fix repair hanging if a neighbor has nothing to send (CASSANDRA-2797)
 * purge tombstone even if row is in only one sstable (CASSANDRA-2801)
 * Fix wrong purge of deleted cf during compaction (CASSANDRA-2786)
 * fix race that could result in Hadoop writer failing to throw an
   exception encountered after close() (CASSANDRA-2755)
 * fix scan wrongly throwing assertion error (CASSANDRA-2653)
 * Always use even distribution for merkle tree with RandomPartitionner
   (CASSANDRA-2841)
 * fix describeOwnership for OPP (CASSANDRA-2800)
 * ensure that string tokens do not contain commas (CASSANDRA-2762)


0.8.0-final
 * fix CQL grammar warning and cqlsh regression from CASSANDRA-2622
 * add ant generate-cql-html target (CASSANDRA-2526)
 * update CQL consistency levels (CASSANDRA-2566)
 * debian packaging fixes (CASSANDRA-2481, 2647)
 * fix UUIDType, IntegerType for direct buffers (CASSANDRA-2682, 2684)
 * switch to native Thrift for Hadoop map/reduce (CASSANDRA-2667)
 * fix StackOverflowError when building from eclipse (CASSANDRA-2687)
 * only provide replication_factor to strategy_options "help" for
   SimpleStrategy, OldNetworkTopologyStrategy (CASSANDRA-2678, 2713)
 * fix exception adding validators to non-string columns (CASSANDRA-2696)
 * avoid instantiating DatabaseDescriptor in JDBC (CASSANDRA-2694)
 * fix potential stack overflow during compaction (CASSANDRA-2626)
 * clone super columns to avoid modifying them during flush (CASSANDRA-2675)
 * reset underlying iterator in EchoedRow constructor (CASSANDRA-2653)


0.8.0-rc1
 * faster flushes and compaction from fixing excessively pessimistic 
   rebuffering in BRAF (CASSANDRA-2581)
 * fix returning null column values in the python cql driver (CASSANDRA-2593)
 * fix merkle tree splitting exiting early (CASSANDRA-2605)
 * snapshot_before_compaction directory name fix (CASSANDRA-2598)
 * Disable compaction throttling during bootstrap (CASSANDRA-2612) 
 * fix CQL treatment of > and < operators in range slices (CASSANDRA-2592)
 * fix potential double-application of counter updates on commitlog replay
   by moving replay position from header to sstable metadata (CASSANDRA-2419)
 * JDBC CQL driver exposes getColumn for access to timestamp
 * JDBC ResultSetMetadata properties added to AbstractType
 * r/m clustertool (CASSANDRA-2607)
 * add support for presenting row key as a column in CQL result sets 
   (CASSANDRA-2622)
 * Don't allow {LOCAL|EACH}_QUORUM unless strategy is NTS (CASSANDRA-2627)
 * validate keyspace strategy_options during CQL create (CASSANDRA-2624)
 * fix empty Result with secondary index when limit=1 (CASSANDRA-2628)
 * Fix regression where bootstrapping a node with no schema fails
   (CASSANDRA-2625)
 * Allow removing LocationInfo sstables (CASSANDRA-2632)
 * avoid attempting to replay mutations from dropped keyspaces (CASSANDRA-2631)
 * avoid using cached position of a key when GT is requested (CASSANDRA-2633)
 * fix counting bloom filter true positives (CASSANDRA-2637)
 * initialize local ep state prior to gossip startup if needed (CASSANDRA-2638)
 * fix counter increment lost after restart (CASSANDRA-2642)
 * add quote-escaping via backslash to CLI (CASSANDRA-2623)
 * fix pig example script (CASSANDRA-2487)
 * fix dynamic snitch race in adding latencies (CASSANDRA-2618)
 * Start/stop cassandra after more important services such as mdadm in
   debian packaging (CASSANDRA-2481)


0.8.0-beta2
 * fix NPE compacting index CFs (CASSANDRA-2528)
 * Remove checking all column families on startup for compaction candidates 
   (CASSANDRA-2444)
 * validate CQL create keyspace options (CASSANDRA-2525)
 * fix nodetool setcompactionthroughput (CASSANDRA-2550)
 * move	gossip heartbeat back to its own thread (CASSANDRA-2554)
 * validate cql TRUNCATE columnfamily before truncating (CASSANDRA-2570)
 * fix batch_mutate for mixed standard-counter mutations (CASSANDRA-2457)
 * disallow making schema changes to system keyspace (CASSANDRA-2563)
 * fix sending mutation messages multiple times (CASSANDRA-2557)
 * fix incorrect use of NBHM.size in ReadCallback that could cause
   reads to time out even when responses were received (CASSANDRA-2552)
 * trigger read repair correctly for LOCAL_QUORUM reads (CASSANDRA-2556)
 * Allow configuring the number of compaction thread (CASSANDRA-2558)
 * forceUserDefinedCompaction will attempt to compact what it is given
   even if the pessimistic estimate is that there is not enough disk space;
   automatic compactions will only compact 2 or more sstables (CASSANDRA-2575)
 * refuse to apply migrations with older timestamps than the current 
   schema (CASSANDRA-2536)
 * remove unframed Thrift transport option
 * include indexes in snapshots (CASSANDRA-2596)
 * improve ignoring of obsolete mutations in index maintenance (CASSANDRA-2401)
 * recognize attempt to drop just the index while leaving the column
   definition alone (CASSANDRA-2619)
  

0.8.0-beta1
 * remove Avro RPC support (CASSANDRA-926)
 * support for columns that act as incr/decr counters 
   (CASSANDRA-1072, 1937, 1944, 1936, 2101, 2093, 2288, 2105, 2384, 2236, 2342,
   2454)
 * CQL (CASSANDRA-1703, 1704, 1705, 1706, 1707, 1708, 1710, 1711, 1940, 
   2124, 2302, 2277, 2493)
 * avoid double RowMutation serialization on write path (CASSANDRA-1800)
 * make NetworkTopologyStrategy the default (CASSANDRA-1960)
 * configurable internode encryption (CASSANDRA-1567, 2152)
 * human readable column names in sstable2json output (CASSANDRA-1933)
 * change default JMX port to 7199 (CASSANDRA-2027)
 * backwards compatible internal messaging (CASSANDRA-1015)
 * atomic switch of memtables and sstables (CASSANDRA-2284)
 * add pluggable SeedProvider (CASSANDRA-1669)
 * Fix clustertool to not throw exception when calling get_endpoints (CASSANDRA-2437)
 * upgrade to thrift 0.6 (CASSANDRA-2412) 
 * repair works on a token range instead of full ring (CASSANDRA-2324)
 * purge tombstones from row cache (CASSANDRA-2305)
 * push replication_factor into strategy_options (CASSANDRA-1263)
 * give snapshots the same name on each node (CASSANDRA-1791)
 * remove "nodetool loadbalance" (CASSANDRA-2448)
 * multithreaded compaction (CASSANDRA-2191)
 * compaction throttling (CASSANDRA-2156)
 * add key type information and alias (CASSANDRA-2311, 2396)
 * cli no longer divides read_repair_chance by 100 (CASSANDRA-2458)
 * made CompactionInfo.getTaskType return an enum (CASSANDRA-2482)
 * add a server-wide cap on measured memtable memory usage and aggressively
   flush to keep under that threshold (CASSANDRA-2006)
 * add unified UUIDType (CASSANDRA-2233)
 * add off-heap row cache support (CASSANDRA-1969)


0.7.5
 * improvements/fixes to PIG driver (CASSANDRA-1618, CASSANDRA-2387,
   CASSANDRA-2465, CASSANDRA-2484)
 * validate index names (CASSANDRA-1761)
 * reduce contention on Table.flusherLock (CASSANDRA-1954)
 * try harder to detect failures during streaming, cleaning up temporary
   files more reliably (CASSANDRA-2088)
 * shut down server for OOM on a Thrift thread (CASSANDRA-2269)
 * fix tombstone handling in repair and sstable2json (CASSANDRA-2279)
 * preserve version when streaming data from old sstables (CASSANDRA-2283)
 * don't start repair if a neighboring node is marked as dead (CASSANDRA-2290)
 * purge tombstones from row cache (CASSANDRA-2305)
 * Avoid seeking when sstable2json exports the entire file (CASSANDRA-2318)
 * clear Built flag in system table when dropping an index (CASSANDRA-2320)
 * don't allow arbitrary argument for stress.java (CASSANDRA-2323)
 * validate values for index predicates in get_indexed_slice (CASSANDRA-2328)
 * queue secondary indexes for flush before the parent (CASSANDRA-2330)
 * allow job configuration to set the CL used in Hadoop jobs (CASSANDRA-2331)
 * add memtable_flush_queue_size defaulting to 4 (CASSANDRA-2333)
 * Allow overriding of initial_token, storage_port and rpc_port from system
   properties (CASSANDRA-2343)
 * fix comparator used for non-indexed secondary expressions in index scan
   (CASSANDRA-2347)
 * ensure size calculation and write phase of large-row compaction use
   the same threshold for TTL expiration (CASSANDRA-2349)
 * fix race when iterating CFs during add/drop (CASSANDRA-2350)
 * add ConsistencyLevel command to CLI (CASSANDRA-2354)
 * allow negative numbers in the cli (CASSANDRA-2358)
 * hard code serialVersionUID for tokens class (CASSANDRA-2361)
 * fix potential infinite loop in ByteBufferUtil.inputStream (CASSANDRA-2365)
 * fix encoding bugs in HintedHandoffManager, SystemTable when default
   charset is not UTF8 (CASSANDRA-2367)
 * avoids having removed node reappearing in Gossip (CASSANDRA-2371)
 * fix incorrect truncation of long to int when reading columns via block
   index (CASSANDRA-2376)
 * fix NPE during stream session (CASSANDRA-2377)
 * fix race condition that could leave orphaned data files when dropping CF or
   KS (CASSANDRA-2381)
 * fsync statistics component on write (CASSANDRA-2382)
 * fix duplicate results from CFS.scan (CASSANDRA-2406)
 * add IntegerType to CLI help (CASSANDRA-2414)
 * avoid caching token-only decoratedkeys (CASSANDRA-2416)
 * convert mmap assertion to if/throw so scrub can catch it (CASSANDRA-2417)
 * don't overwrite gc log (CASSANDR-2418)
 * invalidate row cache for streamed row to avoid inconsitencies
   (CASSANDRA-2420)
 * avoid copies in range/index scans (CASSANDRA-2425)
 * make sure we don't wipe data during cleanup if the node has not join
   the ring (CASSANDRA-2428)
 * Try harder to close files after compaction (CASSANDRA-2431)
 * re-set bootstrapped flag after move finishes (CASSANDRA-2435)
 * display validation_class in CLI 'describe keyspace' (CASSANDRA-2442)
 * make cleanup compactions cleanup the row cache (CASSANDRA-2451)
 * add column fields validation to scrub (CASSANDRA-2460)
 * use 64KB flush buffer instead of in_memory_compaction_limit (CASSANDRA-2463)
 * fix backslash substitutions in CLI (CASSANDRA-2492)
 * disable cache saving for system CFS (CASSANDRA-2502)
 * fixes for verifying destination availability under hinted conditions
   so UE can be thrown intead of timing out (CASSANDRA-2514)
 * fix update of validation class in column metadata (CASSANDRA-2512)
 * support LOCAL_QUORUM, EACH_QUORUM CLs outside of NTS (CASSANDRA-2516)
 * preserve version when streaming data from old sstables (CASSANDRA-2283)
 * fix backslash substitutions in CLI (CASSANDRA-2492)
 * count a row deletion as one operation towards memtable threshold 
   (CASSANDRA-2519)
 * support LOCAL_QUORUM, EACH_QUORUM CLs outside of NTS (CASSANDRA-2516)


0.7.4
 * add nodetool join command (CASSANDRA-2160)
 * fix secondary indexes on pre-existing or streamed data (CASSANDRA-2244)
 * initialize endpoint in gossiper earlier (CASSANDRA-2228)
 * add ability to write to Cassandra from Pig (CASSANDRA-1828)
 * add rpc_[min|max]_threads (CASSANDRA-2176)
 * add CL.TWO, CL.THREE (CASSANDRA-2013)
 * avoid exporting an un-requested row in sstable2json, when exporting 
   a key that does not exist (CASSANDRA-2168)
 * add incremental_backups option (CASSANDRA-1872)
 * add configurable row limit to Pig loadfunc (CASSANDRA-2276)
 * validate column values in batches as well as single-Column inserts
   (CASSANDRA-2259)
 * move sample schema from cassandra.yaml to schema-sample.txt,
   a cli scripts (CASSANDRA-2007)
 * avoid writing empty rows when scrubbing tombstoned rows (CASSANDRA-2296)
 * fix assertion error in range and index scans for CL < ALL
   (CASSANDRA-2282)
 * fix commitlog replay when flush position refers to data that didn't
   get synced before server died (CASSANDRA-2285)
 * fix fd leak in sstable2json with non-mmap'd i/o (CASSANDRA-2304)
 * reduce memory use during streaming of multiple sstables (CASSANDRA-2301)
 * purge tombstoned rows from cache after GCGraceSeconds (CASSANDRA-2305)
 * allow zero replicas in a NTS datacenter (CASSANDRA-1924)
 * make range queries respect snitch for local replicas (CASSANDRA-2286)
 * fix HH delivery when column index is larger than 2GB (CASSANDRA-2297)
 * make 2ary indexes use parent CF flush thresholds during initial build
   (CASSANDRA-2294)
 * update memtable_throughput to be a long (CASSANDRA-2158)


0.7.3
 * Keep endpoint state until aVeryLongTime (CASSANDRA-2115)
 * lower-latency read repair (CASSANDRA-2069)
 * add hinted_handoff_throttle_delay_in_ms option (CASSANDRA-2161)
 * fixes for cache save/load (CASSANDRA-2172, -2174)
 * Handle whole-row deletions in CFOutputFormat (CASSANDRA-2014)
 * Make memtable_flush_writers flush in parallel (CASSANDRA-2178)
 * Add compaction_preheat_key_cache option (CASSANDRA-2175)
 * refactor stress.py to have only one copy of the format string 
   used for creating row keys (CASSANDRA-2108)
 * validate index names for \w+ (CASSANDRA-2196)
 * Fix Cassandra cli to respect timeout if schema does not settle 
   (CASSANDRA-2187)
 * fix for compaction and cleanup writing old-format data into new-version 
   sstable (CASSANDRA-2211, -2216)
 * add nodetool scrub (CASSANDRA-2217, -2240)
 * fix sstable2json large-row pagination (CASSANDRA-2188)
 * fix EOFing on requests for the last bytes in a file (CASSANDRA-2213)
 * fix BufferedRandomAccessFile bugs (CASSANDRA-2218, -2241)
 * check for memtable flush_after_mins exceeded every 10s (CASSANDRA-2183)
 * fix cache saving on Windows (CASSANDRA-2207)
 * add validateSchemaAgreement call + synchronization to schema
   modification operations (CASSANDRA-2222)
 * fix for reversed slice queries on large rows (CASSANDRA-2212)
 * fat clients were writing local data (CASSANDRA-2223)
 * set DEFAULT_MEMTABLE_LIFETIME_IN_MINS to 24h
 * improve detection and cleanup of partially-written sstables 
   (CASSANDRA-2206)
 * fix supercolumn de/serialization when subcolumn comparator is different
   from supercolumn's (CASSANDRA-2104)
 * fix starting up on Windows when CASSANDRA_HOME contains whitespace
   (CASSANDRA-2237)
 * add [get|set][row|key]cacheSavePeriod to JMX (CASSANDRA-2100)
 * fix Hadoop ColumnFamilyOutputFormat dropping of mutations
   when batch fills up (CASSANDRA-2255)
 * move file deletions off of scheduledtasks executor (CASSANDRA-2253)


0.7.2
 * copy DecoratedKey.key when inserting into caches to avoid retaining
   a reference to the underlying buffer (CASSANDRA-2102)
 * format subcolumn names with subcomparator (CASSANDRA-2136)
 * fix column bloom filter deserialization (CASSANDRA-2165)


0.7.1
 * refactor MessageDigest creation code. (CASSANDRA-2107)
 * buffer network stack to avoid inefficient small TCP messages while avoiding
   the nagle/delayed ack problem (CASSANDRA-1896)
 * check log4j configuration for changes every 10s (CASSANDRA-1525, 1907)
 * more-efficient cross-DC replication (CASSANDRA-1530, -2051, -2138)
 * avoid polluting page cache with commitlog or sstable writes
   and seq scan operations (CASSANDRA-1470)
 * add RMI authentication options to nodetool (CASSANDRA-1921)
 * make snitches configurable at runtime (CASSANDRA-1374)
 * retry hadoop split requests on connection failure (CASSANDRA-1927)
 * implement describeOwnership for BOP, COPP (CASSANDRA-1928)
 * make read repair behave as expected for ConsistencyLevel > ONE
   (CASSANDRA-982, 2038)
 * distributed test harness (CASSANDRA-1859, 1964)
 * reduce flush lock contention (CASSANDRA-1930)
 * optimize supercolumn deserialization (CASSANDRA-1891)
 * fix CFMetaData.apply to only compare objects of the same class 
   (CASSANDRA-1962)
 * allow specifying specific SSTables to compact from JMX (CASSANDRA-1963)
 * fix race condition in MessagingService.targets (CASSANDRA-1959, 2094, 2081)
 * refuse to open sstables from a future version (CASSANDRA-1935)
 * zero-copy reads (CASSANDRA-1714)
 * fix copy bounds for word Text in wordcount demo (CASSANDRA-1993)
 * fixes for contrib/javautils (CASSANDRA-1979)
 * check more frequently for memtable expiration (CASSANDRA-2000)
 * fix writing SSTable column count statistics (CASSANDRA-1976)
 * fix streaming of multiple CFs during bootstrap (CASSANDRA-1992)
 * explicitly set JVM GC new generation size with -Xmn (CASSANDRA-1968)
 * add short options for CLI flags (CASSANDRA-1565)
 * make keyspace argument to "describe keyspace" in CLI optional
   when authenticated to keyspace already (CASSANDRA-2029)
 * added option to specify -Dcassandra.join_ring=false on startup
   to allow "warm spare" nodes or performing JMX maintenance before
   joining the ring (CASSANDRA-526)
 * log migrations at INFO (CASSANDRA-2028)
 * add CLI verbose option in file mode (CASSANDRA-2030)
 * add single-line "--" comments to CLI (CASSANDRA-2032)
 * message serialization tests (CASSANDRA-1923)
 * switch from ivy to maven-ant-tasks (CASSANDRA-2017)
 * CLI attempts to block for new schema to propagate (CASSANDRA-2044)
 * fix potential overflow in nodetool cfstats (CASSANDRA-2057)
 * add JVM shutdownhook to sync commitlog (CASSANDRA-1919)
 * allow nodes to be up without being part of  normal traffic (CASSANDRA-1951)
 * fix CLI "show keyspaces" with null options on NTS (CASSANDRA-2049)
 * fix possible ByteBuffer race conditions (CASSANDRA-2066)
 * reduce garbage generated by MessagingService to prevent load spikes
   (CASSANDRA-2058)
 * fix math in RandomPartitioner.describeOwnership (CASSANDRA-2071)
 * fix deletion of sstable non-data components (CASSANDRA-2059)
 * avoid blocking gossip while deleting handoff hints (CASSANDRA-2073)
 * ignore messages from newer versions, keep track of nodes in gossip 
   regardless of version (CASSANDRA-1970)
 * cache writing moved to CompactionManager to reduce i/o contention and
   updated to use non-cache-polluting writes (CASSANDRA-2053)
 * page through large rows when exporting to JSON (CASSANDRA-2041)
 * add flush_largest_memtables_at and reduce_cache_sizes_at options
   (CASSANDRA-2142)
 * add cli 'describe cluster' command (CASSANDRA-2127)
 * add cli support for setting username/password at 'connect' command 
   (CASSANDRA-2111)
 * add -D option to Stress.java to allow reading hosts from a file 
   (CASSANDRA-2149)
 * bound hints CF throughput between 32M and 256M (CASSANDRA-2148)
 * continue starting when invalid saved cache entries are encountered
   (CASSANDRA-2076)
 * add max_hint_window_in_ms option (CASSANDRA-1459)


0.7.0-final
 * fix offsets to ByteBuffer.get (CASSANDRA-1939)


0.7.0-rc4
 * fix cli crash after backgrounding (CASSANDRA-1875)
 * count timeouts in storageproxy latencies, and include latency 
   histograms in StorageProxyMBean (CASSANDRA-1893)
 * fix CLI get recognition of supercolumns (CASSANDRA-1899)
 * enable keepalive on intra-cluster sockets (CASSANDRA-1766)
 * count timeouts towards dynamicsnitch latencies (CASSANDRA-1905)
 * Expose index-building status in JMX + cli schema description
   (CASSANDRA-1871)
 * allow [LOCAL|EACH]_QUORUM to be used with non-NetworkTopology 
   replication Strategies
 * increased amount of index locks for faster commitlog replay
 * collect secondary index tombstones immediately (CASSANDRA-1914)
 * revert commitlog changes from #1780 (CASSANDRA-1917)
 * change RandomPartitioner min token to -1 to avoid collision w/
   tokens on actual nodes (CASSANDRA-1901)
 * examine the right nibble when validating TimeUUID (CASSANDRA-1910)
 * include secondary indexes in cleanup (CASSANDRA-1916)
 * CFS.scrubDataDirectories should also cleanup invalid secondary indexes
   (CASSANDRA-1904)
 * ability to disable/enable gossip on nodes to force them down
   (CASSANDRA-1108)


0.7.0-rc3
 * expose getNaturalEndpoints in StorageServiceMBean taking byte[]
   key; RMI cannot serialize ByteBuffer (CASSANDRA-1833)
 * infer org.apache.cassandra.locator for replication strategy classes
   when not otherwise specified
 * validation that generates less garbage (CASSANDRA-1814)
 * add TTL support to CLI (CASSANDRA-1838)
 * cli defaults to bytestype for subcomparator when creating
   column families (CASSANDRA-1835)
 * unregister index MBeans when index is dropped (CASSANDRA-1843)
 * make ByteBufferUtil.clone thread-safe (CASSANDRA-1847)
 * change exception for read requests during bootstrap from 
   InvalidRequest to Unavailable (CASSANDRA-1862)
 * respect row-level tombstones post-flush in range scans
   (CASSANDRA-1837)
 * ReadResponseResolver check digests against each other (CASSANDRA-1830)
 * return InvalidRequest when remove of subcolumn without supercolumn
   is requested (CASSANDRA-1866)
 * flush before repair (CASSANDRA-1748)
 * SSTableExport validates key order (CASSANDRA-1884)
 * large row support for SSTableExport (CASSANDRA-1867)
 * Re-cache hot keys post-compaction without hitting disk (CASSANDRA-1878)
 * manage read repair in coordinator instead of data source, to
   provide latency information to dynamic snitch (CASSANDRA-1873)


0.7.0-rc2
 * fix live-column-count of slice ranges including tombstoned supercolumn 
   with live subcolumn (CASSANDRA-1591)
 * rename o.a.c.internal.AntientropyStage -> AntiEntropyStage,
   o.a.c.request.Request_responseStage -> RequestResponseStage,
   o.a.c.internal.Internal_responseStage -> InternalResponseStage
 * add AbstractType.fromString (CASSANDRA-1767)
 * require index_type to be present when specifying index_name
   on ColumnDef (CASSANDRA-1759)
 * fix add/remove index bugs in CFMetadata (CASSANDRA-1768)
 * rebuild Strategy during system_update_keyspace (CASSANDRA-1762)
 * cli updates prompt to ... in continuation lines (CASSANDRA-1770)
 * support multiple Mutations per key in hadoop ColumnFamilyOutputFormat
   (CASSANDRA-1774)
 * improvements to Debian init script (CASSANDRA-1772)
 * use local classloader to check for version.properties (CASSANDRA-1778)
 * Validate that column names in column_metadata are valid for the
   defined comparator, and decode properly in cli (CASSANDRA-1773)
 * use cross-platform newlines in cli (CASSANDRA-1786)
 * add ExpiringColumn support to sstable import/export (CASSANDRA-1754)
 * add flush for each append to periodic commitlog mode; added
   periodic_without_flush option to disable this (CASSANDRA-1780)
 * close file handle used for post-flush truncate (CASSANDRA-1790)
 * various code cleanup (CASSANDRA-1793, -1794, -1795)
 * fix range queries against wrapped range (CASSANDRA-1781)
 * fix consistencylevel calculations for NetworkTopologyStrategy
   (CASSANDRA-1804)
 * cli support index type enum names (CASSANDRA-1810)
 * improved validation of column_metadata (CASSANDRA-1813)
 * reads at ConsistencyLevel > 1 throw UnavailableException
   immediately if insufficient live nodes exist (CASSANDRA-1803)
 * copy bytebuffers for local writes to avoid retaining the entire
   Thrift frame (CASSANDRA-1801)
 * fix NPE adding index to column w/o prior metadata (CASSANDRA-1764)
 * reduce fat client timeout (CASSANDRA-1730)
 * fix botched merge of CASSANDRA-1316


0.7.0-rc1
 * fix compaction and flush races with schema updates (CASSANDRA-1715)
 * add clustertool, config-converter, sstablekeys, and schematool 
   Windows .bat files (CASSANDRA-1723)
 * reject range queries received during bootstrap (CASSANDRA-1739)
 * fix wrapping-range queries on non-minimum token (CASSANDRA-1700)
 * add nodetool cfhistogram (CASSANDRA-1698)
 * limit repaired ranges to what the nodes have in common (CASSANDRA-1674)
 * index scan treats missing columns as not matching secondary
   expressions (CASSANDRA-1745)
 * Fix misuse of DataOutputBuffer.getData in AntiEntropyService
   (CASSANDRA-1729)
 * detect and warn when obsolete version of JNA is present (CASSANDRA-1760)
 * reduce fat client timeout (CASSANDRA-1730)
 * cleanup smallest CFs first to increase free temp space for larger ones
   (CASSANDRA-1811)
 * Update windows .bat files to work outside of main Cassandra
   directory (CASSANDRA-1713)
 * fix read repair regression from 0.6.7 (CASSANDRA-1727)
 * more-efficient read repair (CASSANDRA-1719)
 * fix hinted handoff replay (CASSANDRA-1656)
 * log type of dropped messages (CASSANDRA-1677)
 * upgrade to SLF4J 1.6.1
 * fix ByteBuffer bug in ExpiringColumn.updateDigest (CASSANDRA-1679)
 * fix IntegerType.getString (CASSANDRA-1681)
 * make -Djava.net.preferIPv4Stack=true the default (CASSANDRA-628)
 * add INTERNAL_RESPONSE verb to differentiate from responses related
   to client requests (CASSANDRA-1685)
 * log tpstats when dropping messages (CASSANDRA-1660)
 * include unreachable nodes in describeSchemaVersions (CASSANDRA-1678)
 * Avoid dropping messages off the client request path (CASSANDRA-1676)
 * fix jna errno reporting (CASSANDRA-1694)
 * add friendlier error for UnknownHostException on startup (CASSANDRA-1697)
 * include jna dependency in RPM package (CASSANDRA-1690)
 * add --skip-keys option to stress.py (CASSANDRA-1696)
 * improve cli handling of non-string keys and column names 
   (CASSANDRA-1701, -1693)
 * r/m extra subcomparator line in cli keyspaces output (CASSANDRA-1712)
 * add read repair chance to cli "show keyspaces"
 * upgrade to ConcurrentLinkedHashMap 1.1 (CASSANDRA-975)
 * fix index scan routing (CASSANDRA-1722)
 * fix tombstoning of supercolumns in range queries (CASSANDRA-1734)
 * clear endpoint cache after updating keyspace metadata (CASSANDRA-1741)
 * fix wrapping-range queries on non-minimum token (CASSANDRA-1700)
 * truncate includes secondary indexes (CASSANDRA-1747)
 * retain reference to PendingFile sstables (CASSANDRA-1749)
 * fix sstableimport regression (CASSANDRA-1753)
 * fix for bootstrap when no non-system tables are defined (CASSANDRA-1732)
 * handle replica unavailability in index scan (CASSANDRA-1755)
 * fix service initialization order deadlock (CASSANDRA-1756)
 * multi-line cli commands (CASSANDRA-1742)
 * fix race between snapshot and compaction (CASSANDRA-1736)
 * add listEndpointsPendingHints, deleteHintsForEndpoint JMX methods 
   (CASSANDRA-1551)


0.7.0-beta3
 * add strategy options to describe_keyspace output (CASSANDRA-1560)
 * log warning when using randomly generated token (CASSANDRA-1552)
 * re-organize JMX into .db, .net, .internal, .request (CASSANDRA-1217)
 * allow nodes to change IPs between restarts (CASSANDRA-1518)
 * remember ring state between restarts by default (CASSANDRA-1518)
 * flush index built flag so we can read it before log replay (CASSANDRA-1541)
 * lock row cache updates to prevent race condition (CASSANDRA-1293)
 * remove assertion causing rare (and harmless) error messages in
   commitlog (CASSANDRA-1330)
 * fix moving nodes with no keyspaces defined (CASSANDRA-1574)
 * fix unbootstrap when no data is present in a transfer range (CASSANDRA-1573)
 * take advantage of AVRO-495 to simplify our avro IDL (CASSANDRA-1436)
 * extend authorization hierarchy to column family (CASSANDRA-1554)
 * deletion support in secondary indexes (CASSANDRA-1571)
 * meaningful error message for invalid replication strategy class 
   (CASSANDRA-1566)
 * allow keyspace creation with RF > N (CASSANDRA-1428)
 * improve cli error handling (CASSANDRA-1580)
 * add cache save/load ability (CASSANDRA-1417, 1606, 1647)
 * add StorageService.getDrainProgress (CASSANDRA-1588)
 * Disallow bootstrap to an in-use token (CASSANDRA-1561)
 * Allow dynamic secondary index creation and destruction (CASSANDRA-1532)
 * log auto-guessed memtable thresholds (CASSANDRA-1595)
 * add ColumnDef support to cli (CASSANDRA-1583)
 * reduce index sample time by 75% (CASSANDRA-1572)
 * add cli support for column, strategy metadata (CASSANDRA-1578, 1612)
 * add cli support for schema modification (CASSANDRA-1584)
 * delete temp files on failed compactions (CASSANDRA-1596)
 * avoid blocking for dead nodes during removetoken (CASSANDRA-1605)
 * remove ConsistencyLevel.ZERO (CASSANDRA-1607)
 * expose in-progress compaction type in jmx (CASSANDRA-1586)
 * removed IClock & related classes from internals (CASSANDRA-1502)
 * fix removing tokens from SystemTable on decommission and removetoken
   (CASSANDRA-1609)
 * include CF metadata in cli 'show keyspaces' (CASSANDRA-1613)
 * switch from Properties to HashMap in PropertyFileSnitch to
   avoid synchronization bottleneck (CASSANDRA-1481)
 * PropertyFileSnitch configuration file renamed to 
   cassandra-topology.properties
 * add cli support for get_range_slices (CASSANDRA-1088, CASSANDRA-1619)
 * Make memtable flush thresholds per-CF instead of global 
   (CASSANDRA-1007, 1637)
 * add cli support for binary data without CfDef hints (CASSANDRA-1603)
 * fix building SSTable statistics post-stream (CASSANDRA-1620)
 * fix potential infinite loop in 2ary index queries (CASSANDRA-1623)
 * allow creating NTS keyspaces with no replicas configured (CASSANDRA-1626)
 * add jmx histogram of sstables accessed per read (CASSANDRA-1624)
 * remove system_rename_column_family and system_rename_keyspace from the
   client API until races can be fixed (CASSANDRA-1630, CASSANDRA-1585)
 * add cli sanity tests (CASSANDRA-1582)
 * update GC settings in cassandra.bat (CASSANDRA-1636)
 * cli support for index queries (CASSANDRA-1635)
 * cli support for updating schema memtable settings (CASSANDRA-1634)
 * cli --file option (CASSANDRA-1616)
 * reduce automatically chosen memtable sizes by 50% (CASSANDRA-1641)
 * move endpoint cache from snitch to strategy (CASSANDRA-1643)
 * fix commitlog recovery deleting the newly-created segment as well as
   the old ones (CASSANDRA-1644)
 * upgrade to Thrift 0.5 (CASSANDRA-1367)
 * renamed CL.DCQUORUM to LOCAL_QUORUM and DCQUORUMSYNC to EACH_QUORUM
 * cli truncate support (CASSANDRA-1653)
 * update GC settings in cassandra.bat (CASSANDRA-1636)
 * avoid logging when a node's ip/token is gossipped back to it (CASSANDRA-1666)


0.7-beta2
 * always use UTF-8 for hint keys (CASSANDRA-1439)
 * remove cassandra.yaml dependency from Hadoop and Pig (CASSADRA-1322)
 * expose CfDef metadata in describe_keyspaces (CASSANDRA-1363)
 * restore use of mmap_index_only option (CASSANDRA-1241)
 * dropping a keyspace with no column families generated an error 
   (CASSANDRA-1378)
 * rename RackAwareStrategy to OldNetworkTopologyStrategy, RackUnawareStrategy 
   to SimpleStrategy, DatacenterShardStrategy to NetworkTopologyStrategy,
   AbstractRackAwareSnitch to AbstractNetworkTopologySnitch (CASSANDRA-1392)
 * merge StorageProxy.mutate, mutateBlocking (CASSANDRA-1396)
 * faster UUIDType, LongType comparisons (CASSANDRA-1386, 1393)
 * fix setting read_repair_chance from CLI addColumnFamily (CASSANDRA-1399)
 * fix updates to indexed columns (CASSANDRA-1373)
 * fix race condition leaving to FileNotFoundException (CASSANDRA-1382)
 * fix sharded lock hash on index write path (CASSANDRA-1402)
 * add support for GT/E, LT/E in subordinate index clauses (CASSANDRA-1401)
 * cfId counter got out of sync when CFs were added (CASSANDRA-1403)
 * less chatty schema updates (CASSANDRA-1389)
 * rename column family mbeans. 'type' will now include either 
   'IndexColumnFamilies' or 'ColumnFamilies' depending on the CFS type.
   (CASSANDRA-1385)
 * disallow invalid keyspace and column family names. This includes name that
   matches a '^\w+' regex. (CASSANDRA-1377)
 * use JNA, if present, to take snapshots (CASSANDRA-1371)
 * truncate hints if starting 0.7 for the first time (CASSANDRA-1414)
 * fix FD leak in single-row slicepredicate queries (CASSANDRA-1416)
 * allow index expressions against columns that are not part of the 
   SlicePredicate (CASSANDRA-1410)
 * config-converter properly handles snitches and framed support 
   (CASSANDRA-1420)
 * remove keyspace argument from multiget_count (CASSANDRA-1422)
 * allow specifying cassandra.yaml location as (local or remote) URL
   (CASSANDRA-1126)
 * fix using DynamicEndpointSnitch with NetworkTopologyStrategy
   (CASSANDRA-1429)
 * Add CfDef.default_validation_class (CASSANDRA-891)
 * fix EstimatedHistogram.max (CASSANDRA-1413)
 * quorum read optimization (CASSANDRA-1622)
 * handle zero-length (or missing) rows during HH paging (CASSANDRA-1432)
 * include secondary indexes during schema migrations (CASSANDRA-1406)
 * fix commitlog header race during schema change (CASSANDRA-1435)
 * fix ColumnFamilyStoreMBeanIterator to use new type name (CASSANDRA-1433)
 * correct filename generated by xml->yaml converter (CASSANDRA-1419)
 * add CMSInitiatingOccupancyFraction=75 and UseCMSInitiatingOccupancyOnly
   to default JVM options
 * decrease jvm heap for cassandra-cli (CASSANDRA-1446)
 * ability to modify keyspaces and column family definitions on a live cluster
   (CASSANDRA-1285)
 * support for Hadoop Streaming [non-jvm map/reduce via stdin/out]
   (CASSANDRA-1368)
 * Move persistent sstable stats from the system table to an sstable component
   (CASSANDRA-1430)
 * remove failed bootstrap attempt from pending ranges when gossip times
   it out after 1h (CASSANDRA-1463)
 * eager-create tcp connections to other cluster members (CASSANDRA-1465)
 * enumerate stages and derive stage from message type instead of 
   transmitting separately (CASSANDRA-1465)
 * apply reversed flag during collation from different data sources
   (CASSANDRA-1450)
 * make failure to remove commitlog segment non-fatal (CASSANDRA-1348)
 * correct ordering of drain operations so CL.recover is no longer 
   necessary (CASSANDRA-1408)
 * removed keyspace from describe_splits method (CASSANDRA-1425)
 * rename check_schema_agreement to describe_schema_versions
   (CASSANDRA-1478)
 * fix QUORUM calculation for RF > 3 (CASSANDRA-1487)
 * remove tombstones during non-major compactions when bloom filter
   verifies that row does not exist in other sstables (CASSANDRA-1074)
 * nodes that coordinated a loadbalance in the past could not be seen by
   newly added nodes (CASSANDRA-1467)
 * exposed endpoint states (gossip details) via jmx (CASSANDRA-1467)
 * ensure that compacted sstables are not included when new readers are
   instantiated (CASSANDRA-1477)
 * by default, calculate heap size and memtable thresholds at runtime (CASSANDRA-1469)
 * fix races dealing with adding/dropping keyspaces and column families in
   rapid succession (CASSANDRA-1477)
 * clean up of Streaming system (CASSANDRA-1503, 1504, 1506)
 * add options to configure Thrift socket keepalive and buffer sizes (CASSANDRA-1426)
 * make contrib CassandraServiceDataCleaner recursive (CASSANDRA-1509)
 * min, max compaction threshold are configurable and persistent 
   per-ColumnFamily (CASSANDRA-1468)
 * fix replaying the last mutation in a commitlog unnecessarily 
   (CASSANDRA-1512)
 * invoke getDefaultUncaughtExceptionHandler from DTPE with the original
   exception rather than the ExecutionException wrapper (CASSANDRA-1226)
 * remove Clock from the Thrift (and Avro) API (CASSANDRA-1501)
 * Close intra-node sockets when connection is broken (CASSANDRA-1528)
 * RPM packaging spec file (CASSANDRA-786)
 * weighted request scheduler (CASSANDRA-1485)
 * treat expired columns as deleted (CASSANDRA-1539)
 * make IndexInterval configurable (CASSANDRA-1488)
 * add describe_snitch to Thrift API (CASSANDRA-1490)
 * MD5 authenticator compares plain text submitted password with MD5'd
   saved property, instead of vice versa (CASSANDRA-1447)
 * JMX MessagingService pending and completed counts (CASSANDRA-1533)
 * fix race condition processing repair responses (CASSANDRA-1511)
 * make repair blocking (CASSANDRA-1511)
 * create EndpointSnitchInfo and MBean to expose rack and DC (CASSANDRA-1491)
 * added option to contrib/word_count to output results back to Cassandra
   (CASSANDRA-1342)
 * rewrite Hadoop ColumnFamilyRecordWriter to pool connections, retry to
   multiple Cassandra nodes, and smooth impact on the Cassandra cluster
   by using smaller batch sizes (CASSANDRA-1434)
 * fix setting gc_grace_seconds via CLI (CASSANDRA-1549)
 * support TTL'd index values (CASSANDRA-1536)
 * make removetoken work like decommission (CASSANDRA-1216)
 * make cli comparator-aware and improve quote rules (CASSANDRA-1523,-1524)
 * make nodetool compact and cleanup blocking (CASSANDRA-1449)
 * add memtable, cache information to GCInspector logs (CASSANDRA-1558)
 * enable/disable HintedHandoff via JMX (CASSANDRA-1550)
 * Ignore stray files in the commit log directory (CASSANDRA-1547)
 * Disallow bootstrap to an in-use token (CASSANDRA-1561)


0.7-beta1
 * sstable versioning (CASSANDRA-389)
 * switched to slf4j logging (CASSANDRA-625)
 * add (optional) expiration time for column (CASSANDRA-699)
 * access levels for authentication/authorization (CASSANDRA-900)
 * add ReadRepairChance to CF definition (CASSANDRA-930)
 * fix heisenbug in system tests, especially common on OS X (CASSANDRA-944)
 * convert to byte[] keys internally and all public APIs (CASSANDRA-767)
 * ability to alter schema definitions on a live cluster (CASSANDRA-44)
 * renamed configuration file to cassandra.xml, and log4j.properties to
   log4j-server.properties, which must now be loaded from
   the classpath (which is how our scripts in bin/ have always done it)
   (CASSANDRA-971)
 * change get_count to require a SlicePredicate. create multi_get_count
   (CASSANDRA-744)
 * re-organized endpointsnitch implementations and added SimpleSnitch
   (CASSANDRA-994)
 * Added preload_row_cache option (CASSANDRA-946)
 * add CRC to commitlog header (CASSANDRA-999)
 * removed deprecated batch_insert and get_range_slice methods (CASSANDRA-1065)
 * add truncate thrift method (CASSANDRA-531)
 * http mini-interface using mx4j (CASSANDRA-1068)
 * optimize away copy of sliced row on memtable read path (CASSANDRA-1046)
 * replace constant-size 2GB mmaped segments and special casing for index 
   entries spanning segment boundaries, with SegmentedFile that computes 
   segments that always contain entire entries/rows (CASSANDRA-1117)
 * avoid reading large rows into memory during compaction (CASSANDRA-16)
 * added hadoop OutputFormat (CASSANDRA-1101)
 * efficient Streaming (no more anticompaction) (CASSANDRA-579)
 * split commitlog header into separate file and add size checksum to
   mutations (CASSANDRA-1179)
 * avoid allocating a new byte[] for each mutation on replay (CASSANDRA-1219)
 * revise HH schema to be per-endpoint (CASSANDRA-1142)
 * add joining/leaving status to nodetool ring (CASSANDRA-1115)
 * allow multiple repair sessions per node (CASSANDRA-1190)
 * optimize away MessagingService for local range queries (CASSANDRA-1261)
 * make framed transport the default so malformed requests can't OOM the 
   server (CASSANDRA-475)
 * significantly faster reads from row cache (CASSANDRA-1267)
 * take advantage of row cache during range queries (CASSANDRA-1302)
 * make GCGraceSeconds a per-ColumnFamily value (CASSANDRA-1276)
 * keep persistent row size and column count statistics (CASSANDRA-1155)
 * add IntegerType (CASSANDRA-1282)
 * page within a single row during hinted handoff (CASSANDRA-1327)
 * push DatacenterShardStrategy configuration into keyspace definition,
   eliminating datacenter.properties. (CASSANDRA-1066)
 * optimize forward slices starting with '' and single-index-block name 
   queries by skipping the column index (CASSANDRA-1338)
 * streaming refactor (CASSANDRA-1189)
 * faster comparison for UUID types (CASSANDRA-1043)
 * secondary index support (CASSANDRA-749 and subtasks)
 * make compaction buckets deterministic (CASSANDRA-1265)


0.6.6
 * Allow using DynamicEndpointSnitch with RackAwareStrategy (CASSANDRA-1429)
 * remove the remaining vestiges of the unfinished DatacenterShardStrategy 
   (replaced by NetworkTopologyStrategy in 0.7)
   

0.6.5
 * fix key ordering in range query results with RandomPartitioner
   and ConsistencyLevel > ONE (CASSANDRA-1145)
 * fix for range query starting with the wrong token range (CASSANDRA-1042)
 * page within a single row during hinted handoff (CASSANDRA-1327)
 * fix compilation on non-sun JDKs (CASSANDRA-1061)
 * remove String.trim() call on row keys in batch mutations (CASSANDRA-1235)
 * Log summary of dropped messages instead of spamming log (CASSANDRA-1284)
 * add dynamic endpoint snitch (CASSANDRA-981)
 * fix streaming for keyspaces with hyphens in their name (CASSANDRA-1377)
 * fix errors in hard-coded bloom filter optKPerBucket by computing it
   algorithmically (CASSANDRA-1220
 * remove message deserialization stage, and uncap read/write stages
   so slow reads/writes don't block gossip processing (CASSANDRA-1358)
 * add jmx port configuration to Debian package (CASSANDRA-1202)
 * use mlockall via JNA, if present, to prevent Linux from swapping
   out parts of the JVM (CASSANDRA-1214)


0.6.4
 * avoid queuing multiple hint deliveries for the same endpoint
   (CASSANDRA-1229)
 * better performance for and stricter checking of UTF8 column names
   (CASSANDRA-1232)
 * extend option to lower compaction priority to hinted handoff
   as well (CASSANDRA-1260)
 * log errors in gossip instead of re-throwing (CASSANDRA-1289)
 * avoid aborting commitlog replay prematurely if a flushed-but-
   not-removed commitlog segment is encountered (CASSANDRA-1297)
 * fix duplicate rows being read during mapreduce (CASSANDRA-1142)
 * failure detection wasn't closing command sockets (CASSANDRA-1221)
 * cassandra-cli.bat works on windows (CASSANDRA-1236)
 * pre-emptively drop requests that cannot be processed within RPCTimeout
   (CASSANDRA-685)
 * add ack to Binary write verb and update CassandraBulkLoader
   to wait for acks for each row (CASSANDRA-1093)
 * added describe_partitioner Thrift method (CASSANDRA-1047)
 * Hadoop jobs no longer require the Cassandra storage-conf.xml
   (CASSANDRA-1280, CASSANDRA-1047)
 * log thread pool stats when GC is excessive (CASSANDRA-1275)
 * remove gossip message size limit (CASSANDRA-1138)
 * parallelize local and remote reads during multiget, and respect snitch 
   when determining whether to do local read for CL.ONE (CASSANDRA-1317)
 * fix read repair to use requested consistency level on digest mismatch,
   rather than assuming QUORUM (CASSANDRA-1316)
 * process digest mismatch re-reads in parallel (CASSANDRA-1323)
 * switch hints CF comparator to BytesType (CASSANDRA-1274)


0.6.3
 * retry to make streaming connections up to 8 times. (CASSANDRA-1019)
 * reject describe_ring() calls on invalid keyspaces (CASSANDRA-1111)
 * fix cache size calculation for size of 100% (CASSANDRA-1129)
 * fix cache capacity only being recalculated once (CASSANDRA-1129)
 * remove hourly scan of all hints on the off chance that the gossiper
   missed a status change; instead, expose deliverHintsToEndpoint to JMX
   so it can be done manually, if necessary (CASSANDRA-1141)
 * don't reject reads at CL.ALL (CASSANDRA-1152)
 * reject deletions to supercolumns in CFs containing only standard
   columns (CASSANDRA-1139)
 * avoid preserving login information after client disconnects
   (CASSANDRA-1057)
 * prefer sun jdk to openjdk in debian init script (CASSANDRA-1174)
 * detect partioner config changes between restarts and fail fast 
   (CASSANDRA-1146)
 * use generation time to resolve node token reassignment disagreements
   (CASSANDRA-1118)
 * restructure the startup ordering of Gossiper and MessageService to avoid
   timing anomalies (CASSANDRA-1160)
 * detect incomplete commit log hearders (CASSANDRA-1119)
 * force anti-entropy service to stream files on the stream stage to avoid
   sending streams out of order (CASSANDRA-1169)
 * remove inactive stream managers after AES streams files (CASSANDRA-1169)
 * allow removing entire row through batch_mutate Deletion (CASSANDRA-1027)
 * add JMX metrics for row-level bloom filter false positives (CASSANDRA-1212)
 * added a redhat init script to contrib (CASSANDRA-1201)
 * use midpoint when bootstrapping a new machine into range with not
   much data yet instead of random token (CASSANDRA-1112)
 * kill server on OOM in executor stage as well as Thrift (CASSANDRA-1226)
 * remove opportunistic repairs, when two machines with overlapping replica
   responsibilities happen to finish major compactions of the same CF near
   the same time.  repairs are now fully manual (CASSANDRA-1190)
 * add ability to lower compaction priority (default is no change from 0.6.2)
   (CASSANDRA-1181)


0.6.2
 * fix contrib/word_count build. (CASSANDRA-992)
 * split CommitLogExecutorService into BatchCommitLogExecutorService and 
   PeriodicCommitLogExecutorService (CASSANDRA-1014)
 * add latency histograms to CFSMBean (CASSANDRA-1024)
 * make resolving timestamp ties deterministic by using value bytes
   as a tiebreaker (CASSANDRA-1039)
 * Add option to turn off Hinted Handoff (CASSANDRA-894)
 * fix windows startup (CASSANDRA-948)
 * make concurrent_reads, concurrent_writes configurable at runtime via JMX
   (CASSANDRA-1060)
 * disable GCInspector on non-Sun JVMs (CASSANDRA-1061)
 * fix tombstone handling in sstable rows with no other data (CASSANDRA-1063)
 * fix size of row in spanned index entries (CASSANDRA-1056)
 * install json2sstable, sstable2json, and sstablekeys to Debian package
 * StreamingService.StreamDestinations wouldn't empty itself after streaming
   finished (CASSANDRA-1076)
 * added Collections.shuffle(splits) before returning the splits in 
   ColumnFamilyInputFormat (CASSANDRA-1096)
 * do not recalculate cache capacity post-compaction if it's been manually 
   modified (CASSANDRA-1079)
 * better defaults for flush sorter + writer executor queue sizes
   (CASSANDRA-1100)
 * windows scripts for SSTableImport/Export (CASSANDRA-1051)
 * windows script for nodetool (CASSANDRA-1113)
 * expose PhiConvictThreshold (CASSANDRA-1053)
 * make repair of RF==1 a no-op (CASSANDRA-1090)
 * improve default JVM GC options (CASSANDRA-1014)
 * fix SlicePredicate serialization inside Hadoop jobs (CASSANDRA-1049)
 * close Thrift sockets in Hadoop ColumnFamilyRecordReader (CASSANDRA-1081)


0.6.1
 * fix NPE in sstable2json when no excluded keys are given (CASSANDRA-934)
 * keep the replica set constant throughout the read repair process
   (CASSANDRA-937)
 * allow querying getAllRanges with empty token list (CASSANDRA-933)
 * fix command line arguments inversion in clustertool (CASSANDRA-942)
 * fix race condition that could trigger a false-positive assertion
   during post-flush discard of old commitlog segments (CASSANDRA-936)
 * fix neighbor calculation for anti-entropy repair (CASSANDRA-924)
 * perform repair even for small entropy differences (CASSANDRA-924)
 * Use hostnames in CFInputFormat to allow Hadoop's naive string-based
   locality comparisons to work (CASSANDRA-955)
 * cache read-only BufferedRandomAccessFile length to avoid
   3 system calls per invocation (CASSANDRA-950)
 * nodes with IPv6 (and no IPv4) addresses could not join cluster
   (CASSANDRA-969)
 * Retrieve the correct number of undeleted columns, if any, from
   a supercolumn in a row that had been deleted previously (CASSANDRA-920)
 * fix index scans that cross the 2GB mmap boundaries for both mmap
   and standard i/o modes (CASSANDRA-866)
 * expose drain via nodetool (CASSANDRA-978)


0.6.0-RC1
 * JMX drain to flush memtables and run through commit log (CASSANDRA-880)
 * Bootstrapping can skip ranges under the right conditions (CASSANDRA-902)
 * fix merging row versions in range_slice for CL > ONE (CASSANDRA-884)
 * default write ConsistencyLeven chaned from ZERO to ONE
 * fix for index entries spanning mmap buffer boundaries (CASSANDRA-857)
 * use lexical comparison if time part of TimeUUIDs are the same 
   (CASSANDRA-907)
 * bound read, mutation, and response stages to fix possible OOM
   during log replay (CASSANDRA-885)
 * Use microseconds-since-epoch (UTC) in cli, instead of milliseconds
 * Treat batch_mutate Deletion with null supercolumn as "apply this predicate 
   to top level supercolumns" (CASSANDRA-834)
 * Streaming destination nodes do not update their JMX status (CASSANDRA-916)
 * Fix internal RPC timeout calculation (CASSANDRA-911)
 * Added Pig loadfunc to contrib/pig (CASSANDRA-910)


0.6.0-beta3
 * fix compaction bucketing bug (CASSANDRA-814)
 * update windows batch file (CASSANDRA-824)
 * deprecate KeysCachedFraction configuration directive in favor
   of KeysCached; move to unified-per-CF key cache (CASSANDRA-801)
 * add invalidateRowCache to ColumnFamilyStoreMBean (CASSANDRA-761)
 * send Handoff hints to natural locations to reduce load on
   remaining nodes in a failure scenario (CASSANDRA-822)
 * Add RowWarningThresholdInMB configuration option to warn before very 
   large rows get big enough to threaten node stability, and -x option to
   be able to remove them with sstable2json if the warning is unheeded
   until it's too late (CASSANDRA-843)
 * Add logging of GC activity (CASSANDRA-813)
 * fix ConcurrentModificationException in commitlog discard (CASSANDRA-853)
 * Fix hardcoded row count in Hadoop RecordReader (CASSANDRA-837)
 * Add a jmx status to the streaming service and change several DEBUG
   messages to INFO (CASSANDRA-845)
 * fix classpath in cassandra-cli.bat for Windows (CASSANDRA-858)
 * allow re-specifying host, port to cassandra-cli if invalid ones
   are first tried (CASSANDRA-867)
 * fix race condition handling rpc timeout in the coordinator
   (CASSANDRA-864)
 * Remove CalloutLocation and StagingFileDirectory from storage-conf files 
   since those settings are no longer used (CASSANDRA-878)
 * Parse a long from RowWarningThresholdInMB instead of an int (CASSANDRA-882)
 * Remove obsolete ControlPort code from DatabaseDescriptor (CASSANDRA-886)
 * move skipBytes side effect out of assert (CASSANDRA-899)
 * add "double getLoad" to StorageServiceMBean (CASSANDRA-898)
 * track row stats per CF at compaction time (CASSANDRA-870)
 * disallow CommitLogDirectory matching a DataFileDirectory (CASSANDRA-888)
 * default key cache size is 200k entries, changed from 10% (CASSANDRA-863)
 * add -Dcassandra-foreground=yes to cassandra.bat
 * exit if cluster name is changed unexpectedly (CASSANDRA-769)


0.6.0-beta1/beta2
 * add batch_mutate thrift command, deprecating batch_insert (CASSANDRA-336)
 * remove get_key_range Thrift API, deprecated in 0.5 (CASSANDRA-710)
 * add optional login() Thrift call for authentication (CASSANDRA-547)
 * support fat clients using gossiper and StorageProxy to perform
   replication in-process [jvm-only] (CASSANDRA-535)
 * support mmapped I/O for reads, on by default on 64bit JVMs 
   (CASSANDRA-408, CASSANDRA-669)
 * improve insert concurrency, particularly during Hinted Handoff
   (CASSANDRA-658)
 * faster network code (CASSANDRA-675)
 * stress.py moved to contrib (CASSANDRA-635)
 * row caching [must be explicitly enabled per-CF in config] (CASSANDRA-678)
 * present a useful measure of compaction progress in JMX (CASSANDRA-599)
 * add bin/sstablekeys (CASSNADRA-679)
 * add ConsistencyLevel.ANY (CASSANDRA-687)
 * make removetoken remove nodes from gossip entirely (CASSANDRA-644)
 * add ability to set cache sizes at runtime (CASSANDRA-708)
 * report latency and cache hit rate statistics with lifetime totals
   instead of average over the last minute (CASSANDRA-702)
 * support get_range_slice for RandomPartitioner (CASSANDRA-745)
 * per-keyspace replication factory and replication strategy (CASSANDRA-620)
 * track latency in microseconds (CASSANDRA-733)
 * add describe_ Thrift methods, deprecating get_string_property and 
   get_string_list_property
 * jmx interface for tracking operation mode and streams in general.
   (CASSANDRA-709)
 * keep memtables in sorted order to improve range query performance
   (CASSANDRA-799)
 * use while loop instead of recursion when trimming sstables compaction list 
   to avoid blowing stack in pathological cases (CASSANDRA-804)
 * basic Hadoop map/reduce support (CASSANDRA-342)


0.5.1
 * ensure all files for an sstable are streamed to the same directory.
   (CASSANDRA-716)
 * more accurate load estimate for bootstrapping (CASSANDRA-762)
 * tolerate dead or unavailable bootstrap target on write (CASSANDRA-731)
 * allow larger numbers of keys (> 140M) in a sstable bloom filter
   (CASSANDRA-790)
 * include jvm argument improvements from CASSANDRA-504 in debian package
 * change streaming chunk size to 32MB to accomodate Windows XP limitations
   (was 64MB) (CASSANDRA-795)
 * fix get_range_slice returning results in the wrong order (CASSANDRA-781)
 

0.5.0 final
 * avoid attempting to delete temporary bootstrap files twice (CASSANDRA-681)
 * fix bogus NaN in nodeprobe cfstats output (CASSANDRA-646)
 * provide a policy for dealing with single thread executors w/ a full queue
   (CASSANDRA-694)
 * optimize inner read in MessagingService, vastly improving multiple-node
   performance (CASSANDRA-675)
 * wait for table flush before streaming data back to a bootstrapping node.
   (CASSANDRA-696)
 * keep track of bootstrapping sources by table so that bootstrapping doesn't 
   give the indication of finishing early (CASSANDRA-673)


0.5.0 RC3
 * commit the correct version of the patch for CASSANDRA-663


0.5.0 RC2 (unreleased)
 * fix bugs in converting get_range_slice results to Thrift 
   (CASSANDRA-647, CASSANDRA-649)
 * expose java.util.concurrent.TimeoutException in StorageProxy methods
   (CASSANDRA-600)
 * TcpConnectionManager was holding on to disconnected connections, 
   giving the false indication they were being used. (CASSANDRA-651)
 * Remove duplicated write. (CASSANDRA-662)
 * Abort bootstrap if IP is already in the token ring (CASSANDRA-663)
 * increase default commitlog sync period, and wait for last sync to 
   finish before submitting another (CASSANDRA-668)


0.5.0 RC1
 * Fix potential NPE in get_range_slice (CASSANDRA-623)
 * add CRC32 to commitlog entries (CASSANDRA-605)
 * fix data streaming on windows (CASSANDRA-630)
 * GC compacted sstables after cleanup and compaction (CASSANDRA-621)
 * Speed up anti-entropy validation (CASSANDRA-629)
 * Fix anti-entropy assertion error (CASSANDRA-639)
 * Fix pending range conflicts when bootstapping or moving
   multiple nodes at once (CASSANDRA-603)
 * Handle obsolete gossip related to node movement in the case where
   one or more nodes is down when the movement occurs (CASSANDRA-572)
 * Include dead nodes in gossip to avoid a variety of problems
   and fix HH to removed nodes (CASSANDRA-634)
 * return an InvalidRequestException for mal-formed SlicePredicates
   (CASSANDRA-643)
 * fix bug determining closest neighbor for use in multiple datacenters
   (CASSANDRA-648)
 * Vast improvements in anticompaction speed (CASSANDRA-607)
 * Speed up log replay and writes by avoiding redundant serializations
   (CASSANDRA-652)


0.5.0 beta 2
 * Bootstrap improvements (several tickets)
 * add nodeprobe repair anti-entropy feature (CASSANDRA-193, CASSANDRA-520)
 * fix possibility of partition when many nodes restart at once
   in clusters with multiple seeds (CASSANDRA-150)
 * fix NPE in get_range_slice when no data is found (CASSANDRA-578)
 * fix potential NPE in hinted handoff (CASSANDRA-585)
 * fix cleanup of local "system" keyspace (CASSANDRA-576)
 * improve computation of cluster load balance (CASSANDRA-554)
 * added super column read/write, column count, and column/row delete to
   cassandra-cli (CASSANDRA-567, CASSANDRA-594)
 * fix returning live subcolumns of deleted supercolumns (CASSANDRA-583)
 * respect JAVA_HOME in bin/ scripts (several tickets)
 * add StorageService.initClient for fat clients on the JVM (CASSANDRA-535)
   (see contrib/client_only for an example of use)
 * make consistency_level functional in get_range_slice (CASSANDRA-568)
 * optimize key deserialization for RandomPartitioner (CASSANDRA-581)
 * avoid GCing tombstones except on major compaction (CASSANDRA-604)
 * increase failure conviction threshold, resulting in less nodes
   incorrectly (and temporarily) marked as down (CASSANDRA-610)
 * respect memtable thresholds during log replay (CASSANDRA-609)
 * support ConsistencyLevel.ALL on read (CASSANDRA-584)
 * add nodeprobe removetoken command (CASSANDRA-564)


0.5.0 beta
 * Allow multiple simultaneous flushes, improving flush throughput 
   on multicore systems (CASSANDRA-401)
 * Split up locks to improve write and read throughput on multicore systems
   (CASSANDRA-444, CASSANDRA-414)
 * More efficient use of memory during compaction (CASSANDRA-436)
 * autobootstrap option: when enabled, all non-seed nodes will attempt
   to bootstrap when started, until bootstrap successfully
   completes. -b option is removed.  (CASSANDRA-438)
 * Unless a token is manually specified in the configuration xml,
   a bootstraping node will use a token that gives it half the
   keys from the most-heavily-loaded node in the cluster,
   instead of generating a random token. 
   (CASSANDRA-385, CASSANDRA-517)
 * Miscellaneous bootstrap fixes (several tickets)
 * Ability to change a node's token even after it has data on it
   (CASSANDRA-541)
 * Ability to decommission a live node from the ring (CASSANDRA-435)
 * Semi-automatic loadbalancing via nodeprobe (CASSANDRA-192)
 * Add ability to set compaction thresholds at runtime via
   JMX / nodeprobe.  (CASSANDRA-465)
 * Add "comment" field to ColumnFamily definition. (CASSANDRA-481)
 * Additional JMX metrics (CASSANDRA-482)
 * JSON based export and import tools (several tickets)
 * Hinted Handoff fixes (several tickets)
 * Add key cache to improve read performance (CASSANDRA-423)
 * Simplified construction of custom ReplicationStrategy classes
   (CASSANDRA-497)
 * Graphical application (Swing) for ring integrity verification and 
   visualization was added to contrib (CASSANDRA-252)
 * Add DCQUORUM, DCQUORUMSYNC consistency levels and corresponding
   ReplicationStrategy / EndpointSnitch classes.  Experimental.
   (CASSANDRA-492)
 * Web client interface added to contrib (CASSANDRA-457)
 * More-efficient flush for Random, CollatedOPP partitioners 
   for normal writes (CASSANDRA-446) and bulk load (CASSANDRA-420)
 * Add MemtableFlushAfterMinutes, a global replacement for the old 
   per-CF FlushPeriodInMinutes setting (CASSANDRA-463)
 * optimizations to slice reading (CASSANDRA-350) and supercolumn
   queries (CASSANDRA-510)
 * force binding to given listenaddress for nodes with multiple
   interfaces (CASSANDRA-546)
 * stress.py benchmarking tool improvements (several tickets)
 * optimized replica placement code (CASSANDRA-525)
 * faster log replay on restart (CASSANDRA-539, CASSANDRA-540)
 * optimized local-node writes (CASSANDRA-558)
 * added get_range_slice, deprecating get_key_range (CASSANDRA-344)
 * expose TimedOutException to thrift (CASSANDRA-563)
 

0.4.2
 * Add validation disallowing null keys (CASSANDRA-486)
 * Fix race conditions in TCPConnectionManager (CASSANDRA-487)
 * Fix using non-utf8-aware comparison as a sanity check.
   (CASSANDRA-493)
 * Improve default garbage collector options (CASSANDRA-504)
 * Add "nodeprobe flush" (CASSANDRA-505)
 * remove NotFoundException from get_slice throws list (CASSANDRA-518)
 * fix get (not get_slice) of entire supercolumn (CASSANDRA-508)
 * fix null token during bootstrap (CASSANDRA-501)


0.4.1
 * Fix FlushPeriod columnfamily configuration regression
   (CASSANDRA-455)
 * Fix long column name support (CASSANDRA-460)
 * Fix for serializing a row that only contains tombstones
   (CASSANDRA-458)
 * Fix for discarding unneeded commitlog segments (CASSANDRA-459)
 * Add SnapshotBeforeCompaction configuration option (CASSANDRA-426)
 * Fix compaction abort under insufficient disk space (CASSANDRA-473)
 * Fix reading subcolumn slice from tombstoned CF (CASSANDRA-484)
 * Fix race condition in RVH causing occasional NPE (CASSANDRA-478)


0.4.0
 * fix get_key_range problems when a node is down (CASSANDRA-440)
   and add UnavailableException to more Thrift methods
 * Add example EndPointSnitch contrib code (several tickets)


0.4.0 RC2
 * fix SSTable generation clash during compaction (CASSANDRA-418)
 * reject method calls with null parameters (CASSANDRA-308)
 * properly order ranges in nodeprobe output (CASSANDRA-421)
 * fix logging of certain errors on executor threads (CASSANDRA-425)


0.4.0 RC1
 * Bootstrap feature is live; use -b on startup (several tickets)
 * Added multiget api (CASSANDRA-70)
 * fix Deadlock with SelectorManager.doProcess and TcpConnection.write
   (CASSANDRA-392)
 * remove key cache b/c of concurrency bugs in third-party
   CLHM library (CASSANDRA-405)
 * update non-major compaction logic to use two threshold values
   (CASSANDRA-407)
 * add periodic / batch commitlog sync modes (several tickets)
 * inline BatchMutation into batch_insert params (CASSANDRA-403)
 * allow setting the logging level at runtime via mbean (CASSANDRA-402)
 * change default comparator to BytesType (CASSANDRA-400)
 * add forwards-compatible ConsistencyLevel parameter to get_key_range
   (CASSANDRA-322)
 * r/m special case of blocking for local destination when writing with 
   ConsistencyLevel.ZERO (CASSANDRA-399)
 * Fixes to make BinaryMemtable [bulk load interface] useful (CASSANDRA-337);
   see contrib/bmt_example for an example of using it.
 * More JMX properties added (several tickets)
 * Thrift changes (several tickets)
    - Merged _super get methods with the normal ones; return values
      are now of ColumnOrSuperColumn.
    - Similarly, merged batch_insert_super into batch_insert.



0.4.0 beta
 * On-disk data format has changed to allow billions of keys/rows per
   node instead of only millions
 * Multi-keyspace support
 * Scan all sstables for all queries to avoid situations where
   different types of operation on the same ColumnFamily could
   disagree on what data was present
 * Snapshot support via JMX
 * Thrift API has changed a _lot_:
    - removed time-sorted CFs; instead, user-defined comparators
      may be defined on the column names, which are now byte arrays.
      Default comparators are provided for UTF8, Bytes, Ascii, Long (i64),
      and UUID types.
    - removed colon-delimited strings in thrift api in favor of explicit
      structs such as ColumnPath, ColumnParent, etc.  Also normalized
      thrift struct and argument naming.
    - Added columnFamily argument to get_key_range.
    - Change signature of get_slice to accept starting and ending
      columns as well as an offset.  (This allows use of indexes.)
      Added "ascending" flag to allow reasonably-efficient reverse
      scans as well.  Removed get_slice_by_range as redundant.
    - get_key_range operates on one CF at a time
    - changed `block` boolean on insert methods to ConsistencyLevel enum,
      with options of NONE, ONE, QUORUM, and ALL.
    - added similar consistency_level parameter to read methods
    - column-name-set slice with no names given now returns zero columns
      instead of all of them.  ("all" can run your server out of memory.
      use a range-based slice with a high max column count instead.)
 * Removed the web interface. Node information can now be obtained by 
   using the newly introduced nodeprobe utility.
 * More JMX stats
 * Remove magic values from internals (e.g. special key to indicate
   when to flush memtables)
 * Rename configuration "table" to "keyspace"
 * Moved to crash-only design; no more shutdown (just kill the process)
 * Lots of bug fixes

Full list of issues resolved in 0.4 is at https://issues.apache.org/jira/secure/IssueNavigator.jspa?reset=true&&pid=12310865&fixfor=12313862&resolution=1&sorter/field=issuekey&sorter/order=DESC


0.3.0 RC3
 * Fix potential deadlock under load in TCPConnection.
   (CASSANDRA-220)


0.3.0 RC2
 * Fix possible data loss when server is stopped after replaying
   log but before new inserts force memtable flush.
   (CASSANDRA-204)
 * Added BUGS file


0.3.0 RC1
 * Range queries on keys, including user-defined key collation
 * Remove support
 * Workarounds for a weird bug in JDK select/register that seems
   particularly common on VM environments. Cassandra should deploy
   fine on EC2 now
 * Much improved infrastructure: the beginnings of a decent test suite
   ("ant test" for unit tests; "nosetests" for system tests), code
   coverage reporting, etc.
 * Expanded node status reporting via JMX
 * Improved error reporting/logging on both server and client
 * Reduced memory footprint in default configuration
 * Combined blocking and non-blocking versions of insert APIs
 * Added FlushPeriodInMinutes configuration parameter to force
   flushing of infrequently-updated ColumnFamilies<|MERGE_RESOLUTION|>--- conflicted
+++ resolved
@@ -23,6 +23,9 @@
  * Fix memory leak in SSTableSimple*Writer and SSTableReader.validate() (CASSANDRA-8748)
  * Throw OOM if allocating memory fails to return a valid pointer (CASSANDRA-8726)
  * Fix SSTableSimpleUnsortedWriter ConcurrentModificationException (CASSANDRA-8619)
+ * 'nodetool info' prints exception against older node (CASSANDRA-8796)
+ * Ensure SSTableSimpleUnsortedWriter.close() terminates if
+   disk writer has crashed (CASSANDRA-8807)
 
 
 2.1.3
@@ -123,14 +126,6 @@
  * Round up time deltas lower than 1ms in BulkLoader (CASSANDRA-8645)
  * Add batch remove iterator to ABSC (CASSANDRA-8414, 8666)
  * Fix isClientMode check in Keyspace (CASSANDRA-8687)
-<<<<<<< HEAD
-=======
- * 'nodetool info' prints exception against older node (CASSANDRA-8796)
- * Ensure SSTableSimpleUnsortedWriter.close() terminates if
-   disk writer has crashed (CASSANDRA-8807)
-
-2.0.12:
->>>>>>> 6214e354
  * Use more efficient slice size for querying internal secondary
    index tables (CASSANDRA-8550)
  * Fix potentially returning deleted rows with range tombstone (CASSANDRA-8558)
