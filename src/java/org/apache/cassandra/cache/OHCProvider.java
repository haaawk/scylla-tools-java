/*
 * Licensed to the Apache Software Foundation (ASF) under one
 * or more contributor license agreements.  See the NOTICE file
 * distributed with this work for additional information
 * regarding copyright ownership.  The ASF licenses this file
 * to you under the Apache License, Version 2.0 (the
 * "License"); you may not use this file except in compliance
 * with the License.  You may obtain a copy of the License at
 *
 *     http://www.apache.org/licenses/LICENSE-2.0
 *
 * Unless required by applicable law or agreed to in writing, software
 * distributed under the License is distributed on an "AS IS" BASIS,
 * WITHOUT WARRANTIES OR CONDITIONS OF ANY KIND, either express or implied.
 * See the License for the specific language governing permissions and
 * limitations under the License.
 */
package org.apache.cassandra.cache;

import java.io.IOException;
import java.nio.ByteBuffer;
import java.util.Iterator;

import org.apache.cassandra.config.DatabaseDescriptor;
import org.apache.cassandra.db.TypeSizes;
<<<<<<< HEAD
import org.apache.cassandra.db.partitions.CachedPartition;
import org.apache.cassandra.io.util.DataInputBuffer;
import org.apache.cassandra.io.util.DataOutputBufferFixed;
import org.apache.cassandra.io.util.NIODataInputStream;
import org.apache.cassandra.io.util.RebufferingInputStream;
=======
import org.apache.cassandra.io.util.DataOutputPlus;
import org.apache.cassandra.io.util.Memory;
import org.apache.cassandra.net.MessagingService;
import org.apache.cassandra.utils.Pair;
>>>>>>> e63dacf7
import org.caffinitas.ohc.OHCache;
import org.caffinitas.ohc.OHCacheBuilder;

public class OHCProvider implements CacheProvider<RowCacheKey, IRowCacheEntry>
{
    public ICache<RowCacheKey, IRowCacheEntry> create()
    {
        OHCacheBuilder<RowCacheKey, IRowCacheEntry> builder = OHCacheBuilder.newBuilder();
        builder.capacity(DatabaseDescriptor.getRowCacheSizeInMB() * 1024 * 1024)
               .keySerializer(KeySerializer.instance)
               .valueSerializer(ValueSerializer.instance)
               .throwOOME(true);

        return new OHCacheAdapter(builder.build());
    }

    private static class OHCacheAdapter implements ICache<RowCacheKey, IRowCacheEntry>
    {
        private final OHCache<RowCacheKey, IRowCacheEntry> ohCache;

        public OHCacheAdapter(OHCache<RowCacheKey, IRowCacheEntry> ohCache)
        {
            this.ohCache = ohCache;
        }

        public long capacity()
        {
            return ohCache.capacity();
        }

        public void setCapacity(long capacity)
        {
            ohCache.setCapacity(capacity);
        }

        public void put(RowCacheKey key, IRowCacheEntry value)
        {
            ohCache.put(key,  value);
        }

        public boolean putIfAbsent(RowCacheKey key, IRowCacheEntry value)
        {
            return ohCache.putIfAbsent(key, value);
        }

        public boolean replace(RowCacheKey key, IRowCacheEntry old, IRowCacheEntry value)
        {
            return ohCache.addOrReplace(key, old, value);
        }

        public IRowCacheEntry get(RowCacheKey key)
        {
            return ohCache.get(key);
        }

        public void remove(RowCacheKey key)
        {
            ohCache.remove(key);
        }

        public int size()
        {
            return (int) ohCache.size();
        }

        public long weightedSize()
        {
            return ohCache.size();
        }

        public void clear()
        {
            ohCache.clear();
        }

        public Iterator<RowCacheKey> hotKeyIterator(int n)
        {
            return ohCache.hotKeyIterator(n);
        }

        public Iterator<RowCacheKey> keyIterator()
        {
            return ohCache.keyIterator();
        }

        public boolean containsKey(RowCacheKey key)
        {
            return ohCache.containsKey(key);
        }
    }

    private static class KeySerializer implements org.caffinitas.ohc.CacheSerializer<RowCacheKey>
    {
        private static KeySerializer instance = new KeySerializer();
        public void serialize(RowCacheKey rowCacheKey, ByteBuffer buf)
        {
<<<<<<< HEAD
            buf.putLong(rowCacheKey.cfId.getMostSignificantBits());
            buf.putLong(rowCacheKey.cfId.getLeastSignificantBits());
            buf.putInt(rowCacheKey.key.length);
            buf.put(rowCacheKey.key);
=======
            dataOutput.writeUTF(rowCacheKey.ksAndCFName.left);
            dataOutput.writeUTF(rowCacheKey.ksAndCFName.right);
            dataOutput.writeInt(rowCacheKey.key.length);
            dataOutput.write(rowCacheKey.key);
>>>>>>> e63dacf7
        }

        public RowCacheKey deserialize(ByteBuffer buf)
        {
<<<<<<< HEAD
            long msb = buf.getLong();
            long lsb = buf.getLong();
            byte[] key = new byte[buf.getInt()];
            buf.get(key);
            return new RowCacheKey(new UUID(msb, lsb), key);
=======
            String ksName = dataInput.readUTF();
            String cfName = dataInput.readUTF();
            byte[] key = new byte[dataInput.readInt()];
            dataInput.readFully(key);
            return new RowCacheKey(Pair.create(ksName, cfName), key);
>>>>>>> e63dacf7
        }

        public int serializedSize(RowCacheKey rowCacheKey)
        {
            return TypeSizes.NATIVE.sizeof(rowCacheKey.ksAndCFName.left)
                    + TypeSizes.NATIVE.sizeof(rowCacheKey.ksAndCFName.right)
                    + 4
                    + rowCacheKey.key.length;
        }
    }

    private static class ValueSerializer implements org.caffinitas.ohc.CacheSerializer<IRowCacheEntry>
    {
        private static ValueSerializer instance = new ValueSerializer();
        public void serialize(IRowCacheEntry entry, ByteBuffer buf)
        {
            assert entry != null; // unlike CFS we don't support nulls, since there is no need for that in the cache
            DataOutputBufferFixed out = new DataOutputBufferFixed(buf);
            try
            {
                boolean isSentinel = entry instanceof RowCacheSentinel;
                out.writeBoolean(isSentinel);
                if (isSentinel)
                    out.writeLong(((RowCacheSentinel) entry).sentinelId);
                else
                    CachedPartition.cacheSerializer.serialize((CachedPartition)entry, out);
            }
            catch (IOException e)
            {
                throw new RuntimeException(e);
            }
        }

        @SuppressWarnings("resource")
        public IRowCacheEntry deserialize(ByteBuffer buf)
        {
            try
            {
                RebufferingInputStream in = new DataInputBuffer(buf, false);
                boolean isSentinel = in.readBoolean();
                if (isSentinel)
                    return new RowCacheSentinel(in.readLong());
                return CachedPartition.cacheSerializer.deserialize(in);
            }
            catch (IOException e)
            {
                throw new RuntimeException(e);
            }
        }

        public int serializedSize(IRowCacheEntry entry)
        {
            int size = TypeSizes.sizeof(true);
            if (entry instanceof RowCacheSentinel)
                size += TypeSizes.sizeof(((RowCacheSentinel) entry).sentinelId);
            else
                size += CachedPartition.cacheSerializer.serializedSize((CachedPartition) entry);
            return size;
        }
    }
}<|MERGE_RESOLUTION|>--- conflicted
+++ resolved
@@ -23,18 +23,12 @@
 
 import org.apache.cassandra.config.DatabaseDescriptor;
 import org.apache.cassandra.db.TypeSizes;
-<<<<<<< HEAD
 import org.apache.cassandra.db.partitions.CachedPartition;
 import org.apache.cassandra.io.util.DataInputBuffer;
+import org.apache.cassandra.io.util.DataOutputBuffer;
 import org.apache.cassandra.io.util.DataOutputBufferFixed;
-import org.apache.cassandra.io.util.NIODataInputStream;
 import org.apache.cassandra.io.util.RebufferingInputStream;
-=======
-import org.apache.cassandra.io.util.DataOutputPlus;
-import org.apache.cassandra.io.util.Memory;
-import org.apache.cassandra.net.MessagingService;
 import org.apache.cassandra.utils.Pair;
->>>>>>> e63dacf7
 import org.caffinitas.ohc.OHCache;
 import org.caffinitas.ohc.OHCacheBuilder;
 
@@ -131,40 +125,45 @@
         private static KeySerializer instance = new KeySerializer();
         public void serialize(RowCacheKey rowCacheKey, ByteBuffer buf)
         {
-<<<<<<< HEAD
-            buf.putLong(rowCacheKey.cfId.getMostSignificantBits());
-            buf.putLong(rowCacheKey.cfId.getLeastSignificantBits());
+            @SuppressWarnings("resource")
+            DataOutputBuffer dataOutput = new DataOutputBufferFixed(buf);
+            try
+            {
+                dataOutput.writeUTF(rowCacheKey.ksAndCFName.left);
+                dataOutput.writeUTF(rowCacheKey.ksAndCFName.right);
+            }
+            catch (IOException e)
+            {
+                throw new RuntimeException(e);
+            }
             buf.putInt(rowCacheKey.key.length);
             buf.put(rowCacheKey.key);
-=======
-            dataOutput.writeUTF(rowCacheKey.ksAndCFName.left);
-            dataOutput.writeUTF(rowCacheKey.ksAndCFName.right);
-            dataOutput.writeInt(rowCacheKey.key.length);
-            dataOutput.write(rowCacheKey.key);
->>>>>>> e63dacf7
         }
 
         public RowCacheKey deserialize(ByteBuffer buf)
         {
-<<<<<<< HEAD
-            long msb = buf.getLong();
-            long lsb = buf.getLong();
+            @SuppressWarnings("resource")
+            DataInputBuffer dataInput = new DataInputBuffer(buf, false);
+            String ksName = null;
+            String cfName = null;
+            try
+            {
+                ksName = dataInput.readUTF();
+                cfName = dataInput.readUTF();
+            }
+            catch (IOException e)
+            {
+                throw new RuntimeException(e);
+            }
             byte[] key = new byte[buf.getInt()];
             buf.get(key);
-            return new RowCacheKey(new UUID(msb, lsb), key);
-=======
-            String ksName = dataInput.readUTF();
-            String cfName = dataInput.readUTF();
-            byte[] key = new byte[dataInput.readInt()];
-            dataInput.readFully(key);
             return new RowCacheKey(Pair.create(ksName, cfName), key);
->>>>>>> e63dacf7
         }
 
         public int serializedSize(RowCacheKey rowCacheKey)
         {
-            return TypeSizes.NATIVE.sizeof(rowCacheKey.ksAndCFName.left)
-                    + TypeSizes.NATIVE.sizeof(rowCacheKey.ksAndCFName.right)
+            return TypeSizes.sizeof(rowCacheKey.ksAndCFName.left)
+                    + TypeSizes.sizeof(rowCacheKey.ksAndCFName.right)
                     + 4
                     + rowCacheKey.key.length;
         }
