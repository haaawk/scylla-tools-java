--- conflicted
+++ resolved
@@ -79,12 +79,9 @@
     <property name="version.properties.dir"
               value="${build.src.resources}/org/apache/cassandra/config/" />
     <property name="final.name" value="${ant.project.name}-${version}"/>
-<<<<<<< HEAD
     <property name="scylla-tools.name" value="scylla-tools"/>
     <property name="final.scylla-tools.name" value="${scylla-tools.name}-${version}"/>
-=======
-
->>>>>>> aed1b5fd
+
     <!-- details of what version of Maven ANT Tasks to fetch -->
     <property name="maven-ant-tasks.version" value="2.1.3" />
     <property name="maven-ant-tasks.local" value="${user.home}/.m2/repository/org/apache/maven/maven-ant-tasks"/>
@@ -832,7 +829,7 @@
                debug="true" debuglevel="${debuglevel}" encoding="utf-8"
                destdir="${build.classes.thrift}" includeantruntime="false" source="${source.version}" target="${target.version}"
                memorymaximumsize="512M"
-               encoding="UTF-8">
+               >
             <src path="${interface.thrift.dir}/gen-java"/>
             <classpath refid="cassandra.classpath"/>
         </javac>
@@ -840,7 +837,7 @@
                debug="true" debuglevel="${debuglevel}" encoding="utf-8"
                destdir="${build.classes.main}" includeantruntime="false" source="${source.version}" target="${target.version}"
                memorymaximumsize="512M"
-               encoding="UTF-8">
+               >
             <src path="${build.src.java}"/>
             <src path="${build.src.gen-java}"/>
             <compilerarg value="-XDignore.symbol.file"/>
@@ -881,11 +878,7 @@
 
     <target name="stress-build" depends="build" description="build stress tool">
     	<mkdir dir="${stress.build.classes}" />
-<<<<<<< HEAD
-        <javac debug="true" debuglevel="${debuglevel}" destdir="${stress.build.classes}" includeantruntime="true" source="${source.version}" target="${target.version}" encoding="UTF-8">
-=======
         <javac compiler="modern" debug="true" debuglevel="${debuglevel}" encoding="utf-8" destdir="${stress.build.classes}" includeantruntime="true" source="${source.version}" target="${target.version}">
->>>>>>> aed1b5fd
             <src path="${stress.build.src}" />
             <classpath>
                 <path refid="cassandra.classes" />
@@ -969,7 +962,6 @@
         </manifest>
       </jar>
 
-<<<<<<< HEAD
       <!-- Scylla tools extensions -->
       <jar jarfile="${build.dir}/${final.scylla-tools.name}.jar">
         <fileset dir="${build.classes.main}">
@@ -1003,8 +995,6 @@
         </manifest>
       </jar>
 
-=======
->>>>>>> aed1b5fd
       <!-- Stress jar -->
       <manifest file="${stress.manifest}">
         <attribute name="Built-By" value="Pavel Yaskevich"/>
@@ -1251,17 +1241,10 @@
      debug="true"
      debuglevel="${debuglevel}"
      destdir="${test.classes}"
-<<<<<<< HEAD
-     includeantruntime="false"
-     source="${source.version}" 
-     target="${target.version}"
-     encoding="UTF-8">
-=======
      includeantruntime="true"
      source="${source.version}"
      target="${target.version}"
      encoding="utf-8">
->>>>>>> aed1b5fd
      <classpath>
         <path refid="cassandra.classpath"/>
      </classpath>
