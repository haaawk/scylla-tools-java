--- conflicted
+++ resolved
@@ -33,6 +33,7 @@
  * (cqlsh) Support utf-8/cp65001 encoding on Windows (CASSANDRA-11030)
  * Fix paging on DISTINCT queries repeats result when first row in partition changes
    (CASSANDRA-10010)
+ * cqlsh: change default encoding to UTF-8 (CASSANDRA-11124)
 Merged from 2.1:
  * Don't remove FailureDetector history on removeEndpoint (CASSANDRA-10371)
  * Only notify if repair status changed (CASSANDRA-11172)
@@ -45,7 +46,6 @@
  * Avoid major compaction mixing repaired and unrepaired sstables in DTCS (CASSANDRA-11113)
  * Make it clear what DTCS timestamp_resolution is used for (CASSANDRA-11041)
  * (cqlsh) Support timezone conversion using pytz (CASSANDRA-10397)
-<<<<<<< HEAD
  * (cqlsh) Display milliseconds when datetime overflows (CASSANDRA-10625)
 
 
@@ -86,10 +86,6 @@
  * (Hadoop) Close Clusters and Sessions in Hadoop Input/Output classes (CASSANDRA-10837)
  * Fix sstableloader not working with upper case keyspace name (CASSANDRA-10806)
 Merged from 2.2:
-=======
- * cqlsh: change default encoding to UTF-8 (CASSANDRA-11124)
-
->>>>>>> 66b0d3f0
 2.2.5
  * maxPurgeableTimestamp needs to check memtables too (CASSANDRA-9949)
  * Apply change to compaction throughput in real time (CASSANDRA-10025)
